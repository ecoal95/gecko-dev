/* ***** BEGIN LICENSE BLOCK *****
 * Version: MPL 1.1/GPL 2.0/LGPL 2.1
 *
 * The contents of this file are subject to the Mozilla Public License Version
 * 1.1 (the "License"); you may not use this file except in compliance with
 * the License. You may obtain a copy of the License at
 * http://www.mozilla.org/MPL/
 *
 * Software distributed under the License is distributed on an "AS IS" basis,
 * WITHOUT WARRANTY OF ANY KIND, either express or implied. See the License
 * for the specific language governing rights and limitations under the
 * License.
 *
 * The Original Code is Bookmarks Sync.
 *
 * The Initial Developer of the Original Code is Mozilla.
 * Portions created by the Initial Developer are Copyright (C) 2007
 * the Initial Developer. All Rights Reserved.
 *
 * Contributor(s):
 *  Dan Mills <thunder@mozilla.com>
 *
 * Alternatively, the contents of this file may be used under the terms of
 * either the GNU General Public License Version 2 or later (the "GPL"), or
 * the GNU Lesser General Public License Version 2.1 or later (the "LGPL"),
 * in which case the provisions of the GPL or the LGPL are applicable instead
 * of those above. If you wish to allow use of your version of this file only
 * under the terms of either the GPL or the LGPL, and not to allow others to
 * use your version of this file under the terms of the MPL, indicate your
 * decision by deleting the provisions above and replace them with the notice
 * and other provisions required by the GPL or the LGPL. If you do not delete
 * the provisions above, a recipient may use your version of this file under
 * the terms of any one of the MPL, the GPL or the LGPL.
 *
 * ***** END LICENSE BLOCK ***** */

<<<<<<< HEAD
const EXPORTED_SYMBOLS = ["WEAVE_VERSION", "COMPATIBLE_VERSION",
			  "PREFS_BRANCH", "PWDMGR_HOST",
			  'MODE_RDONLY', 'MODE_WRONLY',
			  'MODE_CREATE', 'MODE_APPEND', 'MODE_TRUNCATE',
			  'PERMS_FILE', 'PERMS_PASSFILE', 'PERMS_DIRECTORY',
			  'ONE_BYTE', 'ONE_KILOBYTE', 'ONE_MEGABYTE',
        'CONNECTION_TIMEOUT', 'MAX_UPLOAD_RECORDS',
        'SYNC_SUCCEEDED', 'LOGIN_SUCCEEDED', 'ENGINE_SUCCEEDED',
        'STATUS_OK', 'LOGIN_FAILED', 'SYNC_FAILED',
        'SYNC_FAILED_PARTIAL', 'STATUS_DISABLED', 'SERVER_LOW_QUOTA',
        'SERVER_DOWNTIME', 'SERVER_UNREACHABLE',
        'LOGIN_FAILED_NO_USERNAME', 'LOGIN_FAILED_NO_PASSWORD',
        'LOGIN_FAILED_NETWORK_ERROR','LOGIN_FAILED_INVALID_PASSPHRASE', 
        'LOGIN_FAILED_LOGIN_REJECTED', 'METARECORD_DOWNLOAD_FAIL',
        'VERSION_OUT_OF_DATE', 'DESKTOP_VERSION_OUT_OF_DATE',
        'KEYS_DOWNLOAD_FAIL', 'NO_KEYS_NO_KEYGEN', 'KEYS_UPLOAD_FAIL',
        'ENGINE_UPLOAD_FAIL', 'ENGINE_DOWNLOAD_FAIL', 'ENGINE_UNKNOWN_FAIL',
        'ENGINE_METARECORD_UPLOAD_FAIL',
        'SETUP_FAILED_NO_PASSPHRASE', 'ABORT_SYNC_COMMAND',
        'kSyncWeaveDisabled', 'kSyncNotLoggedIn',
        'kSyncNetworkOffline', 'kSyncInPrivateBrowsing',
        'kSyncNotScheduled', 'kSyncBackoffNotMet',
        'FIREFOX_ID', 'THUNDERBIRD_ID', 'FENNEC_ID', 'SEAMONKEY_ID',
        'UI_DATA_TYPES_PER_ROW'];

const WEAVE_VERSION = "@weave_version@";

// last client version's server storage this version supports
// e.g. if set to the current version, this client will wipe the server
// data stored by any older client
const COMPATIBLE_VERSION = "@compatible_version@";

const PREFS_BRANCH = "extensions.weave.";
=======
// Process each item in the "constants hash" to add to "global" and give a name
let EXPORTED_SYMBOLS = [((this[key] = val), key) for ([key, val] in Iterator({
>>>>>>> 6202fa54

WEAVE_VERSION:                         "@weave_version@",

// Last client version this client can read. If the server contains an older
// version, this client will wipe the data on the server first.
COMPATIBLE_VERSION:                    "@compatible_version@",

PREFS_BRANCH:                          "extensions.weave.",

// Host "key" to access Weave Identity in the password manager
PWDMGR_HOST:                           "chrome://weave",

// File IO Flags
MODE_RDONLY:                           0x01,
MODE_WRONLY:                           0x02,
MODE_CREATE:                           0x08,
MODE_APPEND:                           0x10,
MODE_TRUNCATE:                         0x20,

// File Permission flags
PERMS_FILE:                            0644,
PERMS_PASSFILE:                        0600,
PERMS_DIRECTORY:                       0755,

// Number of records to upload in a single POST (multiple POSTS if exceeded)
// Record size limit is currently 10K, so 100 is a bit over 1MB
MAX_UPLOAD_RECORDS:                    100,

// Top-level statuses:
STATUS_OK:                             "success.status_ok",
SYNC_FAILED:                           "error.sync.failed",
LOGIN_FAILED:                          "error.login.failed",
SYNC_FAILED_PARTIAL:                   "error.sync.failed_partial",
STATUS_DISABLED:                       "service.disabled",

// success states
LOGIN_SUCCEEDED:                       "success.login",
SYNC_SUCCEEDED:                        "success.sync",
ENGINE_SUCCEEDED:                      "success.engine",

// login failure status codes:
LOGIN_FAILED_NO_USERNAME:              "error.login.reason.no_username",
LOGIN_FAILED_NO_PASSWORD:              "error.login.reason.no_password",
LOGIN_FAILED_NETWORK_ERROR:            "error.login.reason.network",
LOGIN_FAILED_INVALID_PASSPHRASE:       "error.login.reason.passphrase.",
LOGIN_FAILED_LOGIN_REJECTED:           "error.login.reason.password",

// sync failure status codes
METARECORD_DOWNLOAD_FAIL:              "error.sync.reason.metarecord_download_fail",
VERSION_OUT_OF_DATE:                   "error.sync.reason.version_out_of_date",
DESKTOP_VERSION_OUT_OF_DATE:           "error.sync.reason.desktop_version_out_of_date",
KEYS_DOWNLOAD_FAIL:                    "error.sync.reason.keys_download_fail",
NO_KEYS_NO_KEYGEN:                     "error.sync.reason.no_keys_no_keygen",
KEYS_UPLOAD_FAIL:                      "error.sync.reason.keys_upload_fail",
SETUP_FAILED_NO_PASSPHRASE:            "error.sync.reason.setup_failed_no_passphrase",
ABORT_SYNC_COMMAND:                    "aborting sync, process commands said so",

// engine failure status codes
ENGINE_UPLOAD_FAIL:                    "error.engine.reason.record_upload_fail",
ENGINE_DOWNLOAD_FAIL:                  "error.engine.reason.record_download_fail",
ENGINE_UNKNOWN_FAIL:                   "error.engine.reason.unknown_fail",
ENGINE_METARECORD_UPLOAD_FAIL:         "error.engine.reason.metarecord_upload_fail",

// Ways that a sync can be disabled (messages only to be printed in debug log)
kSyncWeaveDisabled:                    "Weave is disabled",
kSyncNotLoggedIn:                      "User is not logged in",
kSyncNetworkOffline:                   "Network is offline",
kSyncInPrivateBrowsing:                "Private browsing is enabled",
kSyncNotScheduled:                     "Not scheduled to do sync",
kSyncBackoffNotMet:                    "Trying to sync before the server said it's okay",

// Application IDs
FIREFOX_ID:                            "{ec8030f7-c20a-464f-9b0e-13a3a9e97384}",
THUNDERBIRD_ID:                        "{3550f703-e582-4d05-9a08-453d09bdfdc6}",
FENNEC_ID:                             "{a23983c0-fd0e-11dc-95ff-0800200c9a66}",
SEAMONKEY_ID:                          "{92650c4d-4b8e-4d2a-b7eb-24ecf4f6b63a}",

// UI constants

// How many data types (bookmarks, history, etc) to display per row
UI_DATA_TYPES_PER_ROW:                 3,

}))];<|MERGE_RESOLUTION|>--- conflicted
+++ resolved
@@ -34,44 +34,8 @@
  *
  * ***** END LICENSE BLOCK ***** */
 
-<<<<<<< HEAD
-const EXPORTED_SYMBOLS = ["WEAVE_VERSION", "COMPATIBLE_VERSION",
-			  "PREFS_BRANCH", "PWDMGR_HOST",
-			  'MODE_RDONLY', 'MODE_WRONLY',
-			  'MODE_CREATE', 'MODE_APPEND', 'MODE_TRUNCATE',
-			  'PERMS_FILE', 'PERMS_PASSFILE', 'PERMS_DIRECTORY',
-			  'ONE_BYTE', 'ONE_KILOBYTE', 'ONE_MEGABYTE',
-        'CONNECTION_TIMEOUT', 'MAX_UPLOAD_RECORDS',
-        'SYNC_SUCCEEDED', 'LOGIN_SUCCEEDED', 'ENGINE_SUCCEEDED',
-        'STATUS_OK', 'LOGIN_FAILED', 'SYNC_FAILED',
-        'SYNC_FAILED_PARTIAL', 'STATUS_DISABLED', 'SERVER_LOW_QUOTA',
-        'SERVER_DOWNTIME', 'SERVER_UNREACHABLE',
-        'LOGIN_FAILED_NO_USERNAME', 'LOGIN_FAILED_NO_PASSWORD',
-        'LOGIN_FAILED_NETWORK_ERROR','LOGIN_FAILED_INVALID_PASSPHRASE', 
-        'LOGIN_FAILED_LOGIN_REJECTED', 'METARECORD_DOWNLOAD_FAIL',
-        'VERSION_OUT_OF_DATE', 'DESKTOP_VERSION_OUT_OF_DATE',
-        'KEYS_DOWNLOAD_FAIL', 'NO_KEYS_NO_KEYGEN', 'KEYS_UPLOAD_FAIL',
-        'ENGINE_UPLOAD_FAIL', 'ENGINE_DOWNLOAD_FAIL', 'ENGINE_UNKNOWN_FAIL',
-        'ENGINE_METARECORD_UPLOAD_FAIL',
-        'SETUP_FAILED_NO_PASSPHRASE', 'ABORT_SYNC_COMMAND',
-        'kSyncWeaveDisabled', 'kSyncNotLoggedIn',
-        'kSyncNetworkOffline', 'kSyncInPrivateBrowsing',
-        'kSyncNotScheduled', 'kSyncBackoffNotMet',
-        'FIREFOX_ID', 'THUNDERBIRD_ID', 'FENNEC_ID', 'SEAMONKEY_ID',
-        'UI_DATA_TYPES_PER_ROW'];
-
-const WEAVE_VERSION = "@weave_version@";
-
-// last client version's server storage this version supports
-// e.g. if set to the current version, this client will wipe the server
-// data stored by any older client
-const COMPATIBLE_VERSION = "@compatible_version@";
-
-const PREFS_BRANCH = "extensions.weave.";
-=======
 // Process each item in the "constants hash" to add to "global" and give a name
 let EXPORTED_SYMBOLS = [((this[key] = val), key) for ([key, val] in Iterator({
->>>>>>> 6202fa54
 
 WEAVE_VERSION:                         "@weave_version@",
 
