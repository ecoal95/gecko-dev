/* -*- Mode: c++; c-basic-offset: 2; indent-tabs-mode: nil; tab-width: 40 -*- */
/* vim: set ts=2 et sw=2 tw=80: */
/* This Source Code Form is subject to the terms of the Mozilla Public
 * License, v. 2.0. If a copy of the MPL was not distributed with this
 * file, You can obtain one at http://mozilla.org/MPL/2.0/. */

#include "mozilla/Util.h"

#include "RuntimeService.h"

#include "nsIDOMChromeWindow.h"
#include "nsIDocument.h"
#include "nsIEffectiveTLDService.h"
#include "nsIObserverService.h"
#include "nsIPlatformCharset.h"
#include "nsIPrincipal.h"
#include "nsIJSContextStack.h"
#include "nsIScriptSecurityManager.h"
#include "nsISupportsPriority.h"
#include "nsITimer.h"
#include "nsPIDOMWindow.h"

#include "mozilla/dom/EventTargetBinding.h"
#include "mozilla/Preferences.h"
#include "nsContentUtils.h"
#include "nsDOMJSUtils.h"
#include <Navigator.h>
#include "nsNetUtil.h"
#include "nsServiceManagerUtils.h"
#include "nsThreadUtils.h"
#include "nsXPCOM.h"
#include "nsXPCOMPrivate.h"
#include "xpcpublic.h"

#include "Events.h"
#include "Worker.h"
#include "WorkerPrivate.h"

using namespace mozilla;
using namespace mozilla::dom;

USING_WORKERS_NAMESPACE

using mozilla::MutexAutoLock;
using mozilla::MutexAutoUnlock;
using mozilla::Preferences;

// The size of the worker runtime heaps in bytes. May be changed via pref.
#define WORKER_DEFAULT_RUNTIME_HEAPSIZE 32 * 1024 * 1024

// The C stack size. We use the same stack size on all platforms for
// consistency.
#define WORKER_STACK_SIZE 256 * sizeof(size_t) * 1024

// The stack limit the JS engine will check. 
#ifdef MOZ_ASAN
// For ASan, we need more stack space, so we use all that is available
#define WORKER_CONTEXT_NATIVE_STACK_LIMIT WORKER_STACK_SIZE
#else
// Half the size of the actual C stack, to be safe.
#define WORKER_CONTEXT_NATIVE_STACK_LIMIT 128 * sizeof(size_t) * 1024
#endif

// The maximum number of threads to use for workers, overridable via pref.
#define MAX_WORKERS_PER_DOMAIN 10

PR_STATIC_ASSERT(MAX_WORKERS_PER_DOMAIN >= 1);

// The default number of seconds that close handlers will be allowed to run.
#define MAX_SCRIPT_RUN_TIME_SEC 10

// The number of seconds that idle threads can hang around before being killed.
#define IDLE_THREAD_TIMEOUT_SEC 30

// The maximum number of threads that can be idle at one time.
#define MAX_IDLE_THREADS 20

#define PREF_WORKERS_ENABLED "dom.workers.enabled"
#define PREF_WORKERS_MAX_PER_DOMAIN "dom.workers.maxPerDomain"
#define PREF_WORKERS_GCZEAL "dom.workers.gczeal"
#define PREF_MAX_SCRIPT_RUN_TIME "dom.max_script_run_time"

#define GC_REQUEST_OBSERVER_TOPIC "child-gc-request"
#define MEMORY_PRESSURE_OBSERVER_TOPIC "memory-pressure"

#define BROADCAST_ALL_WORKERS(_func, ...)                                      \
  PR_BEGIN_MACRO                                                               \
    AssertIsOnMainThread();                                                    \
                                                                               \
    nsAutoTArray<WorkerPrivate*, 100> workers;                                 \
    {                                                                          \
      MutexAutoLock lock(mMutex);                                              \
                                                                               \
      mDomainMap.EnumerateRead(AddAllTopLevelWorkersToArray, &workers);        \
    }                                                                          \
                                                                               \
    if (!workers.IsEmpty()) {                                                  \
      AutoSafeJSContext cx;                                                    \
      for (PRUint32 index = 0; index < workers.Length(); index++) {            \
        workers[index]-> _func (cx, ##__VA_ARGS__);                            \
      }                                                                        \
    }                                                                          \
  PR_END_MACRO

namespace {

const PRUint32 kNoIndex = PRUint32(-1);

const PRUint32 kRequiredJSContextOptions =
  JSOPTION_DONT_REPORT_UNCAUGHT | JSOPTION_NO_SCRIPT_RVAL;

PRUint32 gMaxWorkersPerDomain = MAX_WORKERS_PER_DOMAIN;

// Does not hold an owning reference.
RuntimeService* gRuntimeService = nsnull;

enum {
  ID_Worker = 0,
  ID_ChromeWorker,
  ID_Event,
  ID_MessageEvent,
  ID_ErrorEvent,

  ID_COUNT
};

// These are jsids for the main runtime. Only touched on the main thread.
jsid gStringIDs[ID_COUNT] = { JSID_VOID };

const char* gStringChars[] = {
  "Worker",
  "ChromeWorker",
  "WorkerEvent",
  "WorkerMessageEvent",
  "WorkerErrorEvent"

  // XXX Don't care about ProgressEvent since it should never leak to the main
  // thread.
};

PR_STATIC_ASSERT(NS_ARRAY_LENGTH(gStringChars) == ID_COUNT);

enum {
  PREF_strict = 0,
  PREF_werror,
  PREF_relimit,
  PREF_methodjit,
  PREF_methodjit_always,
  PREF_typeinference,
  PREF_jit_hardening,
  PREF_mem_max,
  PREF_ion,

#ifdef JS_GC_ZEAL
  PREF_gczeal,
#endif

  PREF_COUNT
};

#define JS_OPTIONS_DOT_STR "javascript.options."

const char* gPrefsToWatch[] = {
  JS_OPTIONS_DOT_STR "strict",
  JS_OPTIONS_DOT_STR "werror",
  JS_OPTIONS_DOT_STR "relimit",
  JS_OPTIONS_DOT_STR "methodjit.content",
  JS_OPTIONS_DOT_STR "methodjit_always",
  JS_OPTIONS_DOT_STR "typeinference",
  JS_OPTIONS_DOT_STR "jit_hardening",
  JS_OPTIONS_DOT_STR "mem.max",
  JS_OPTIONS_DOT_STR "ion.content"

#ifdef JS_GC_ZEAL
  , PREF_WORKERS_GCZEAL
#endif
};

PR_STATIC_ASSERT(NS_ARRAY_LENGTH(gPrefsToWatch) == PREF_COUNT);

int
PrefCallback(const char* aPrefName, void* aClosure)
{
  AssertIsOnMainThread();

  RuntimeService* rts = static_cast<RuntimeService*>(aClosure);
  NS_ASSERTION(rts, "This should never be null!");

  NS_NAMED_LITERAL_CSTRING(jsOptionStr, JS_OPTIONS_DOT_STR);

  if (!strcmp(aPrefName, gPrefsToWatch[PREF_mem_max])) {
    PRInt32 pref = Preferences::GetInt(aPrefName, -1);
    PRUint32 maxBytes = (pref <= 0 || pref >= 0x1000) ?
                        PRUint32(-1) :
                        PRUint32(pref) * 1024 * 1024;
    RuntimeService::SetDefaultJSRuntimeHeapSize(maxBytes);
    rts->UpdateAllWorkerJSRuntimeHeapSize();
  }
  else if (StringBeginsWith(nsDependentCString(aPrefName), jsOptionStr)) {
    PRUint32 newOptions = kRequiredJSContextOptions;
    if (Preferences::GetBool(gPrefsToWatch[PREF_strict])) {
      newOptions |= JSOPTION_STRICT;
    }
    if (Preferences::GetBool(gPrefsToWatch[PREF_werror])) {
      newOptions |= JSOPTION_WERROR;
    }
    if (Preferences::GetBool(gPrefsToWatch[PREF_relimit])) {
      newOptions |= JSOPTION_RELIMIT;
    }
    if (Preferences::GetBool(gPrefsToWatch[PREF_methodjit])) {
      newOptions |= JSOPTION_METHODJIT;
    }
    if (Preferences::GetBool(gPrefsToWatch[PREF_methodjit_always])) {
      newOptions |= JSOPTION_METHODJIT_ALWAYS;
    }
    if (Preferences::GetBool(gPrefsToWatch[PREF_typeinference])) {
      newOptions |= JSOPTION_TYPE_INFERENCE;
    }
<<<<<<< HEAD
    if (Preferences::GetBool(gPrefsToWatch[PREF_ion])) {
      newOptions |= JSOPTION_ION;
    }
=======
    newOptions |= JSOPTION_ALLOW_XML;
>>>>>>> e3dc2c4f

    RuntimeService::SetDefaultJSContextOptions(newOptions);
    rts->UpdateAllWorkerJSContextOptions();
  }
#ifdef JS_GC_ZEAL
  else if (!strcmp(aPrefName, gPrefsToWatch[PREF_gczeal])) {
    PRInt32 gczeal = Preferences::GetInt(gPrefsToWatch[PREF_gczeal]);
    RuntimeService::SetDefaultGCZeal(PRUint8(clamped(gczeal, 0, 3)));
    rts->UpdateAllWorkerGCZeal();
  }
#endif
  return 0;
}

void
ErrorReporter(JSContext* aCx, const char* aMessage, JSErrorReport* aReport)
{
  WorkerPrivate* worker = GetWorkerPrivateFromContext(aCx);
  return worker->ReportError(aCx, aMessage, aReport);
}

JSBool
OperationCallback(JSContext* aCx)
{
  WorkerPrivate* worker = GetWorkerPrivateFromContext(aCx);
  return worker->OperationCallback(aCx);
}

JSContext*
CreateJSContextForWorker(WorkerPrivate* aWorkerPrivate)
{
  aWorkerPrivate->AssertIsOnWorkerThread();
  NS_ASSERTION(!aWorkerPrivate->GetJSContext(), "Already has a context!");

  // The number passed here doesn't matter, we're about to change it in the call
  // to JS_SetGCParameter.
  JSRuntime* runtime = JS_NewRuntime(WORKER_DEFAULT_RUNTIME_HEAPSIZE);
  if (!runtime) {
    NS_WARNING("Could not create new runtime!");
    return nsnull;
  }

  // This is the real place where we set the max memory for the runtime.
  JS_SetGCParameter(runtime, JSGC_MAX_BYTES,
                    aWorkerPrivate->GetJSRuntimeHeapSize());

  JS_SetNativeStackQuota(runtime, WORKER_CONTEXT_NATIVE_STACK_LIMIT);

  JSContext* workerCx = JS_NewContext(runtime, 0);
  if (!workerCx) {
    JS_DestroyRuntime(runtime);
    NS_WARNING("Could not create new context!");
    return nsnull;
  }

  JS_SetContextPrivate(workerCx, aWorkerPrivate);

  JS_SetErrorReporter(workerCx, ErrorReporter);

  JS_SetOperationCallback(workerCx, OperationCallback);

  NS_ASSERTION((aWorkerPrivate->GetJSContextOptions() &
                kRequiredJSContextOptions) == kRequiredJSContextOptions,
               "Somehow we lost our required options!");
  JS_SetOptions(workerCx, aWorkerPrivate->GetJSContextOptions());

#ifdef JS_GC_ZEAL
  {
    PRUint8 zeal = aWorkerPrivate->GetGCZeal();
    NS_ASSERTION(zeal <= 3, "Bad zeal value!");

    PRUint32 frequency = zeal <= 2 ? JS_DEFAULT_ZEAL_FREQ : 1;
    JS_SetGCZeal(workerCx, zeal, frequency);
  }
#endif

  if (aWorkerPrivate->IsChromeWorker()) {
    JS_SetVersion(workerCx, JSVERSION_LATEST);
  }

  return workerCx;
}

class WorkerThreadRunnable : public nsRunnable
{
  WorkerPrivate* mWorkerPrivate;

public:
  WorkerThreadRunnable(WorkerPrivate* aWorkerPrivate)
  : mWorkerPrivate(aWorkerPrivate)
  {
    NS_ASSERTION(mWorkerPrivate, "This should never be null!");
  }

  NS_IMETHOD
  Run()
  {
    WorkerPrivate* workerPrivate = mWorkerPrivate;
    mWorkerPrivate = nsnull;

    workerPrivate->AssertIsOnWorkerThread();

    JSContext* cx = CreateJSContextForWorker(workerPrivate);
    if (!cx) {
      // XXX need to fire an error at parent.
      NS_ERROR("Failed to create runtime and context!");
      return NS_ERROR_FAILURE;
    }

    {
      JSAutoRequest ar(cx);
      workerPrivate->DoRunLoop(cx);
    }

    JSRuntime* rt = JS_GetRuntime(cx);

    // XXX Bug 666963 - CTypes can create another JSContext for use with
    // closures, and then it holds that context in a reserved slot on the CType
    // prototype object. We have to destroy that context before we can destroy
    // the runtime, and we also have to make sure that it isn't the last context
    // to be destroyed (otherwise it will assert). To accomplish this we create
    // an unused dummy context, destroy our real context, and then destroy the
    // dummy. Once this bug is resolved we can remove this nastiness and simply
    // call JS_DestroyContextNoGC on our context.
    JSContext* dummyCx = JS_NewContext(rt, 0);
    if (dummyCx) {
      JS_DestroyContext(cx);
      JS_DestroyContext(dummyCx);
    }
    else {
      NS_WARNING("Failed to create dummy context!");
      JS_DestroyContext(cx);
    }

    JS_DestroyRuntime(rt);

    workerPrivate->ScheduleDeletion(false);
    return NS_OK;
  }
};

} /* anonymous namespace */

BEGIN_WORKERS_NAMESPACE

// Entry point for the DOM.
JSBool
ResolveWorkerClasses(JSContext* aCx, JSHandleObject aObj, JSHandleId aId, unsigned aFlags,
                     JSObject** aObjp)
{
  AssertIsOnMainThread();

  // Don't care about assignments or declarations, bail now.
  if (aFlags & (JSRESOLVE_ASSIGNING | JSRESOLVE_DECLARING)) {
    *aObjp = nsnull;
    return true;
  }

  // Make sure our strings are interned.
  if (JSID_IS_VOID(gStringIDs[0])) {
    for (PRUint32 i = 0; i < ID_COUNT; i++) {
      JSString* str = JS_InternString(aCx, gStringChars[i]);
      if (!str) {
        while (i) {
          gStringIDs[--i] = JSID_VOID;
        }
        return false;
      }
      gStringIDs[i] = INTERNED_STRING_TO_JSID(aCx, str);
    }
  }

  bool isChrome = false;
  bool shouldResolve = false;

  for (PRUint32 i = 0; i < ID_COUNT; i++) {
    if (gStringIDs[i] == aId) {
      nsIScriptSecurityManager* ssm = nsContentUtils::GetSecurityManager();
      NS_ASSERTION(ssm, "This should never be null!");

      bool enabled;
      if (NS_FAILED(ssm->IsCapabilityEnabled("UniversalXPConnect", &enabled))) {
        NS_WARNING("IsCapabilityEnabled failed!");
        isChrome = false;
      }

      isChrome = !!enabled;

      // Don't resolve if this is ChromeWorker and we're not chrome. Otherwise
      // always resolve.
      shouldResolve = gStringIDs[ID_ChromeWorker] == aId ? isChrome : true;
      break;
    }
  }

  if (shouldResolve) {
    // Don't do anything if workers are disabled.
    if (!isChrome && !Preferences::GetBool(PREF_WORKERS_ENABLED)) {
      *aObjp = nsnull;
      return true;
    }

    JSObject* eventTarget = EventTargetBinding_workers::GetProtoObject(aCx, aObj, aObj);
    if (!eventTarget) {
      return false;
    }

    JSObject* worker = worker::InitClass(aCx, aObj, eventTarget, true);
    if (!worker) {
      return false;
    }

    if (isChrome && !chromeworker::InitClass(aCx, aObj, worker, true)) {
      return false;
    }

    if (!events::InitClasses(aCx, aObj, true)) {
      return false;
    }

    *aObjp = aObj;
    return true;
  }

  // Not resolved.
  *aObjp = nsnull;
  return true;
}

void
CancelWorkersForWindow(JSContext* aCx, nsPIDOMWindow* aWindow)
{
  AssertIsOnMainThread();
  RuntimeService* runtime = RuntimeService::GetService();
  if (runtime) {
    runtime->CancelWorkersForWindow(aCx, aWindow);
  }
}

void
SuspendWorkersForWindow(JSContext* aCx, nsPIDOMWindow* aWindow)
{
  AssertIsOnMainThread();
  RuntimeService* runtime = RuntimeService::GetService();
  if (runtime) {
    runtime->SuspendWorkersForWindow(aCx, aWindow);
  }
}

void
ResumeWorkersForWindow(JSContext* aCx, nsPIDOMWindow* aWindow)
{
  AssertIsOnMainThread();
  RuntimeService* runtime = RuntimeService::GetService();
  if (runtime) {
    runtime->ResumeWorkersForWindow(aCx, aWindow);
  }
}

namespace {

class WorkerTaskRunnable : public WorkerRunnable
{
public:
  WorkerTaskRunnable(WorkerPrivate* aPrivate, WorkerTask* aTask)
    : WorkerRunnable(aPrivate, WorkerThread, UnchangedBusyCount,
                     SkipWhenClearing),
      mTask(aTask)
  { }

  virtual bool PreDispatch(JSContext* aCx, WorkerPrivate* aWorkerPrivate) {
    return true;
  }

  virtual void PostDispatch(JSContext* aCx, WorkerPrivate* aWorkerPrivate,
                            bool aDispatchResult)
  { }

  virtual bool WorkerRun(JSContext* aCx, WorkerPrivate* aWorkerPrivate);

private:
  nsRefPtr<WorkerTask> mTask;
};

bool
WorkerTaskRunnable::WorkerRun(JSContext* aCx, WorkerPrivate* aWorkerPrivate)
{
  return mTask->RunTask(aCx);
}

}

bool
WorkerCrossThreadDispatcher::PostTask(WorkerTask* aTask)
{
  mozilla::MutexAutoLock lock(mMutex);
  if (!mPrivate) {
    return false;
  }

  nsRefPtr<WorkerTaskRunnable> runnable = new WorkerTaskRunnable(mPrivate, aTask);
  runnable->Dispatch(nsnull);
  return true;
}

END_WORKERS_NAMESPACE

PRUint32 RuntimeService::sDefaultJSContextOptions = kRequiredJSContextOptions;

PRUint32 RuntimeService::sDefaultJSRuntimeHeapSize =
  WORKER_DEFAULT_RUNTIME_HEAPSIZE;

PRInt32 RuntimeService::sCloseHandlerTimeoutSeconds = MAX_SCRIPT_RUN_TIME_SEC;

#ifdef JS_GC_ZEAL
PRUint8 RuntimeService::sDefaultGCZeal = 0;
#endif

RuntimeService::RuntimeService()
: mMutex("RuntimeService::mMutex"), mObserved(false),
  mShuttingDown(false), mNavigatorStringsLoaded(false)
{
  AssertIsOnMainThread();
  NS_ASSERTION(!gRuntimeService, "More than one service!");
}

RuntimeService::~RuntimeService()
{
  AssertIsOnMainThread();

  // gRuntimeService can be null if Init() fails.
  NS_ASSERTION(!gRuntimeService || gRuntimeService == this,
               "More than one service!");

  gRuntimeService = nsnull;
}

// static
RuntimeService*
RuntimeService::GetOrCreateService()
{
  AssertIsOnMainThread();

  if (!gRuntimeService) {
    nsRefPtr<RuntimeService> service = new RuntimeService();
    if (NS_FAILED(service->Init())) {
      NS_WARNING("Failed to initialize!");
      service->Cleanup();
      return nsnull;
    }

    // The observer service now owns us until shutdown.
    gRuntimeService = service;
  }

  return gRuntimeService;
}

// static
RuntimeService*
RuntimeService::GetService()
{
  return gRuntimeService;
}

bool
RuntimeService::RegisterWorker(JSContext* aCx, WorkerPrivate* aWorkerPrivate)
{
  aWorkerPrivate->AssertIsOnParentThread();

  WorkerPrivate* parent = aWorkerPrivate->GetParent();
  if (!parent) {
    AssertIsOnMainThread();

    if (mShuttingDown) {
      JS_ReportError(aCx, "Cannot create worker during shutdown!");
      return false;
    }
  }

  WorkerDomainInfo* domainInfo;
  bool queued = false;
  {
    const nsCString& domain = aWorkerPrivate->Domain();

    MutexAutoLock lock(mMutex);

    if (!mDomainMap.Get(domain, &domainInfo)) {
      NS_ASSERTION(!parent, "Shouldn't have a parent here!");

      domainInfo = new WorkerDomainInfo();
      domainInfo->mDomain = domain;
      mDomainMap.Put(domain, domainInfo);
    }

    if (domainInfo) {
      queued = gMaxWorkersPerDomain &&
               domainInfo->ActiveWorkerCount() >= gMaxWorkersPerDomain &&
               !domain.IsEmpty();

      if (queued) {
        domainInfo->mQueuedWorkers.AppendElement(aWorkerPrivate);
      }
      else if (parent) {
        domainInfo->mChildWorkerCount++;
      }
      else {
        domainInfo->mActiveWorkers.AppendElement(aWorkerPrivate);
      }
    }
  }

  if (!domainInfo) {
    JS_ReportOutOfMemory(aCx);
    return false;
  }

  // From here on out we must call UnregisterWorker if something fails!
  if (parent) {
    if (!parent->AddChildWorker(aCx, aWorkerPrivate)) {
      UnregisterWorker(aCx, aWorkerPrivate);
      return false;
    }
  }
  else {
    if (!mNavigatorStringsLoaded) {
      if (NS_FAILED(NS_GetNavigatorAppName(mNavigatorStrings.mAppName)) ||
          NS_FAILED(NS_GetNavigatorAppVersion(mNavigatorStrings.mAppVersion)) ||
          NS_FAILED(NS_GetNavigatorPlatform(mNavigatorStrings.mPlatform)) ||
          NS_FAILED(NS_GetNavigatorUserAgent(mNavigatorStrings.mUserAgent))) {
        JS_ReportError(aCx, "Failed to load navigator strings!");
        UnregisterWorker(aCx, aWorkerPrivate);
        return false;
      }

      mNavigatorStringsLoaded = true;
    }

    nsPIDOMWindow* window = aWorkerPrivate->GetWindow();

    nsTArray<WorkerPrivate*>* windowArray;
    if (!mWindowMap.Get(window, &windowArray)) {
      NS_ASSERTION(!parent, "Shouldn't have a parent here!");

      windowArray = new nsTArray<WorkerPrivate*>(1);
      mWindowMap.Put(window, windowArray);
    }

    NS_ASSERTION(!windowArray->Contains(aWorkerPrivate),
                 "Already know about this worker!");
    windowArray->AppendElement(aWorkerPrivate);
  }

  if (!queued && !ScheduleWorker(aCx, aWorkerPrivate)) {
    return false;
  }

  return true;
}

void
RuntimeService::UnregisterWorker(JSContext* aCx, WorkerPrivate* aWorkerPrivate)
{
  aWorkerPrivate->AssertIsOnParentThread();

  WorkerPrivate* parent = aWorkerPrivate->GetParent();
  if (!parent) {
    AssertIsOnMainThread();
  }

  WorkerPrivate* queuedWorker = nsnull;
  {
    const nsCString& domain = aWorkerPrivate->Domain();

    MutexAutoLock lock(mMutex);

    WorkerDomainInfo* domainInfo;
    if (!mDomainMap.Get(domain, &domainInfo)) {
      NS_ERROR("Don't have an entry for this domain!");
    }

    // Remove old worker from everywhere.
    PRUint32 index = domainInfo->mQueuedWorkers.IndexOf(aWorkerPrivate);
    if (index != kNoIndex) {
      // Was queued, remove from the list.
      domainInfo->mQueuedWorkers.RemoveElementAt(index);
    }
    else if (parent) {
      NS_ASSERTION(domainInfo->mChildWorkerCount, "Must be non-zero!");
      domainInfo->mChildWorkerCount--;
    }
    else {
      NS_ASSERTION(domainInfo->mActiveWorkers.Contains(aWorkerPrivate),
                   "Don't know about this worker!");
      domainInfo->mActiveWorkers.RemoveElement(aWorkerPrivate);
    }

    // See if there's a queued worker we can schedule.
    if (domainInfo->ActiveWorkerCount() < gMaxWorkersPerDomain &&
        !domainInfo->mQueuedWorkers.IsEmpty()) {
      queuedWorker = domainInfo->mQueuedWorkers[0];
      domainInfo->mQueuedWorkers.RemoveElementAt(0);

      if (queuedWorker->GetParent()) {
        domainInfo->mChildWorkerCount++;
      }
      else {
        domainInfo->mActiveWorkers.AppendElement(queuedWorker);
      }
    }

    if (!domainInfo->ActiveWorkerCount()) {
      NS_ASSERTION(domainInfo->mQueuedWorkers.IsEmpty(), "Huh?!");
      mDomainMap.Remove(domain);
    }
  }

  if (parent) {
    parent->RemoveChildWorker(aCx, aWorkerPrivate);
  }
  else {
    nsPIDOMWindow* window = aWorkerPrivate->GetWindow();

    nsTArray<WorkerPrivate*>* windowArray;
    if (!mWindowMap.Get(window, &windowArray)) {
      NS_ERROR("Don't have an entry for this window!");
    }

    NS_ASSERTION(windowArray->Contains(aWorkerPrivate),
                 "Don't know about this worker!");
    windowArray->RemoveElement(aWorkerPrivate);

    if (windowArray->IsEmpty()) {
      NS_ASSERTION(!queuedWorker, "How can this be?!");
      mWindowMap.Remove(window);
    }
  }

  if (queuedWorker && !ScheduleWorker(aCx, queuedWorker)) {
    UnregisterWorker(aCx, queuedWorker);
  }
}

bool
RuntimeService::ScheduleWorker(JSContext* aCx, WorkerPrivate* aWorkerPrivate)
{
  if (!aWorkerPrivate->Start()) {
    // This is ok, means that we didn't need to make a thread for this worker.
    return true;
  }

  nsCOMPtr<nsIThread> thread;
  {
    MutexAutoLock lock(mMutex);
    if (!mIdleThreadArray.IsEmpty()) {
      PRUint32 index = mIdleThreadArray.Length() - 1;
      mIdleThreadArray[index].mThread.swap(thread);
      mIdleThreadArray.RemoveElementAt(index);
    }
  }

  if (!thread) {
    if (NS_FAILED(NS_NewThread(getter_AddRefs(thread), nsnull,
                               WORKER_STACK_SIZE))) {
      UnregisterWorker(aCx, aWorkerPrivate);
      JS_ReportError(aCx, "Could not create new thread!");
      return false;
    }

    nsCOMPtr<nsISupportsPriority> priority = do_QueryInterface(thread);
    if (!priority ||
        NS_FAILED(priority->SetPriority(nsISupportsPriority::PRIORITY_LOW))) {
      NS_WARNING("Could not lower the new thread's priority!");
    }
  }

#ifdef DEBUG
  aWorkerPrivate->SetThread(thread);
#endif

  nsCOMPtr<nsIRunnable> runnable = new WorkerThreadRunnable(aWorkerPrivate);
  if (NS_FAILED(thread->Dispatch(runnable, NS_DISPATCH_NORMAL))) {
    UnregisterWorker(aCx, aWorkerPrivate);
    JS_ReportError(aCx, "Could not dispatch to thread!");
    return false;
  }

  return true;
}

// static
void
RuntimeService::ShutdownIdleThreads(nsITimer* aTimer, void* /* aClosure */)
{
  AssertIsOnMainThread();

  RuntimeService* runtime = RuntimeService::GetService();
  NS_ASSERTION(runtime, "This should never be null!");

  NS_ASSERTION(aTimer == runtime->mIdleThreadTimer, "Wrong timer!");

  // Cheat a little and grab all threads that expire within one second of now.
  TimeStamp now = TimeStamp::Now() + TimeDuration::FromSeconds(1);

  TimeStamp nextExpiration;

  nsAutoTArray<nsCOMPtr<nsIThread>, 20> expiredThreads;
  {
    MutexAutoLock lock(runtime->mMutex);

    for (PRUint32 index = 0; index < runtime->mIdleThreadArray.Length();
         index++) {
      IdleThreadInfo& info = runtime->mIdleThreadArray[index];
      if (info.mExpirationTime > now) {
        nextExpiration = info.mExpirationTime;
        break;
      }

      nsCOMPtr<nsIThread>* thread = expiredThreads.AppendElement();
      thread->swap(info.mThread);
    }

    if (!expiredThreads.IsEmpty()) {
      runtime->mIdleThreadArray.RemoveElementsAt(0, expiredThreads.Length());
    }
  }

  NS_ASSERTION(nextExpiration.IsNull() || !expiredThreads.IsEmpty(),
               "Should have a new time or there should be some threads to shut "
               "down");

  for (PRUint32 index = 0; index < expiredThreads.Length(); index++) {
    if (NS_FAILED(expiredThreads[index]->Shutdown())) {
      NS_WARNING("Failed to shutdown thread!");
    }
  }

  if (!nextExpiration.IsNull()) {
    TimeDuration delta = nextExpiration - TimeStamp::Now();
    PRUint32 delay(delta > TimeDuration(0) ? delta.ToMilliseconds() : 0);

    // Reschedule the timer.
    if (NS_FAILED(aTimer->InitWithFuncCallback(ShutdownIdleThreads, nsnull,
                                               delay,
                                               nsITimer::TYPE_ONE_SHOT))) {
      NS_ERROR("Can't schedule timer!");
    }
  }
}

nsresult
RuntimeService::Init()
{
  AssertIsOnMainThread();

  mIdleThreadTimer = do_CreateInstance(NS_TIMER_CONTRACTID);
  NS_ENSURE_STATE(mIdleThreadTimer);

  mDomainMap.Init();
  mWindowMap.Init();

  nsCOMPtr<nsIObserverService> obs = services::GetObserverService();
  NS_ENSURE_TRUE(obs, NS_ERROR_FAILURE);

  nsresult rv =
    obs->AddObserver(this, NS_XPCOM_SHUTDOWN_THREADS_OBSERVER_ID, false);
  NS_ENSURE_SUCCESS(rv, rv);

  mObserved = true;

  if (NS_FAILED(obs->AddObserver(this, GC_REQUEST_OBSERVER_TOPIC, false))) {
    NS_WARNING("Failed to register for GC request notifications!");
  }

  if (NS_FAILED(obs->AddObserver(this, MEMORY_PRESSURE_OBSERVER_TOPIC,
                                 false))) {
    NS_WARNING("Failed to register for memory pressure notifications!");
  }

  for (PRUint32 index = 0; index < ArrayLength(gPrefsToWatch); index++) {
    if (NS_FAILED(Preferences::RegisterCallback(PrefCallback,
                                                gPrefsToWatch[index], this))) {
      NS_WARNING("Failed to register pref callback?!");
    }
    PrefCallback(gPrefsToWatch[index], this);
  }

  // We assume atomic 32bit reads/writes. If this assumption doesn't hold on
  // some wacky platform then the worst that could happen is that the close
  // handler will run for a slightly different amount of time.
  if (NS_FAILED(Preferences::AddIntVarCache(&sCloseHandlerTimeoutSeconds,
                                            PREF_MAX_SCRIPT_RUN_TIME,
                                            MAX_SCRIPT_RUN_TIME_SEC))) {
      NS_WARNING("Failed to register timeout cache?!");
  }

  PRInt32 maxPerDomain = Preferences::GetInt(PREF_WORKERS_MAX_PER_DOMAIN,
                                             MAX_WORKERS_PER_DOMAIN);
  gMaxWorkersPerDomain = NS_MAX(0, maxPerDomain);

  mDetectorName = Preferences::GetLocalizedCString("intl.charset.detector");

  nsCOMPtr<nsIPlatformCharset> platformCharset =
    do_GetService(NS_PLATFORMCHARSET_CONTRACTID, &rv);
  if (NS_SUCCEEDED(rv)) {
    rv = platformCharset->GetCharset(kPlatformCharsetSel_PlainTextInFile,
                                     mSystemCharset);
  }

  return NS_OK;
}

// This spins the event loop until all workers are finished and their threads
// have been joined.
void
RuntimeService::Cleanup()
{
  AssertIsOnMainThread();

  nsCOMPtr<nsIObserverService> obs = services::GetObserverService();
  NS_WARN_IF_FALSE(obs, "Failed to get observer service?!");

  // Tell anyone that cares that they're about to lose worker support.
  if (obs && NS_FAILED(obs->NotifyObservers(nsnull, WORKERS_SHUTDOWN_TOPIC,
                                            nsnull))) {
    NS_WARNING("NotifyObservers failed!");
  }

  // That's it, no more workers.
  mShuttingDown = true;

  if (mIdleThreadTimer) {
    if (NS_FAILED(mIdleThreadTimer->Cancel())) {
      NS_WARNING("Failed to cancel idle timer!");
    }
    mIdleThreadTimer = nsnull;
  }

  if (mDomainMap.IsInitialized()) {
    MutexAutoLock lock(mMutex);

    nsAutoTArray<WorkerPrivate*, 100> workers;
    mDomainMap.EnumerateRead(AddAllTopLevelWorkersToArray, &workers);

    if (!workers.IsEmpty()) {
      nsIThread* currentThread;

      // Cancel all top-level workers.
      {
        MutexAutoUnlock unlock(mMutex);

        currentThread = NS_GetCurrentThread();
        NS_ASSERTION(currentThread, "This should never be null!");

        AutoSafeJSContext cx;

        for (PRUint32 index = 0; index < workers.Length(); index++) {
          if (!workers[index]->Kill(cx)) {
            NS_WARNING("Failed to cancel worker!");
          }
        }
      }

      // Shut down any idle threads.
      if (!mIdleThreadArray.IsEmpty()) {
        nsAutoTArray<nsCOMPtr<nsIThread>, 20> idleThreads;

        PRUint32 idleThreadCount = mIdleThreadArray.Length();
        idleThreads.SetLength(idleThreadCount);

        for (PRUint32 index = 0; index < idleThreadCount; index++) {
          NS_ASSERTION(mIdleThreadArray[index].mThread, "Null thread!");
          idleThreads[index].swap(mIdleThreadArray[index].mThread);
        }

        mIdleThreadArray.Clear();

        MutexAutoUnlock unlock(mMutex);

        for (PRUint32 index = 0; index < idleThreadCount; index++) {
          if (NS_FAILED(idleThreads[index]->Shutdown())) {
            NS_WARNING("Failed to shutdown thread!");
          }
        }
      }

      // And make sure all their final messages have run and all their threads
      // have joined.
      while (mDomainMap.Count()) {
        MutexAutoUnlock unlock(mMutex);

        if (!NS_ProcessNextEvent(currentThread)) {
          NS_WARNING("Something bad happened!");
          break;
        }
      }
    }
  }

  if (mWindowMap.IsInitialized()) {
    NS_ASSERTION(!mWindowMap.Count(), "All windows should have been released!");
  }

  if (mObserved) {
    for (PRUint32 index = 0; index < ArrayLength(gPrefsToWatch); index++) {
      Preferences::UnregisterCallback(PrefCallback, gPrefsToWatch[index], this);
    }

    if (obs) {
      if (NS_FAILED(obs->RemoveObserver(this, GC_REQUEST_OBSERVER_TOPIC))) {
        NS_WARNING("Failed to unregister for GC request notifications!");
      }

      if (NS_FAILED(obs->RemoveObserver(this,
                                        MEMORY_PRESSURE_OBSERVER_TOPIC))) {
        NS_WARNING("Failed to unregister for memory pressure notifications!");
      }

      nsresult rv =
        obs->RemoveObserver(this, NS_XPCOM_SHUTDOWN_THREADS_OBSERVER_ID);
      mObserved = NS_FAILED(rv);
    }
  }
}

// static
PLDHashOperator
RuntimeService::AddAllTopLevelWorkersToArray(const nsACString& aKey,
                                             WorkerDomainInfo* aData,
                                             void* aUserArg)
{
  nsTArray<WorkerPrivate*>* array =
    static_cast<nsTArray<WorkerPrivate*>*>(aUserArg);

#ifdef DEBUG
  for (PRUint32 index = 0; index < aData->mActiveWorkers.Length(); index++) {
    NS_ASSERTION(!aData->mActiveWorkers[index]->GetParent(),
                 "Shouldn't have a parent in this list!");
  }
#endif

  array->AppendElements(aData->mActiveWorkers);

  // These might not be top-level workers...
  for (PRUint32 index = 0; index < aData->mQueuedWorkers.Length(); index++) {
    WorkerPrivate* worker = aData->mQueuedWorkers[index];
    if (!worker->GetParent()) {
      array->AppendElement(worker);
    }
  }

  return PL_DHASH_NEXT;
}

void
RuntimeService::GetWorkersForWindow(nsPIDOMWindow* aWindow,
                                    nsTArray<WorkerPrivate*>& aWorkers)
{
  AssertIsOnMainThread();

  nsTArray<WorkerPrivate*>* workers;
  if (mWindowMap.Get(aWindow, &workers)) {
    NS_ASSERTION(!workers->IsEmpty(), "Should have been removed!");
    aWorkers.AppendElements(*workers);
  }
  else {
    NS_ASSERTION(aWorkers.IsEmpty(), "Should be empty!");
  }
}

void
RuntimeService::CancelWorkersForWindow(JSContext* aCx,
                                       nsPIDOMWindow* aWindow)
{
  AssertIsOnMainThread();

  nsAutoTArray<WorkerPrivate*, 100> workers;
  GetWorkersForWindow(aWindow, workers);

  if (!workers.IsEmpty()) {
    AutoSafeJSContext cx(aCx);
    for (PRUint32 index = 0; index < workers.Length(); index++) {
      if (!workers[index]->Cancel(aCx)) {
        NS_WARNING("Failed to cancel worker!");
      }
    }
  }
}

void
RuntimeService::SuspendWorkersForWindow(JSContext* aCx,
                                        nsPIDOMWindow* aWindow)
{
  AssertIsOnMainThread();

  nsAutoTArray<WorkerPrivate*, 100> workers;
  GetWorkersForWindow(aWindow, workers);

  if (!workers.IsEmpty()) {
    AutoSafeJSContext cx(aCx);
    for (PRUint32 index = 0; index < workers.Length(); index++) {
      if (!workers[index]->Suspend(aCx)) {
        NS_WARNING("Failed to cancel worker!");
      }
    }
  }
}

void
RuntimeService::ResumeWorkersForWindow(JSContext* aCx,
                                       nsPIDOMWindow* aWindow)
{
  AssertIsOnMainThread();

  nsAutoTArray<WorkerPrivate*, 100> workers;
  GetWorkersForWindow(aWindow, workers);

  if (!workers.IsEmpty()) {
    AutoSafeJSContext cx(aCx);
    for (PRUint32 index = 0; index < workers.Length(); index++) {
      if (!workers[index]->Resume(aCx)) {
        NS_WARNING("Failed to cancel worker!");
      }
    }
  }
}

void
RuntimeService::NoteIdleThread(nsIThread* aThread)
{
  AssertIsOnMainThread();
  NS_ASSERTION(aThread, "Null pointer!");

  static TimeDuration timeout =
    TimeDuration::FromSeconds(IDLE_THREAD_TIMEOUT_SEC);

  TimeStamp expirationTime = TimeStamp::Now() + timeout;

  bool shutdown;
  if (mShuttingDown) {
    shutdown = true;
  }
  else {
    MutexAutoLock lock(mMutex);

    if (mIdleThreadArray.Length() < MAX_IDLE_THREADS) {
      IdleThreadInfo* info = mIdleThreadArray.AppendElement();
      info->mThread = aThread;
      info->mExpirationTime = expirationTime;
      shutdown = false;
    }
    else {
      shutdown = true;
    }
  }

  // Too many idle threads, just shut this one down.
  if (shutdown) {
    if (NS_FAILED(aThread->Shutdown())) {
      NS_WARNING("Failed to shutdown thread!");
    }
    return;
  }

  // Schedule timer.
  if (NS_FAILED(mIdleThreadTimer->
                  InitWithFuncCallback(ShutdownIdleThreads, nsnull,
                                       IDLE_THREAD_TIMEOUT_SEC * 1000,
                                       nsITimer::TYPE_ONE_SHOT))) {
    NS_ERROR("Can't schedule timer!");
  }
}

void
RuntimeService::UpdateAllWorkerJSContextOptions()
{
  BROADCAST_ALL_WORKERS(UpdateJSContextOptions, GetDefaultJSContextOptions());
}

void
RuntimeService::UpdateAllWorkerJSRuntimeHeapSize()
{
  BROADCAST_ALL_WORKERS(UpdateJSRuntimeHeapSize, GetDefaultJSRuntimeHeapSize());
}

#ifdef JS_GC_ZEAL
void
RuntimeService::UpdateAllWorkerGCZeal()
{
  BROADCAST_ALL_WORKERS(UpdateGCZeal, GetDefaultGCZeal());
}
#endif

void
RuntimeService::GarbageCollectAllWorkers(bool aShrinking)
{
  BROADCAST_ALL_WORKERS(GarbageCollect, aShrinking);
}

// nsISupports
NS_IMPL_ISUPPORTS1(RuntimeService, nsIObserver)

// nsIObserver
NS_IMETHODIMP
RuntimeService::Observe(nsISupports* aSubject, const char* aTopic,
                        const PRUnichar* aData)
{
  AssertIsOnMainThread();

  if (!strcmp(aTopic, NS_XPCOM_SHUTDOWN_THREADS_OBSERVER_ID)) {
    Cleanup();
    return NS_OK;
  }
  if (!strcmp(aTopic, GC_REQUEST_OBSERVER_TOPIC)) {
    GarbageCollectAllWorkers(false);
    return NS_OK;
  }
  if (!strcmp(aTopic, MEMORY_PRESSURE_OBSERVER_TOPIC)) {
    GarbageCollectAllWorkers(true);
    return NS_OK;
  }

  NS_NOTREACHED("Unknown observer topic!");
  return NS_OK;
}

RuntimeService::AutoSafeJSContext::AutoSafeJSContext(JSContext* aCx)
: mContext(aCx ? aCx : GetSafeContext())
{
  AssertIsOnMainThread();

  if (mContext) {
    nsIThreadJSContextStack* stack = nsContentUtils::ThreadJSContextStack();
    NS_ASSERTION(stack, "This should never be null!");

    if (NS_FAILED(stack->Push(mContext))) {
      NS_ERROR("Couldn't push safe JSContext!");
      mContext = nsnull;
      return;
    }

    JS_BeginRequest(mContext);
  }
}

RuntimeService::AutoSafeJSContext::~AutoSafeJSContext()
{
  AssertIsOnMainThread();

  if (mContext) {
    JS_ReportPendingException(mContext);

    JS_EndRequest(mContext);

    nsIThreadJSContextStack* stack = nsContentUtils::ThreadJSContextStack();
    NS_ASSERTION(stack, "This should never be null!");

    JSContext* cx;
    if (NS_FAILED(stack->Pop(&cx))) {
      NS_ERROR("Failed to pop safe context!");
    }
    if (cx != mContext) {
      NS_ERROR("Mismatched context!");
    }
  }
}

// static
JSContext*
RuntimeService::AutoSafeJSContext::GetSafeContext()
{
  AssertIsOnMainThread();

  nsIThreadJSContextStack* stack = nsContentUtils::ThreadJSContextStack();
  NS_ASSERTION(stack, "This should never be null!");

  JSContext* cx = stack->GetSafeJSContext();
  if (!cx) {
    NS_ERROR("Couldn't get safe JSContext!");
    return nsnull;
  }

  NS_ASSERTION(!JS_IsExceptionPending(cx), "Already has an exception?!");
  return cx;
}<|MERGE_RESOLUTION|>--- conflicted
+++ resolved
@@ -216,13 +216,10 @@
     if (Preferences::GetBool(gPrefsToWatch[PREF_typeinference])) {
       newOptions |= JSOPTION_TYPE_INFERENCE;
     }
-<<<<<<< HEAD
     if (Preferences::GetBool(gPrefsToWatch[PREF_ion])) {
       newOptions |= JSOPTION_ION;
     }
-=======
     newOptions |= JSOPTION_ALLOW_XML;
->>>>>>> e3dc2c4f
 
     RuntimeService::SetDefaultJSContextOptions(newOptions);
     rts->UpdateAllWorkerJSContextOptions();
