// This Source Code Form is subject to the terms of the Mozilla Public
// License, v. 2.0. If a copy of the MPL was not distributed with this
// file, You can obtain one at http://mozilla.org/MPL/2.0/.

<<<<<<< HEAD
extern crate geckoservo;
extern crate mp4parse;
=======
extern crate mp4parse_capi;
>>>>>>> 0cc451b3
<|MERGE_RESOLUTION|>--- conflicted
+++ resolved
@@ -2,9 +2,5 @@
 // License, v. 2.0. If a copy of the MPL was not distributed with this
 // file, You can obtain one at http://mozilla.org/MPL/2.0/.
 
-<<<<<<< HEAD
 extern crate geckoservo;
-extern crate mp4parse;
-=======
-extern crate mp4parse_capi;
->>>>>>> 0cc451b3
+extern crate mp4parse_capi;