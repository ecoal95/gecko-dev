/* -*- Mode: C++; tab-width: 2; indent-tabs-mode: nil; c-basic-offset: 2 -*-
 * vim: sw=2 ts=2 et lcs=trail\:.,tab\:>~ :
 * ***** BEGIN LICENSE BLOCK *****
 * Version: MPL 1.1/GPL 2.0/LGPL 2.1
 *
 * The contents of this file are subject to the Mozilla Public License Version
 * 1.1 (the "License"); you may not use this file except in compliance with
 * the License. You may obtain a copy of the License at
 * http://www.mozilla.org/MPL/
 *
 * Software distributed under the License is distributed on an "AS IS" basis,
 * WITHOUT WARRANTY OF ANY KIND, either express or implied. See the License
 * for the specific language governing rights and limitations under the
 * License.
 *
 * The Original Code is Places code.
 *
 * The Initial Developer of the Original Code is
 * Mozilla Foundation.
 * Portions created by the Initial Developer are Copyright (C) 2009
 * the Initial Developer. All Rights Reserved.
 *
 * Contributor(s):
 *   Shawn Wilsher <me@shawnwilsher.com> (Original Author)
 *
 * Alternatively, the contents of this file may be used under the terms of
 * either the GNU General Public License Version 2 or later (the "GPL"), or
 * the GNU Lesser General Public License Version 2.1 or later (the "LGPL"),
 * in which case the provisions of the GPL or the LGPL are applicable instead
 * of those above. If you wish to allow use of your version of this file only
 * under the terms of either the GPL or the LGPL, and not to allow others to
 * use your version of this file under the terms of the MPL, indicate your
 * decision by deleting the provisions above and replace them with the notice
 * and other provisions required by the GPL or the LGPL. If you do not delete
 * the provisions above, a recipient may use your version of this file under
 * the terms of any one of the MPL, the GPL or the LGPL.
 *
 * ***** END LICENSE BLOCK ***** */

<<<<<<< HEAD
#ifdef MOZ_IPC
#include "mozilla/dom/ContentChild.h"
#include "mozilla/dom/ContentParent.h"
#include "nsXULAppAPI.h"
#endif

#ifdef MOZ_IPC
#include "mozilla/dom/ContentChild.h"
#include "nsXULAppAPI.h"
#endif

=======
>>>>>>> 291b96a5
#include "History.h"
#include "nsNavHistory.h"
#include "nsNavBookmarks.h"
#include "Helpers.h"

#include "mozilla/storage.h"
#include "mozilla/dom/Link.h"
#include "nsDocShellCID.h"
#include "nsIEventStateManager.h"
#include "mozilla/Services.h"

using namespace mozilla::dom;

namespace mozilla {
namespace places {

////////////////////////////////////////////////////////////////////////////////
//// Global Defines

#define URI_VISITED "visited"
#define URI_NOT_VISITED "not visited"
#define URI_VISITED_RESOLUTION_TOPIC "visited-status-resolution"
// Observer event fired after a visit has been registered in the DB.
#define URI_VISIT_SAVED "uri-visit-saved"

////////////////////////////////////////////////////////////////////////////////
//// Step

class Step : public AsyncStatementCallback
{
public:
  /**
   * Executes statement asynchronously using this as a callback.
   * 
   * @param aStmt
   *        Statement to execute asynchronously
   */
  NS_IMETHOD ExecuteAsync(mozIStorageStatement* aStmt);

  /**
   * Called once after query is completed.  If your query has more than one
   * result set to process, you will want to override HandleResult to process
   * each one.
   *
   * @param aResultSet
   *        Results from ExecuteAsync
   *        Unlike HandleResult, this *can be NULL* if there were no results.
   */
  NS_IMETHOD Callback(mozIStorageResultSet* aResultSet);

  /**
   * By default, stores the last result set received in mResultSet.
   * For queries with only one result set, you don't need to override.
   *
   * @param aResultSet
   *        Results from ExecuteAsync
   */
  NS_IMETHOD HandleResult(mozIStorageResultSet* aResultSet);

  /**
   * By default, this calls Callback with any saved results from HandleResult.
   * For queries with only one result set, you don't need to override.
   *
   * @param aReason
   *        SQL status code
   */
  NS_IMETHOD HandleCompletion(PRUint16 aReason);

private:
  // Used by HandleResult to cache results until HandleCompletion is called.
  nsCOMPtr<mozIStorageResultSet> mResultSet;
};

NS_IMETHODIMP
Step::ExecuteAsync(mozIStorageStatement* aStmt)
{
  nsCOMPtr<mozIStoragePendingStatement> handle;
  nsresult rv = aStmt->ExecuteAsync(this, getter_AddRefs(handle));
  NS_ENSURE_SUCCESS(rv, rv);
  return NS_OK;
}

NS_IMETHODIMP
Step::Callback(mozIStorageResultSet* aResultSet)
{
  return NS_OK;
}

NS_IMETHODIMP
Step::HandleResult(mozIStorageResultSet* aResultSet)
{
  mResultSet = aResultSet;
  return NS_OK;
}

NS_IMETHODIMP
Step::HandleCompletion(PRUint16 aReason)
{
  nsCOMPtr<mozIStorageResultSet> resultSet = mResultSet;
  mResultSet = NULL;
  Callback(resultSet);
  return NS_OK;
}

////////////////////////////////////////////////////////////////////////////////
//// Anonymous Helpers

namespace {

class VisitedQuery : public mozIStorageStatementCallback
{
public:
  NS_DECL_ISUPPORTS

  static nsresult Start(nsIURI* aURI)
  {
    NS_PRECONDITION(aURI, "Null URI");

    nsNavHistory* navHist = nsNavHistory::GetHistoryService();
    NS_ENSURE_TRUE(navHist, NS_ERROR_FAILURE);
    mozIStorageStatement* stmt = navHist->GetStatementById(DB_IS_PAGE_VISITED);
    NS_ENSURE_STATE(stmt);

    // Bind by index for performance.
    nsresult rv = URIBinder::Bind(stmt, 0, aURI);
    NS_ENSURE_SUCCESS(rv, rv);

    nsRefPtr<VisitedQuery> callback = new VisitedQuery(aURI);
    NS_ENSURE_TRUE(callback, NS_ERROR_OUT_OF_MEMORY);

    nsCOMPtr<mozIStoragePendingStatement> handle;
    return stmt->ExecuteAsync(callback, getter_AddRefs(handle));
  }

  NS_IMETHOD HandleResult(mozIStorageResultSet* aResults)
  {
    // If this method is called, we've gotten results, which means we have a
    // visit.
    mIsVisited = true;
    return NS_OK;
  }

  NS_IMETHOD HandleError(mozIStorageError* aError)
  {
    // mIsVisited is already set to false, and that's the assumption we will
    // make if an error occurred.
    return NS_OK;
  }

  NS_IMETHOD HandleCompletion(PRUint16 aReason)
  {
    if (mIsVisited) {
      History::GetService()->NotifyVisited(mURI);
    }

    // Notify any observers about that we have resolved the visited state of
    // this URI.
    nsCOMPtr<nsIObserverService> observerService =
      mozilla::services::GetObserverService();
    if (observerService) {
      nsAutoString status;
      if (mIsVisited) {
        status.AssignLiteral(URI_VISITED);
      }
      else {
        status.AssignLiteral(URI_NOT_VISITED);
      }
      (void)observerService->NotifyObservers(mURI,
                                             URI_VISITED_RESOLUTION_TOPIC,
                                             status.get());
    }

    return NS_OK;
  }
private:
  VisitedQuery(nsIURI* aURI)
  : mURI(aURI)
  , mIsVisited(false)
  {
  }

  nsCOMPtr<nsIURI> mURI;
  bool mIsVisited;
};
NS_IMPL_ISUPPORTS1(
  VisitedQuery,
  mozIStorageStatementCallback
)

/**
 * Fail-safe mechanism for ensuring that your task completes, no matter what.
 * Pass this around as an nsAutoPtr in your steps to guarantee that when all
 * your steps are finished, your task is finished.
 *
 * Be sure to use AppendTask to add your first step to the queue.
 */
class FailSafeFinishTask
{
public:
  FailSafeFinishTask()
  : mAppended(false) 
  {
  }

  ~FailSafeFinishTask()
  {
    if (mAppended) {
      History::GetService()->CurrentTaskFinished();
    }
  }

  /**
   * Appends task to History's queue.  When this object is destroyed, it will
   * consider the task finished.
   */
  void AppendTask(Step* step)
  {
    History::GetService()->AppendTask(step);
    mAppended = true;
  }

private:
  bool mAppended;
};

////////////////////////////////////////////////////////////////////////////////
//// Steps for VisitURI

struct VisitURIData : public FailSafeFinishTask
{
  PRInt64 placeId;
  PRInt32 hidden;
  PRInt32 typed;
  nsCOMPtr<nsIURI> uri;

  // Url of last added visit in chain.
  nsCString lastSpec;
  PRInt64 lastVisitId;
  PRInt32 transitionType;
  PRInt64 sessionId;
  PRTime dateTime;
};

/**
 * Step 6: Update frecency of URI and notify observers.
 */
class UpdateFrecencyAndNotifyStep : public Step
{
public:
  NS_DECL_ISUPPORTS

  UpdateFrecencyAndNotifyStep(nsAutoPtr<VisitURIData> aData)
  : mData(aData)
  {
  }

  NS_IMETHOD Callback(mozIStorageResultSet* aResultSet)
  {
    // Result set contains new visit created in earlier step
    NS_ENSURE_STATE(aResultSet);

    nsCOMPtr<mozIStorageRow> row;
    nsresult rv = aResultSet->GetNextRow(getter_AddRefs(row));
    NS_ENSURE_SUCCESS(rv, rv);

    PRInt64 visitId;
    rv = row->GetInt64(0, &visitId);
    NS_ENSURE_SUCCESS(rv, rv);

    // TODO need to figure out story for not synchronous frecency updating
    // (bug 556631)

    // Swallow errors here, since if we've gotten this far, it's more
    // important to notify the observers below.
    nsNavHistory* history = nsNavHistory::GetHistoryService();
    NS_WARN_IF_FALSE(history, "Could not get history service");
    nsNavBookmarks* bookmarks = nsNavBookmarks::GetBookmarksService();
    NS_WARN_IF_FALSE(bookmarks, "Could not get bookmarks service");
    if (history && bookmarks) {
      // Update frecency *after* the visit info is in the db
      nsresult rv = history->UpdateFrecency(
        mData->placeId,
        bookmarks->IsRealBookmark(mData->placeId)
      );
      NS_WARN_IF_FALSE(NS_SUCCEEDED(rv), "Could not update frecency");

      // Notify nsNavHistory observers of visit, but only for certain types of
      // visits to maintain consistency with nsNavHistory::GetQueryResults.
      if (!mData->hidden &&
          mData->transitionType != nsINavHistoryService::TRANSITION_EMBED &&
          mData->transitionType != nsINavHistoryService::TRANSITION_FRAMED_LINK) {
        history->NotifyOnVisit(mData->uri, visitId, mData->dateTime,
                               mData->sessionId, mData->lastVisitId,
                               mData->transitionType);
      }
    }

    nsCOMPtr<nsIObserverService> obsService =
      mozilla::services::GetObserverService();
    if (obsService) {
      nsresult rv = obsService->NotifyObservers(mData->uri, URI_VISIT_SAVED, nsnull);
      NS_WARN_IF_FALSE(NS_SUCCEEDED(rv), "Could not notify observers");
    }

    History::GetService()->NotifyVisited(mData->uri);

    return NS_OK;
  }

protected:
  nsAutoPtr<VisitURIData> mData;
};
NS_IMPL_ISUPPORTS1(
  UpdateFrecencyAndNotifyStep
, mozIStorageStatementCallback
)

/**
 * Step 5: Get newly created visit ID from moz_history_visits table.
 */
class GetVisitIDStep : public Step
{
public:
  NS_DECL_ISUPPORTS

  GetVisitIDStep(nsAutoPtr<VisitURIData> aData)
  : mData(aData)
  {
  }

  NS_IMETHOD Callback(mozIStorageResultSet* aResultSet)
  {
    // Find visit ID, needed for notifying observers in next step.
    nsNavHistory* history = nsNavHistory::GetHistoryService();
    NS_ENSURE_TRUE(history, NS_ERROR_OUT_OF_MEMORY);
    nsCOMPtr<mozIStorageStatement> stmt =
      history->GetStatementById(DB_RECENT_VISIT_OF_URL);
    NS_ENSURE_STATE(stmt);

    nsresult rv = URIBinder::Bind(stmt, NS_LITERAL_CSTRING("page_url"), mData->uri);
    NS_ENSURE_SUCCESS(rv, rv);

    nsCOMPtr<Step> step = new UpdateFrecencyAndNotifyStep(mData);
    NS_ENSURE_STATE(step);
    rv = step->ExecuteAsync(stmt);
    NS_ENSURE_SUCCESS(rv, rv);

    return NS_OK;
  }

protected:
  nsAutoPtr<VisitURIData> mData;
};
NS_IMPL_ISUPPORTS1(
  GetVisitIDStep
, mozIStorageStatementCallback
)

/**
 * Step 4: Add visit to moz_history_visits table.
 */
class AddVisitStep : public Step
{
public:
  NS_DECL_ISUPPORTS

  AddVisitStep(nsAutoPtr<VisitURIData> aData)
  : mData(aData)
  {
  }

  NS_IMETHOD Callback(mozIStorageResultSet* aResultSet)
  {
    nsresult rv;

    nsNavHistory* history = nsNavHistory::GetHistoryService();
    NS_ENSURE_TRUE(history, NS_ERROR_OUT_OF_MEMORY);

    // TODO need to figure out story for new session IDs that isn't synchronous
    // (bug 561450)

    if (aResultSet) {
      // Result set contains last visit information for this session
      nsCOMPtr<mozIStorageRow> row;
      rv = aResultSet->GetNextRow(getter_AddRefs(row));
      NS_ENSURE_SUCCESS(rv, rv);

      PRInt64 possibleSessionId;
      PRTime lastVisitOfSession;

      rv = row->GetInt64(0, &mData->lastVisitId);
      NS_ENSURE_SUCCESS(rv, rv);
      rv = row->GetInt64(1, &possibleSessionId);
      NS_ENSURE_SUCCESS(rv, rv);
      rv = row->GetInt64(2, &lastVisitOfSession);
      NS_ENSURE_SUCCESS(rv, rv);

      if (mData->dateTime - lastVisitOfSession <= RECENT_EVENT_THRESHOLD) {
        mData->sessionId = possibleSessionId;
      }
      else {
        // Session is too old. Start a new one.
        mData->sessionId = history->GetNewSessionID();
        mData->lastVisitId = 0;
      }
    }
    else {
      // No previous saved visit entry could be found, so start a new session.
      mData->sessionId = history->GetNewSessionID();
      mData->lastVisitId = 0;
    }

    nsCOMPtr<mozIStorageStatement> stmt =
      history->GetStatementById(DB_INSERT_VISIT);
    NS_ENSURE_STATE(stmt);

    rv = stmt->BindInt64ByName(NS_LITERAL_CSTRING("from_visit"),
                               mData->lastVisitId);
    NS_ENSURE_SUCCESS(rv, rv);
    rv = stmt->BindInt64ByName(NS_LITERAL_CSTRING("page_id"),
                               mData->placeId);
    NS_ENSURE_SUCCESS(rv, rv);
    rv = stmt->BindInt64ByName(NS_LITERAL_CSTRING("visit_date"),
                               mData->dateTime);
    NS_ENSURE_SUCCESS(rv, rv);
    rv = stmt->BindInt32ByName(NS_LITERAL_CSTRING("visit_type"),
                               mData->transitionType);
    NS_ENSURE_SUCCESS(rv, rv);
    rv = stmt->BindInt64ByName(NS_LITERAL_CSTRING("session"),
                               mData->sessionId);
    NS_ENSURE_SUCCESS(rv, rv);

    nsCOMPtr<Step> step = new GetVisitIDStep(mData);
    NS_ENSURE_STATE(step);
    rv = step->ExecuteAsync(stmt);
    NS_ENSURE_SUCCESS(rv, rv);

    return NS_OK;
  }

protected:
  nsAutoPtr<VisitURIData> mData;
};
NS_IMPL_ISUPPORTS1(
  AddVisitStep
, mozIStorageStatementCallback
)

/**
 * Step 3: Callback for inserting or updating a moz_places entry.
 *         This step checks database for the last visit in session.
 */
class CheckLastVisitStep : public Step
{
public:
  NS_DECL_ISUPPORTS

  CheckLastVisitStep(nsAutoPtr<VisitURIData> aData)
  : mData(aData)
  {
  }

  NS_IMETHOD Callback(mozIStorageResultSet* aResultSet)
  {
    nsresult rv;

    if (aResultSet) {
      // Last step inserted a new URL. This query contains the id.
      nsCOMPtr<mozIStorageRow> row;
      rv = aResultSet->GetNextRow(getter_AddRefs(row));
      NS_ENSURE_SUCCESS(rv, rv);

      rv = row->GetInt64(0, &mData->placeId);
      NS_ENSURE_SUCCESS(rv, rv);
    }

    if (!mData->lastSpec.IsEmpty()) {
      // Find last visit ID and session ID using lastSpec so we can add them
      // to a browsing session if the visit was recent.
      nsNavHistory* history = nsNavHistory::GetHistoryService();
      NS_ENSURE_TRUE(history, NS_ERROR_OUT_OF_MEMORY);
      nsCOMPtr<mozIStorageStatement> stmt =
        history->GetStatementById(DB_RECENT_VISIT_OF_URL);
      NS_ENSURE_STATE(stmt);

      rv = URIBinder::Bind(stmt, NS_LITERAL_CSTRING("page_url"), mData->lastSpec);
      NS_ENSURE_SUCCESS(rv, rv);

      nsCOMPtr<Step> step = new AddVisitStep(mData);
      NS_ENSURE_STATE(step);
      rv = step->ExecuteAsync(stmt);
      NS_ENSURE_SUCCESS(rv, rv);
    }
    else {
      // Empty lastSpec.
      // Not part of a session.  Just run next step's callback with no results.
      nsCOMPtr<Step> step = new AddVisitStep(mData);
      NS_ENSURE_STATE(step);
      rv = step->Callback(NULL);
      NS_ENSURE_SUCCESS(rv, rv);
    }

    return NS_OK;
  }

protected:
  nsAutoPtr<VisitURIData> mData;
};
NS_IMPL_ISUPPORTS1(
  CheckLastVisitStep
, mozIStorageStatementCallback
)

/**
 * Step 2a: Called only when a new entry is put into moz_places.
 *          Finds the ID of a recently inserted place.
 */
class FindNewIdStep : public Step
{
public:
  NS_DECL_ISUPPORTS

  FindNewIdStep(nsAutoPtr<VisitURIData> aData)
  : mData(aData)
  {
  }

  NS_IMETHOD Callback(mozIStorageResultSet* aResultSet)
  {
    nsNavHistory* history = nsNavHistory::GetHistoryService();
    NS_ENSURE_TRUE(history, NS_ERROR_OUT_OF_MEMORY);
    nsCOMPtr<mozIStorageStatement> stmt =
      history->GetStatementById(DB_GET_PAGE_VISIT_STATS);
    NS_ENSURE_STATE(stmt);

    nsresult rv = URIBinder::Bind(stmt, NS_LITERAL_CSTRING("page_url"), mData->uri);
    NS_ENSURE_SUCCESS(rv, rv);

    nsCOMPtr<Step> step = new CheckLastVisitStep(mData);
    NS_ENSURE_STATE(step);
    rv = step->ExecuteAsync(stmt);
    NS_ENSURE_SUCCESS(rv, rv);

    return NS_OK;
  }

protected:
  nsAutoPtr<VisitURIData> mData;
};
NS_IMPL_ISUPPORTS1(
  FindNewIdStep
, mozIStorageStatementCallback
)

/**
 * Step 2: Callback for checking for an existing URI in moz_places.
 *         This step inserts or updates the URI accordingly.
 */
class CheckExistingStep : public Step
{
public:
  NS_DECL_ISUPPORTS

  CheckExistingStep(nsAutoPtr<VisitURIData> aData)
  : mData(aData)
  {
  }

  NS_IMETHOD Callback(mozIStorageResultSet* aResultSet)
  {
    nsresult rv;
    nsCOMPtr<mozIStorageStatement> stmt;

    nsNavHistory* history = nsNavHistory::GetHistoryService();
    NS_ENSURE_TRUE(history, NS_ERROR_OUT_OF_MEMORY);

    if (aResultSet) {
      nsCOMPtr<mozIStorageRow> row;
      rv = aResultSet->GetNextRow(getter_AddRefs(row));
      NS_ENSURE_SUCCESS(rv, rv);

      rv = row->GetInt64(0, &mData->placeId);
      NS_ENSURE_SUCCESS(rv, rv);

      if (!mData->typed) {
        // If this transition wasn't typed, others might have been. If database
        // has location as typed, reflect that in our data structure.
        rv = row->GetInt32(2, &mData->typed);
        NS_ENSURE_SUCCESS(rv, rv);
      }
      if (mData->hidden) {
        // If this transition was hidden, it is possible that others were not.
        // Any one visible transition makes this location visible. If database
        // has location as visible, reflect that in our data structure.
        rv = row->GetInt32(3, &mData->hidden);
        NS_ENSURE_SUCCESS(rv, rv);
      }

      // Note: trigger will update visit_count.
      stmt = history->GetStatementById(DB_UPDATE_PAGE_VISIT_STATS);
      NS_ENSURE_STATE(stmt);

      rv = stmt->BindInt32ByName(NS_LITERAL_CSTRING("typed"), mData->typed);
      NS_ENSURE_SUCCESS(rv, rv);
      rv = stmt->BindInt32ByName(NS_LITERAL_CSTRING("hidden"), mData->hidden);
      NS_ENSURE_SUCCESS(rv, rv);
      rv = stmt->BindInt64ByName(NS_LITERAL_CSTRING("page_id"), mData->placeId);
      NS_ENSURE_SUCCESS(rv, rv);

      nsCOMPtr<Step> step = new CheckLastVisitStep(mData);
      NS_ENSURE_STATE(step);
      rv = step->ExecuteAsync(stmt);
      NS_ENSURE_SUCCESS(rv, rv);
    }
    else {
      // No entry exists, so create one.
      stmt = history->GetStatementById(DB_ADD_NEW_PAGE);
      NS_ENSURE_STATE(stmt);

      nsAutoString revHost;
      rv = GetReversedHostname(mData->uri, revHost);
      NS_ENSURE_SUCCESS(rv, rv);

      rv = URIBinder::Bind(stmt, NS_LITERAL_CSTRING("page_url"), mData->uri);
      NS_ENSURE_SUCCESS(rv, rv);
      rv = stmt->BindStringByName(NS_LITERAL_CSTRING("rev_host"), revHost);
      NS_ENSURE_SUCCESS(rv, rv);
      rv = stmt->BindInt32ByName(NS_LITERAL_CSTRING("typed"), mData->typed);
      NS_ENSURE_SUCCESS(rv, rv);
      rv = stmt->BindInt32ByName(NS_LITERAL_CSTRING("hidden"), mData->hidden);
      NS_ENSURE_SUCCESS(rv, rv);
      rv = stmt->BindInt32ByName(NS_LITERAL_CSTRING("frecency"), -1);
      NS_ENSURE_SUCCESS(rv, rv);

      nsCOMPtr<Step> step = new FindNewIdStep(mData);
      NS_ENSURE_STATE(step);
      rv = step->ExecuteAsync(stmt);
      NS_ENSURE_SUCCESS(rv, rv);
    }

    return NS_OK;
  }

protected:
  nsAutoPtr<VisitURIData> mData;
};
NS_IMPL_ISUPPORTS1(
  CheckExistingStep
, mozIStorageStatementCallback
)

/**
 * Step 1: See if there is an existing URI.
 */
class StartVisitURIStep : public Step
{
public:
  NS_DECL_ISUPPORTS

  StartVisitURIStep(nsAutoPtr<VisitURIData> aData)
  : mData(aData)
  {
    mData->AppendTask(this);
  }

  NS_IMETHOD Callback(mozIStorageResultSet* aResultSet)
  {
    nsNavHistory* history = nsNavHistory::GetHistoryService();
    NS_ENSURE_TRUE(history, NS_ERROR_OUT_OF_MEMORY);

    // Find existing entry in moz_places table, if any.
    nsCOMPtr<mozIStorageStatement> stmt =
      history->GetStatementById(DB_GET_PAGE_VISIT_STATS);
    NS_ENSURE_STATE(stmt);

    nsresult rv = URIBinder::Bind(stmt, NS_LITERAL_CSTRING("page_url"), mData->uri);
    NS_ENSURE_SUCCESS(rv, rv);

    nsCOMPtr<Step> step = new CheckExistingStep(mData);
    NS_ENSURE_STATE(step);
    rv = step->ExecuteAsync(stmt);
    NS_ENSURE_SUCCESS(rv, rv);

    return NS_OK;
  }

protected:
  nsAutoPtr<VisitURIData> mData;
};
NS_IMPL_ISUPPORTS1(
  StartVisitURIStep
, Step
)

////////////////////////////////////////////////////////////////////////////////
//// Steps for SetURITitle

struct SetTitleData : public FailSafeFinishTask
{
  nsCOMPtr<nsIURI> uri;
  nsString title;
};

/**
 * Step 3: Notify that title has been updated.
 */
class TitleNotifyStep: public Step
{
public:
  NS_DECL_ISUPPORTS

  TitleNotifyStep(nsAutoPtr<SetTitleData> aData)
  : mData(aData)
  {
  }

  NS_IMETHOD Callback(mozIStorageResultSet* aResultSet)
  {
    nsNavHistory* history = nsNavHistory::GetHistoryService();
    NS_ENSURE_TRUE(history, NS_ERROR_OUT_OF_MEMORY);
    history->NotifyTitleChange(mData->uri, mData->title);

    return NS_OK;
  }

protected:
  nsAutoPtr<SetTitleData> mData;
};
NS_IMPL_ISUPPORTS1(
  TitleNotifyStep
, mozIStorageStatementCallback
)

/**
 * Step 2: Set title.
 */
class SetTitleStep : public Step
{
public:
  NS_DECL_ISUPPORTS

  SetTitleStep(nsAutoPtr<SetTitleData> aData)
  : mData(aData)
  {
  }

  NS_IMETHOD Callback(mozIStorageResultSet* aResultSet)
  {
    if (!aResultSet) {
      // URI record was not found.
      return NS_OK;
    }

    nsCOMPtr<mozIStorageRow> row;
    nsresult rv = aResultSet->GetNextRow(getter_AddRefs(row));
    NS_ENSURE_SUCCESS(rv, rv);

    nsAutoString title;
    rv = row->GetString(2, title);
    NS_ENSURE_SUCCESS(rv, rv);

    // It is actually common to set the title to be the same thing it used to
    // be. For example, going to any web page will always cause a title to be set,
    // even though it will often be unchanged since the last visit. In these
    // cases, we can avoid DB writing and observer overhead.
    if (mData->title.Equals(title) || (mData->title.IsVoid() && title.IsVoid()))
      return NS_OK;

    nsNavHistory* history = nsNavHistory::GetHistoryService();
    NS_ENSURE_TRUE(history, NS_ERROR_OUT_OF_MEMORY);

    nsCOMPtr<mozIStorageStatement> stmt =
      history->GetStatementById(DB_SET_PLACE_TITLE);
    NS_ENSURE_STATE(stmt);

    if (mData->title.IsVoid()) {
      rv = stmt->BindNullByName(NS_LITERAL_CSTRING("page_title"));
    }
    else {
      rv = stmt->BindStringByName(
        NS_LITERAL_CSTRING("page_title"),
        StringHead(mData->title, TITLE_LENGTH_MAX)
      );
    }
    NS_ENSURE_SUCCESS(rv, rv);

    rv = URIBinder::Bind(stmt, NS_LITERAL_CSTRING("page_url"), mData->uri);
    NS_ENSURE_SUCCESS(rv, rv);

    nsCOMPtr<Step> step = new TitleNotifyStep(mData);
    rv = step->ExecuteAsync(stmt);
    NS_ENSURE_SUCCESS(rv, rv);

    return NS_OK;
  }

protected:
  nsAutoPtr<SetTitleData> mData;
};
NS_IMPL_ISUPPORTS1(
  SetTitleStep
, mozIStorageStatementCallback
)

/**
 * Step 1: See if there is an existing URI.
 */
class StartSetURITitleStep : public Step
{
public:
  NS_DECL_ISUPPORTS

  StartSetURITitleStep(nsAutoPtr<SetTitleData> aData)
  : mData(aData)
  {
    mData->AppendTask(this);
  }

  NS_IMETHOD Callback(mozIStorageResultSet* aResultSet)
  {
    nsNavHistory* history = nsNavHistory::GetHistoryService();
    NS_ENSURE_TRUE(history, NS_ERROR_OUT_OF_MEMORY);

    // Find existing entry in moz_places table, if any.
    nsCOMPtr<mozIStorageStatement> stmt =
      history->GetStatementById(DB_GET_URL_PAGE_INFO);
    NS_ENSURE_STATE(stmt);

    nsresult rv = URIBinder::Bind(stmt, NS_LITERAL_CSTRING("page_url"), mData->uri);
    NS_ENSURE_SUCCESS(rv, rv);

    nsCOMPtr<Step> step = new SetTitleStep(mData);
    rv = step->ExecuteAsync(stmt);
    NS_ENSURE_SUCCESS(rv, rv);

    return NS_OK;
  }

protected:
  nsAutoPtr<SetTitleData> mData;
};
NS_IMPL_ISUPPORTS1(
  StartSetURITitleStep
, Step
)

} // anonymous namespace

////////////////////////////////////////////////////////////////////////////////
//// History

History* History::gService = NULL;

History::History()
: mShuttingDown(false)
{
  NS_ASSERTION(!gService, "Ruh-roh!  This service has already been created!");
  gService = this;

  nsCOMPtr<nsIObserverService> os = mozilla::services::GetObserverService();
  NS_WARN_IF_FALSE(os, "Observer service was not found!");
  if (os) {
    (void)os->AddObserver(this, TOPIC_PLACES_SHUTDOWN, PR_FALSE);
  }
}

History::~History()
{
  gService = NULL;

#ifdef DEBUG
  if (mObservers.IsInitialized()) {
    NS_ASSERTION(mObservers.Count() == 0,
                 "Not all Links were removed before we disappear!");
  }
#endif

  // Places shutdown event may not occur, but we *must* clean up before History
  // goes away.
  Shutdown();
}

void
History::AppendTask(Step* aTask)
{
  NS_PRECONDITION(aTask, "Got NULL task.");

  if (mShuttingDown) {
    return;
  }

  NS_ADDREF(aTask);
  mPendingVisits.Push(aTask);

  if (mPendingVisits.GetSize() == 1) {
    // There are no other pending tasks.
    StartNextTask();
  }
}

void
History::CurrentTaskFinished()
{
  if (mShuttingDown) {
    return;
  }

  NS_ASSERTION(mPendingVisits.PeekFront(), "Tried to finish task not on the queue");

  nsCOMPtr<Step> deadTaskWalking =
    dont_AddRef(static_cast<Step*>(mPendingVisits.PopFront()));
  StartNextTask();
}

void
History::NotifyVisited(nsIURI* aURI)
{
  NS_ASSERTION(aURI, "Ruh-roh!  A NULL URI was passed to us!");

  // If the hash table has not been initialized, then we have nothing to notify
  // about.
  if (!mObservers.IsInitialized()) {
    return;
  }

  // Additionally, if we have no observers for this URI, we have nothing to
  // notify about.
  KeyClass* key = mObservers.GetEntry(aURI);
  if (!key) {
    return;
  }

  // Walk through the array, and update each Link node.
  const ObserverArray& observers = key->array;
  ObserverArray::index_type len = observers.Length();
  for (ObserverArray::index_type i = 0; i < len; i++) {
    Link* link = observers[i];
    link->SetLinkState(eLinkState_Visited);
    NS_ASSERTION(len == observers.Length(),
                 "Calling SetLinkState added or removed an observer!");
  }

  // All the registered nodes can now be removed for this URI.
  mObservers.RemoveEntry(aURI);
}

/* static */
History*
History::GetService()
{
  if (gService) {
    return gService;
  }

  nsCOMPtr<IHistory> service(do_GetService(NS_IHISTORY_CONTRACTID));
  NS_ABORT_IF_FALSE(service, "Cannot obtain IHistory service!");
  NS_ASSERTION(gService, "Our constructor was not run?!");

  return gService;
}

/* static */
History*
History::GetSingleton()
{
  if (!gService) {
    gService = new History();
    NS_ENSURE_TRUE(gService, nsnull);
  }

  NS_ADDREF(gService);
  return gService;
}

void
History::StartNextTask()
{
  if (mShuttingDown) {
    return;
  }

  nsCOMPtr<Step> nextTask =
    static_cast<Step*>(mPendingVisits.PeekFront());
  if (!nextTask) {
    // No more pending visits left to process.
    return;
  }
  nsresult rv = nextTask->Callback(NULL);
  NS_WARN_IF_FALSE(NS_SUCCEEDED(rv), "Beginning a task failed.");
}

void
History::Shutdown()
{
  mShuttingDown = true;

  while (mPendingVisits.PeekFront()) {
    nsCOMPtr<Step> deadTaskWalking =
      dont_AddRef(static_cast<Step*>(mPendingVisits.PopFront()));
  }
}

////////////////////////////////////////////////////////////////////////////////
//// IHistory

NS_IMETHODIMP
History::VisitURI(nsIURI* aURI,
                  nsIURI* aLastVisitedURI,
                  PRUint32 aFlags)
{
  NS_PRECONDITION(aURI, "URI should not be NULL.");
  if (mShuttingDown) {
    return NS_OK;
  }

#ifdef MOZ_IPC
  if (XRE_GetProcessType() == GeckoProcessType_Content) {
    mozilla::dom::ContentChild * cpc = 
      mozilla::dom::ContentChild::GetSingleton();
    NS_ASSERTION(cpc, "Content Protocol is NULL!");
    (void)cpc->SendVisitURI(IPC::URI(aURI), IPC::URI(aLastVisitedURI), aFlags);
    return NS_OK;
  } 
#endif /* MOZ_IPC */

  nsNavHistory* history = nsNavHistory::GetHistoryService();
  NS_ENSURE_TRUE(history, NS_ERROR_OUT_OF_MEMORY);

  // Silently return if URI is something we shouldn't add to DB.
  PRBool canAdd;
  nsresult rv = history->CanAddURI(aURI, &canAdd);
  NS_ENSURE_SUCCESS(rv, rv);
  if (!canAdd) {
    return NS_OK;
  }

  // Populate data structure that will be used in our async SQL steps.
  nsAutoPtr<VisitURIData> data(new VisitURIData());
  NS_ENSURE_STATE(data);

  nsCAutoString spec;
  rv = aURI->GetSpec(spec);
  NS_ENSURE_SUCCESS(rv, rv);
  if (aLastVisitedURI) {
    rv = aLastVisitedURI->GetSpec(data->lastSpec);
    NS_ENSURE_SUCCESS(rv, rv);
  }

  if (spec.Equals(data->lastSpec)) {
    // Do not save refresh-page visits.
    return NS_OK;
  }

  // Assigns a type to the edge in the visit linked list. Each type will be
  // considered differently when weighting the frecency of a location.
  PRUint32 recentFlags = history->GetRecentFlags(aURI);
  bool redirected = false;
  if (aFlags & IHistory::REDIRECT_TEMPORARY) {
    data->transitionType = nsINavHistoryService::TRANSITION_REDIRECT_TEMPORARY;
    redirected = true;
  }
  else if (aFlags & IHistory::REDIRECT_PERMANENT) {
    data->transitionType = nsINavHistoryService::TRANSITION_REDIRECT_PERMANENT;
    redirected = true;
  }
  else if (recentFlags & nsNavHistory::RECENT_TYPED) {
    data->transitionType = nsINavHistoryService::TRANSITION_TYPED;
  }
  else if (recentFlags & nsNavHistory::RECENT_BOOKMARKED) {
    data->transitionType = nsINavHistoryService::TRANSITION_BOOKMARK;
  }
  else if (aFlags & IHistory::TOP_LEVEL) {
    // User was redirected or link was clicked in the main window.
    data->transitionType = nsINavHistoryService::TRANSITION_LINK;
  }
  else if (recentFlags & nsNavHistory::RECENT_ACTIVATED) {
    // User activated a link in a frame.
    data->transitionType = nsINavHistoryService::TRANSITION_FRAMED_LINK;
  }
  else {
    // A frame redirected to a new site without user interaction.
    data->transitionType = nsINavHistoryService::TRANSITION_EMBED;
  }

  data->typed = (data->transitionType == nsINavHistoryService::TRANSITION_TYPED) ? 1 : 0;
  data->hidden = 
    (data->transitionType == nsINavHistoryService::TRANSITION_FRAMED_LINK ||
     data->transitionType == nsINavHistoryService::TRANSITION_EMBED ||
     redirected) ? 1 : 0;
  data->dateTime = PR_Now();
  data->uri = aURI;

  nsCOMPtr<Step> task(new StartVisitURIStep(data));

  nsCOMPtr<nsIObserverService> obsService =
    mozilla::services::GetObserverService();
  if (obsService) {
    obsService->NotifyObservers(aURI, NS_LINK_VISITED_EVENT_TOPIC, nsnull);
  }

  return NS_OK;
}

NS_IMETHODIMP
History::RegisterVisitedCallback(nsIURI* aURI,
                                 Link* aLink)
{
  NS_ASSERTION(aURI, "Must pass a non-null URI!");
  NS_ASSERTION(aLink, "Must pass a non-null Link object!");

  // First, ensure that our hash table is setup.
  if (!mObservers.IsInitialized()) {
    NS_ENSURE_TRUE(mObservers.Init(), NS_ERROR_OUT_OF_MEMORY);
  }

  // Obtain our array of observers for this URI.
#ifdef DEBUG
  bool keyAlreadyExists = !!mObservers.GetEntry(aURI);
#endif
  KeyClass* key = mObservers.PutEntry(aURI);
  NS_ENSURE_TRUE(key, NS_ERROR_OUT_OF_MEMORY);
  ObserverArray& observers = key->array;

  if (observers.IsEmpty()) {
    NS_ASSERTION(!keyAlreadyExists,
                 "An empty key was kept around in our hashtable!");

    // We are the first Link node to ask about this URI, or there are no pending
    // Links wanting to know about this URI.  Therefore, we should query the
    // database now.
    nsresult rv = VisitedQuery::Start(aURI);
    if (NS_FAILED(rv)) {
      // Remove our array from the hashtable so we don't keep it around.
      mObservers.RemoveEntry(aURI);
      return rv;
    }
  }

  // Sanity check that Links are not registered more than once for a given URI.
  // This will not catch a case where it is registered for two different URIs.
  NS_ASSERTION(!observers.Contains(aLink),
               "Already tracking this Link object!");

  // Start tracking our Link.
  if (!observers.AppendElement(aLink)) {
    // Curses - unregister and return failure.
    (void)UnregisterVisitedCallback(aURI, aLink);
    return NS_ERROR_OUT_OF_MEMORY;
  }

  return NS_OK;
}

NS_IMETHODIMP
History::UnregisterVisitedCallback(nsIURI* aURI,
                                   Link* aLink)
{
  NS_ASSERTION(aURI, "Must pass a non-null URI!");
  NS_ASSERTION(aLink, "Must pass a non-null Link object!");

  // Get the array, and remove the item from it.
  KeyClass* key = mObservers.GetEntry(aURI);
  if (!key) {
    NS_ERROR("Trying to unregister for a URI that wasn't registered!");
    return NS_ERROR_UNEXPECTED;
  }
  ObserverArray& observers = key->array;
  if (!observers.RemoveElement(aLink)) {
    NS_ERROR("Trying to unregister a node that wasn't registered!");
    return NS_ERROR_UNEXPECTED;
  }

  // If the array is now empty, we should remove it from the hashtable.
  if (observers.IsEmpty()) {
    mObservers.RemoveEntry(aURI);
  }

  return NS_OK;
}

NS_IMETHODIMP
History::SetURITitle(nsIURI* aURI, const nsAString& aTitle)
{
  NS_PRECONDITION(aURI, "Must pass a non-null URI!");
  if (mShuttingDown) {
    return NS_OK;
  }

  nsNavHistory* history = nsNavHistory::GetHistoryService();

  // At first, it seems like nav history should always be available here, no
  // matter what.
  //
  // nsNavHistory fails to register as a service if there is no profile in
  // place (for instance, if user is choosing a profile).
  //
  // Maybe the correct thing to do is to not register this service if no
  // profile has been selected?
  //
  NS_ENSURE_TRUE(history, NS_ERROR_FAILURE);

  PRBool canAdd;
  nsresult rv = history->CanAddURI(aURI, &canAdd);
  NS_ENSURE_SUCCESS(rv, rv);
  if (!canAdd) {
    return NS_OK;
  }

  nsAutoPtr<SetTitleData> data(new SetTitleData());
  NS_ENSURE_STATE(data);

  data->uri = aURI;

  if (aTitle.IsEmpty()) {
    data->title.SetIsVoid(PR_TRUE);
  }
  else {
    data->title.Assign(aTitle);
  }

  nsCOMPtr<Step> task(new StartSetURITitleStep(data));

  return NS_OK;
}

////////////////////////////////////////////////////////////////////////////////
//// nsIObserver

NS_IMETHODIMP
History::Observe(nsISupports* aSubject, const char* aTopic,
                 const PRUnichar* aData)
{
  if (strcmp(aTopic, TOPIC_PLACES_SHUTDOWN) == 0) {
    Shutdown();

    nsCOMPtr<nsIObserverService> os = mozilla::services::GetObserverService();
    if (os) {
      (void)os->RemoveObserver(this, TOPIC_PLACES_SHUTDOWN);
    }
  }

  return NS_OK;
}

////////////////////////////////////////////////////////////////////////////////
//// nsISupports

NS_IMPL_ISUPPORTS2(
  History
, IHistory
, nsIObserver
)

} // namespace places
} // namespace mozilla<|MERGE_RESOLUTION|>--- conflicted
+++ resolved
@@ -37,20 +37,11 @@
  *
  * ***** END LICENSE BLOCK ***** */
 
-<<<<<<< HEAD
-#ifdef MOZ_IPC
-#include "mozilla/dom/ContentChild.h"
-#include "mozilla/dom/ContentParent.h"
-#include "nsXULAppAPI.h"
-#endif
-
 #ifdef MOZ_IPC
 #include "mozilla/dom/ContentChild.h"
 #include "nsXULAppAPI.h"
 #endif
 
-=======
->>>>>>> 291b96a5
 #include "History.h"
 #include "nsNavHistory.h"
 #include "nsNavBookmarks.h"
