/* -*- Mode: C++; tab-width: 20; indent-tabs-mode: nil; c-basic-offset: 2 -*-
 * This Source Code Form is subject to the terms of the Mozilla Public
 * License, v. 2.0. If a copy of the MPL was not distributed with this
 * file, You can obtain one at http://mozilla.org/MPL/2.0/. */

#include <ApplicationServices/ApplicationServices.h>

#include "2D.h"
#include "Rect.h"
#include "PathCG.h"
#include "SourceSurfaceCG.h"
#include "GLDefs.h"

namespace mozilla {
namespace gfx {

static inline CGAffineTransform
GfxMatrixToCGAffineTransform(Matrix m)
{
  CGAffineTransform t;
  t.a = m._11;
  t.b = m._12;
  t.c = m._21;
  t.d = m._22;
  t.tx = m._31;
  t.ty = m._32;
  return t;
}

static inline Rect
CGRectToRect(CGRect rect)
{
  return Rect(rect.origin.x,
              rect.origin.y,
              rect.size.width,
              rect.size.height);
}

static inline void
SetStrokeOptions(CGContextRef cg, const StrokeOptions &aStrokeOptions)
{
  switch (aStrokeOptions.mLineCap)
  {
    case CAP_BUTT:
      CGContextSetLineCap(cg, kCGLineCapButt);
      break;
    case CAP_ROUND:
      CGContextSetLineCap(cg, kCGLineCapRound);
      break;
    case CAP_SQUARE:
      CGContextSetLineCap(cg, kCGLineCapSquare);
      break;
  }

  switch (aStrokeOptions.mLineJoin)
  {
    case JOIN_BEVEL:
      CGContextSetLineJoin(cg, kCGLineJoinBevel);
      break;
    case JOIN_ROUND:
      CGContextSetLineJoin(cg, kCGLineJoinRound);
      break;
    case JOIN_MITER:
    case JOIN_MITER_OR_BEVEL:
      CGContextSetLineJoin(cg, kCGLineJoinMiter);
      break;
  }

  CGContextSetLineWidth(cg, aStrokeOptions.mLineWidth);
  CGContextSetMiterLimit(cg, aStrokeOptions.mMiterLimit);

  // XXX: rename mDashLength to dashLength
  if (aStrokeOptions.mDashLength > 0) {
    // we use a regular array instead of a std::vector here because we don't want to leak the <vector> include
    CGFloat *dashes = new CGFloat[aStrokeOptions.mDashLength];
    for (size_t i=0; i<aStrokeOptions.mDashLength; i++) {
      dashes[i] = aStrokeOptions.mDashPattern[i];
    }
    CGContextSetLineDash(cg, aStrokeOptions.mDashOffset, dashes, aStrokeOptions.mDashLength);
    delete[] dashes;
  }
}


class DrawTargetCG : public DrawTarget
{
public:
  DrawTargetCG();
  virtual ~DrawTargetCG();

  virtual BackendType GetType() const;
  virtual TemporaryRef<SourceSurface> Snapshot();

  virtual void DrawSurface(SourceSurface *aSurface,
                           const Rect &aDest,
                           const Rect &aSource,
                           const DrawSurfaceOptions &aSurfOptions = DrawSurfaceOptions(),
                           const DrawOptions &aOptions = DrawOptions());

  virtual void FillRect(const Rect &aRect,
                        const Pattern &aPattern,
                        const DrawOptions &aOptions = DrawOptions());


  //XXX: why do we take a reference to SurfaceFormat?
  bool Init(BackendType aType, const IntSize &aSize, SurfaceFormat&);
  bool Init(BackendType aType, unsigned char* aData, const IntSize &aSize, int32_t aStride, SurfaceFormat aFormat);
  bool Init(CGContextRef cgContext, const IntSize &aSize);

  // Flush if using IOSurface context
  virtual void Flush();

  virtual void DrawSurfaceWithShadow(SourceSurface *, const Point &, const Color &, const Point &, Float, CompositionOp);
  virtual void ClearRect(const Rect &);
  virtual void CopySurface(SourceSurface *, const IntRect&, const IntPoint&);
  virtual void StrokeRect(const Rect &, const Pattern &, const StrokeOptions&, const DrawOptions&);
  virtual void StrokeLine(const Point &, const Point &, const Pattern &, const StrokeOptions &, const DrawOptions &);
  virtual void Stroke(const Path *, const Pattern &, const StrokeOptions &, const DrawOptions &);
  virtual void Fill(const Path *, const Pattern &, const DrawOptions &);
  virtual void FillGlyphs(ScaledFont *, const GlyphBuffer&, const Pattern &, const DrawOptions &, const GlyphRenderingOptions *);
  virtual void Mask(const Pattern &aSource,
                    const Pattern &aMask,
                    const DrawOptions &aOptions = DrawOptions());
  virtual void PushClip(const Path *);
  virtual void PushClipRect(const Rect &aRect);
  virtual void PopClip();
  virtual TemporaryRef<SourceSurface> CreateSourceSurfaceFromNativeSurface(const NativeSurface&) const { return NULL;}
  virtual TemporaryRef<DrawTarget> CreateSimilarDrawTarget(const IntSize &, SurfaceFormat) const;
  virtual TemporaryRef<PathBuilder> CreatePathBuilder(FillRule) const;
  virtual TemporaryRef<GradientStops> CreateGradientStops(GradientStop *, uint32_t,
                                                          ExtendMode aExtendMode = EXTEND_CLAMP) const;

  virtual void *GetNativeSurface(NativeSurfaceType);

  virtual IntSize GetSize() { return mSize; }


  /* This is for creating good compatible surfaces */
  virtual TemporaryRef<SourceSurface> CreateSourceSurfaceFromData(unsigned char *aData,
                                                            const IntSize &aSize,
                                                            int32_t aStride,
                                                            SurfaceFormat aFormat) const;
  virtual TemporaryRef<SourceSurface> OptimizeSourceSurface(SourceSurface *aSurface) const;
  CGContextRef GetCGContext() {
      return mCg;
  }
private:
  void MarkChanged();

  IntSize mSize;
  CGColorSpaceRef mColorSpace;
  CGContextRef mCg;

  GLuint mIOSurfaceTexture;

  /**
   * A pointer to the image buffer if the buffer is owned by this class (set to
   * NULL otherwise).
   * The data is not considered owned by DrawTargetCG if the DrawTarget was 
   * created for a pre-existing buffer or if the buffer's lifetime is managed
   * by CoreGraphics.
   * Data owned by DrawTargetCG will be deallocated in the destructor. 
   */
  void *mData;

<<<<<<< HEAD
  SurfaceFormat mFormat;

=======
>>>>>>> 3047ae50
  RefPtr<SourceSurfaceCGContext> mSnapshot;
};

}
}<|MERGE_RESOLUTION|>--- conflicted
+++ resolved
@@ -163,11 +163,6 @@
    */
   void *mData;
 
-<<<<<<< HEAD
-  SurfaceFormat mFormat;
-
-=======
->>>>>>> 3047ae50
   RefPtr<SourceSurfaceCGContext> mSnapshot;
 };
 
