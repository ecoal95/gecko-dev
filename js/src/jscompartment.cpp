/* -*- Mode: C++; tab-width: 4; indent-tabs-mode: nil; c-basic-offset: 4 -*-
 * vim: set ts=4 sw=4 et tw=99:
 *
 * ***** BEGIN LICENSE BLOCK *****
 * Version: MPL 1.1/GPL 2.0/LGPL 2.1
 *
 * The contents of this file are subject to the Mozilla Public License Version
 * 1.1 (the "License"); you may not use this file except in compliance with
 * the License. You may obtain a copy of the License at
 * http://www.mozilla.org/MPL/
 *
 * Software distributed under the License is distributed on an "AS IS" basis,
 * WITHOUT WARRANTY OF ANY KIND, either express or implied. See the License
 * for the specific language governing rights and limitations under the
 * License.
 *
 * The Original Code is Mozilla SpiderMonkey JavaScript 1.9 code, released
 * May 28, 2008.
 *
 * The Initial Developer of the Original Code is
 *   Mozilla Foundation
 * Portions created by the Initial Developer are Copyright (C) 2010
 * the Initial Developer. All Rights Reserved.
 *
 * Contributor(s):
 *
 * Alternatively, the contents of this file may be used under the terms of
 * either of the GNU General Public License Version 2 or later (the "GPL"),
 * or the GNU Lesser General Public License Version 2.1 or later (the "LGPL"),
 * in which case the provisions of the GPL or the LGPL are applicable instead
 * of those above. If you wish to allow use of your version of this file only
 * under the terms of either the GPL or the LGPL, and not to allow others to
 * use your version of this file under the terms of the MPL, indicate your
 * decision by deleting the provisions above and replace them with the notice
 * and other provisions required by the GPL or the LGPL. If you do not delete
 * the provisions above, a recipient may use your version of this file under
 * the terms of any one of the MPL, the GPL or the LGPL.
 *
 * ***** END LICENSE BLOCK ***** */

#include "jscntxt.h"
#include "jscompartment.h"
#include "jsgc.h"
#include "jsgcmark.h"
#include "jsiter.h"
#include "jsmath.h"
#include "jsproxy.h"
#include "jsscope.h"
#include "jswatchpoint.h"
#include "jswrapper.h"

#include "assembler/wtf/Platform.h"
#include "js/MemoryMetrics.h"
#include "methodjit/MethodJIT.h"
#include "methodjit/PolyIC.h"
#include "methodjit/MonoIC.h"
#include "vm/Debugger.h"
#include "yarr/BumpPointerAllocator.h"

#include "jsgcinlines.h"
#include "jsobjinlines.h"
#include "jsscopeinlines.h"
#include "ion/IonCompartment.h"

#if ENABLE_YARR_JIT
#include "assembler/jit/ExecutableAllocator.h"
#endif

using namespace mozilla;
using namespace js;
using namespace js::gc;

JSCompartment::JSCompartment(JSRuntime *rt)
  : rt(rt),
    principals(NULL),
    needsBarrier_(false),
    gcState(NoGCScheduled),
    gcBytes(0),
    gcTriggerBytes(0),
    hold(false),
    typeLifoAlloc(TYPE_LIFO_ALLOC_PRIMARY_CHUNK_SIZE),
    data(NULL),
    active(false),
#ifdef JS_METHODJIT
    jaegerCompartment_(NULL),
#endif
    regExps(rt),
    propertyTree(thisForCtor()),
    emptyTypeObject(NULL),
    gcMallocAndFreeBytes(0),
    gcTriggerMallocAndFreeBytes(0),
    gcMallocBytes(0),
    debugModeBits(rt->debugMode ? DebugFromC : 0),
    mathCache(NULL),
<<<<<<< HEAD
	watchpointMap(NULL)
#ifdef JS_ION
    , ionCompartment_(NULL)
#endif
=======
    watchpointMap(NULL),
    scriptCountsMap(NULL)
>>>>>>> 466981fb
{
    PodArrayZero(evalCache);
    setGCMaxMallocBytes(rt->gcMaxMallocBytes * 0.9);
}

JSCompartment::~JSCompartment()
{
    /*
     * Even though all objects in the compartment are dead, we may have keep
     * some filenames around because of gcKeepAtoms.
     */
    FreeScriptFilenames(this);

#ifdef JS_ION
    Foreground::delete_(ionCompartment_);
#endif

#ifdef JS_METHODJIT
    Foreground::delete_(jaegerCompartment_);
#endif

    Foreground::delete_(mathCache);
    Foreground::delete_(watchpointMap);
    Foreground::delete_(scriptCountsMap);

#ifdef DEBUG
    for (size_t i = 0; i < ArrayLength(evalCache); ++i)
        JS_ASSERT(!evalCache[i]);
#endif
}

bool
JSCompartment::init(JSContext *cx)
{
    activeAnalysis = activeInference = false;
    types.init(cx);

    newObjectCache.reset();

    if (!crossCompartmentWrappers.init())
        return false;

    if (!regExps.init(cx))
        return false;

    if (!scriptFilenameTable.init())
        return false;

    return debuggees.init();
}

#ifdef JS_ION
bool
JSCompartment::ensureIonCompartmentExists(JSContext *cx)
{
    using namespace js::ion;
    if (ionCompartment_)
        return true;

    // Set the compartment early, so linking works.
    ionCompartment_ = cx->new_<IonCompartment>();

    if (!ionCompartment_ || !ionCompartment_->initialize(cx)) {
        if (ionCompartment_)
            delete ionCompartment_;
        ionCompartment_ = NULL;
        return false;
    }

    return true;
}
#endif

#ifdef JS_METHODJIT
bool
JSCompartment::ensureJaegerCompartmentExists(JSContext *cx)
{
    if (jaegerCompartment_)
        return true;

    mjit::JaegerCompartment *jc = cx->new_<mjit::JaegerCompartment>();
    if (!jc)
        return false;
    if (!jc->Initialize(cx)) {
        cx->delete_(jc);
        return false;
    }
    jaegerCompartment_ = jc;
    return true;
}

size_t
JSCompartment::sizeOfMjitCode() const
{
    if (!jaegerCompartment_)
        return 0;

    size_t method, regexp, unused;
    jaegerCompartment_->execAlloc()->sizeOfCode(&method, &regexp, &unused);
    JS_ASSERT(regexp == 0);
    return method + unused;
}

#endif

bool
JSCompartment::wrap(JSContext *cx, Value *vp)
{
    JS_ASSERT(cx->compartment == this);

    unsigned flags = 0;

    JS_CHECK_RECURSION(cx, return false);

    /* Only GC things have to be wrapped or copied. */
    if (!vp->isMarkable())
        return true;

    if (vp->isString()) {
        JSString *str = vp->toString();

        /* If the string is already in this compartment, we are done. */
        if (str->compartment() == this)
            return true;

        /* If the string is an atom, we don't have to copy. */
        if (str->isAtom()) {
            JS_ASSERT(str->compartment() == cx->runtime->atomsCompartment);
            return true;
        }
    }

    /*
     * Wrappers should really be parented to the wrapped parent of the wrapped
     * object, but in that case a wrapped global object would have a NULL
     * parent without being a proper global object (JSCLASS_IS_GLOBAL). Instead,
     * we parent all wrappers to the global object in their home compartment.
     * This loses us some transparency, and is generally very cheesy.
     */
    JSObject *global;
    if (cx->hasfp()) {
        global = &cx->fp()->scopeChain().global();
    } else {
        global = JS_ObjectToInnerObject(cx, cx->globalObject);
        if (!global)
            return false;
    }

    /* Unwrap incoming objects. */
    if (vp->isObject()) {
        JSObject *obj = &vp->toObject();

        /* If the object is already in this compartment, we are done. */
        if (obj->compartment() == this)
            return true;

        /* Translate StopIteration singleton. */
        if (obj->isStopIteration())
            return js_FindClassObject(cx, NULL, JSProto_StopIteration, vp);

        /* Don't unwrap an outer window proxy. */
        if (!obj->getClass()->ext.innerObject) {
            obj = UnwrapObject(&vp->toObject(), true, &flags);
            vp->setObject(*obj);
            if (obj->compartment() == this)
                return true;

            if (cx->runtime->preWrapObjectCallback) {
                obj = cx->runtime->preWrapObjectCallback(cx, global, obj, flags);
                if (!obj)
                    return false;
            }

            vp->setObject(*obj);
            if (obj->compartment() == this)
                return true;
        } else {
            if (cx->runtime->preWrapObjectCallback) {
                obj = cx->runtime->preWrapObjectCallback(cx, global, obj, flags);
                if (!obj)
                    return false;
            }

            JS_ASSERT(!obj->isWrapper() || obj->getClass()->ext.innerObject);
            vp->setObject(*obj);
        }

#ifdef DEBUG
        {
            JSObject *outer = obj;
            OBJ_TO_OUTER_OBJECT(cx, outer);
            JS_ASSERT(outer && outer == obj);
        }
#endif
    }

    /* If we already have a wrapper for this value, use it. */
    if (WrapperMap::Ptr p = crossCompartmentWrappers.lookup(*vp)) {
        *vp = p->value;
        if (vp->isObject()) {
            JSObject *obj = &vp->toObject();
            JS_ASSERT(obj->isCrossCompartmentWrapper());
            if (global->getClass() != &dummy_class && obj->getParent() != global) {
                do {
                    if (!obj->setParent(cx, global))
                        return false;
                    obj = obj->getProto();
                } while (obj && obj->isCrossCompartmentWrapper());
            }
        }
        return true;
    }

    if (vp->isString()) {
        Value orig = *vp;
        JSString *str = vp->toString();
        const jschar *chars = str->getChars(cx);
        if (!chars)
            return false;
        JSString *wrapped = js_NewStringCopyN(cx, chars, str->length());
        if (!wrapped)
            return false;
        vp->setString(wrapped);
        return crossCompartmentWrappers.put(orig, *vp);
    }

    JSObject *obj = &vp->toObject();

    /*
     * Recurse to wrap the prototype. Long prototype chains will run out of
     * stack, causing an error in CHECK_RECURSE.
     *
     * Wrapping the proto before creating the new wrapper and adding it to the
     * cache helps avoid leaving a bad entry in the cache on OOM. But note that
     * if we wrapped both proto and parent, we would get infinite recursion
     * here (since Object.prototype->parent->proto leads to Object.prototype
     * itself).
     */
    JSObject *proto = obj->getProto();
    if (!wrap(cx, &proto))
        return false;

    /*
     * We hand in the original wrapped object into the wrap hook to allow
     * the wrap hook to reason over what wrappers are currently applied
     * to the object.
     */
    JSObject *wrapper = cx->runtime->wrapObjectCallback(cx, obj, proto, global, flags);
    if (!wrapper)
        return false;

    vp->setObject(*wrapper);

    if (wrapper->getProto() != proto && !SetProto(cx, wrapper, proto, false))
        return false;

    if (!crossCompartmentWrappers.put(GetProxyPrivate(wrapper), *vp))
        return false;

    if (!wrapper->setParent(cx, global))
        return false;
    return true;
}

bool
JSCompartment::wrap(JSContext *cx, JSString **strp)
{
    AutoValueRooter tvr(cx, StringValue(*strp));
    if (!wrap(cx, tvr.addr()))
        return false;
    *strp = tvr.value().toString();
    return true;
}

bool
JSCompartment::wrap(JSContext *cx, HeapPtrString *strp)
{
    AutoValueRooter tvr(cx, StringValue(*strp));
    if (!wrap(cx, tvr.addr()))
        return false;
    *strp = tvr.value().toString();
    return true;
}

bool
JSCompartment::wrap(JSContext *cx, JSObject **objp)
{
    if (!*objp)
        return true;
    AutoValueRooter tvr(cx, ObjectValue(**objp));
    if (!wrap(cx, tvr.addr()))
        return false;
    *objp = &tvr.value().toObject();
    return true;
}

bool
JSCompartment::wrapId(JSContext *cx, jsid *idp)
{
    if (JSID_IS_INT(*idp))
        return true;
    AutoValueRooter tvr(cx, IdToValue(*idp));
    if (!wrap(cx, tvr.addr()))
        return false;
    return ValueToId(cx, tvr.value(), idp);
}

bool
JSCompartment::wrap(JSContext *cx, PropertyOp *propp)
{
    Value v = CastAsObjectJsval(*propp);
    if (!wrap(cx, &v))
        return false;
    *propp = CastAsPropertyOp(v.toObjectOrNull());
    return true;
}

bool
JSCompartment::wrap(JSContext *cx, StrictPropertyOp *propp)
{
    Value v = CastAsObjectJsval(*propp);
    if (!wrap(cx, &v))
        return false;
    *propp = CastAsStrictPropertyOp(v.toObjectOrNull());
    return true;
}

bool
JSCompartment::wrap(JSContext *cx, PropertyDescriptor *desc)
{
    return wrap(cx, &desc->obj) &&
           (!(desc->attrs & JSPROP_GETTER) || wrap(cx, &desc->getter)) &&
           (!(desc->attrs & JSPROP_SETTER) || wrap(cx, &desc->setter)) &&
           wrap(cx, &desc->value);
}

bool
JSCompartment::wrap(JSContext *cx, AutoIdVector &props)
{
    jsid *vector = props.begin();
    int length = props.length();
    for (size_t n = 0; n < size_t(length); ++n) {
        if (!wrapId(cx, &vector[n]))
            return false;
    }
    return true;
}

/*
 * This method marks pointers that cross compartment boundaries. It should be
 * called only for per-compartment GCs, since full GCs naturally follow pointers
 * across compartments.
 */
void
JSCompartment::markCrossCompartmentWrappers(JSTracer *trc)
{
    JS_ASSERT(!isCollecting());

    for (WrapperMap::Enum e(crossCompartmentWrappers); !e.empty(); e.popFront()) {
        Value tmp = e.front().key;
        MarkValueRoot(trc, &tmp, "cross-compartment wrapper");
        JS_ASSERT(tmp == e.front().key);
    }
}

void
JSCompartment::mark(JSTracer *trc)
{
#ifdef JS_ION
    if (ionCompartment_)
        ionCompartment_->mark(trc, this);
#endif
}

void
JSCompartment::markTypes(JSTracer *trc)
{
    /*
     * Mark all scripts, type objects and singleton JS objects in the
     * compartment. These can be referred to directly by type sets, which we
     * cannot modify while code which depends on these type sets is active.
     */
    JS_ASSERT(activeAnalysis);

    for (CellIterUnderGC i(this, FINALIZE_SCRIPT); !i.done(); i.next()) {
        JSScript *script = i.get<JSScript>();
        MarkScriptRoot(trc, &script, "mark_types_script");
        JS_ASSERT(script == i.get<JSScript>());
    }

    for (size_t thingKind = FINALIZE_OBJECT0;
         thingKind < FINALIZE_OBJECT_LIMIT;
         thingKind++) {
        for (CellIterUnderGC i(this, AllocKind(thingKind)); !i.done(); i.next()) {
            JSObject *object = i.get<JSObject>();
            if (object->hasSingletonType()) {
                MarkObjectRoot(trc, &object, "mark_types_singleton");
                JS_ASSERT(object == i.get<JSObject>());
            }
        }
    }

    for (CellIterUnderGC i(this, FINALIZE_TYPE_OBJECT); !i.done(); i.next()) {
        types::TypeObject *type = i.get<types::TypeObject>();
        MarkTypeObjectRoot(trc, &type, "mark_types_scan");
        JS_ASSERT(type == i.get<types::TypeObject>());
    }
}

void
JSCompartment::discardJitCode(FreeOp *fop)
{
    ReleaseAllJITCode(fop, this, true);
}

void
JSCompartment::sweep(FreeOp *fop, bool releaseTypes)
{
    /* Remove dead wrappers from the table. */
    for (WrapperMap::Enum e(crossCompartmentWrappers); !e.empty(); e.popFront()) {
        JS_ASSERT_IF(IsAboutToBeFinalized(e.front().key) &&
                     !IsAboutToBeFinalized(e.front().value),
                     e.front().key.isString());
        if (IsAboutToBeFinalized(e.front().key) ||
            IsAboutToBeFinalized(e.front().value)) {
            e.removeFront();
        }
    }

    /* Remove dead references held weakly by the compartment. */

    regExps.sweep(rt);

    sweepBaseShapeTable();
    sweepInitialShapeTable();
    sweepNewTypeObjectTable(newTypeObjects);
    sweepNewTypeObjectTable(lazyTypeObjects);

    if (emptyTypeObject && IsAboutToBeFinalized(emptyTypeObject))
        emptyTypeObject = NULL;

    newObjectCache.reset();

    sweepBreakpoints(fop);

    {
        gcstats::AutoPhase ap(rt->gcStats, gcstats::PHASE_DISCARD_CODE);

#ifdef JS_ION
        if (ionCompartment_)
            ionCompartment_->sweep(fop);
#endif

        discardJitCode(fop);
    }

    if (!activeAnalysis) {
        gcstats::AutoPhase ap(rt->gcStats, gcstats::PHASE_DISCARD_ANALYSIS);

        /*
         * Clear the analysis pool, but don't release its data yet. While
         * sweeping types any live data will be allocated into the pool.
         */
        LifoAlloc oldAlloc(typeLifoAlloc.defaultChunkSize());
        oldAlloc.steal(&typeLifoAlloc);

        /*
         * Periodically release observed types for all scripts. This is safe to
         * do when there are no frames for the compartment on the stack.
         */
        if (active)
            releaseTypes = false;

        /*
         * Sweep analysis information and everything depending on it from the
         * compartment, including all remaining mjit code if inference is
         * enabled in the compartment.
         */
        if (types.inferenceEnabled) {
            gcstats::AutoPhase ap2(rt->gcStats, gcstats::PHASE_DISCARD_TI);

            for (CellIterUnderGC i(this, FINALIZE_SCRIPT); !i.done(); i.next()) {
                JSScript *script = i.get<JSScript>();
                if (script->types) {
                    types::TypeScript::Sweep(fop, script);

                    if (releaseTypes) {
                        script->types->destroy();
                        script->types = NULL;
                        script->typesPurged = true;
                    }
                }
            }
        }

        {
            gcstats::AutoPhase ap2(rt->gcStats, gcstats::PHASE_SWEEP_TYPES);
            types.sweep(fop);
        }

        {
            gcstats::AutoPhase ap2(rt->gcStats, gcstats::PHASE_CLEAR_SCRIPT_ANALYSIS);
            for (CellIterUnderGC i(this, FINALIZE_SCRIPT); !i.done(); i.next()) {
                JSScript *script = i.get<JSScript>();
                script->clearAnalysis();
            }
        }
    }

    active = false;
}

void
JSCompartment::purge()
{
    dtoaCache.purge();

    /*
     * Clear the hash and reset all evalHashLink to null before the GC. This
     * way MarkChildren(trc, JSScript *) can assume that JSScript::u.object is
     * not null when we have script owned by an object and not from the eval
     * cache.
     */
    for (size_t i = 0; i < ArrayLength(evalCache); ++i) {
        for (JSScript **listHeadp = &evalCache[i]; *listHeadp; ) {
            JSScript *script = *listHeadp;
            JS_ASSERT(GetGCThingTraceKind(script) == JSTRACE_SCRIPT);
            *listHeadp = NULL;
            listHeadp = &script->evalHashLink();
        }
    }

    nativeIterCache.purge();
    toSourceCache.destroyIfConstructed();
}

void
JSCompartment::resetGCMallocBytes()
{
    gcMallocBytes = ptrdiff_t(gcMaxMallocBytes);
}

void
JSCompartment::setGCMaxMallocBytes(size_t value)
{
    /*
     * For compatibility treat any value that exceeds PTRDIFF_T_MAX to
     * mean that value.
     */
    gcMaxMallocBytes = (ptrdiff_t(value) >= 0) ? value : size_t(-1) >> 1;
    resetGCMallocBytes();
}

void
JSCompartment::onTooMuchMalloc()
{
    TriggerCompartmentGC(this, gcreason::TOO_MUCH_MALLOC);
}


MathCache *
JSCompartment::allocMathCache(JSContext *cx)
{
    JS_ASSERT(!mathCache);
    mathCache = cx->new_<MathCache>();
    if (!mathCache)
        js_ReportOutOfMemory(cx);
    return mathCache;
}

bool
JSCompartment::hasScriptsOnStack()
{
    for (AllFramesIter i(rt->stackSpace); !i.done(); ++i) {
        JSScript *script = i.fp()->maybeScript();
        if (script && script->compartment() == this)
            return true;
    }
    return false;
}

bool
JSCompartment::setDebugModeFromC(JSContext *cx, bool b)
{
    bool enabledBefore = debugMode();
    bool enabledAfter = (debugModeBits & ~unsigned(DebugFromC)) || b;

    // Debug mode can be enabled only when no scripts from the target
    // compartment are on the stack. It would even be incorrect to discard just
    // the non-live scripts' JITScripts because they might share ICs with live
    // scripts (bug 632343).
    //
    // We do allow disabling debug mode while scripts are on the stack.  In
    // that case the debug-mode code for those scripts remains, so subsequently
    // hooks may be called erroneously, even though debug mode is supposedly
    // off, and we have to live with it.
    //
    bool onStack = false;
    if (enabledBefore != enabledAfter) {
        onStack = hasScriptsOnStack();
        if (b && onStack) {
            JS_ReportErrorNumber(cx, js_GetErrorMessage, NULL, JSMSG_DEBUG_NOT_IDLE);
            return false;
        }
    }

    debugModeBits = (debugModeBits & ~unsigned(DebugFromC)) | (b ? DebugFromC : 0);
    JS_ASSERT(debugMode() == enabledAfter);
    if (enabledBefore != enabledAfter)
        updateForDebugMode(cx->runtime->defaultFreeOp());
    return true;
}

void
JSCompartment::updateForDebugMode(FreeOp *fop)
{
    for (ContextIter acx(rt); !acx.done(); acx.next()) {
        if (acx->compartment == this) 
            acx->updateJITEnabled();
    }

#ifdef JS_METHODJIT
    bool enabled = debugMode();

    if (enabled)
        JS_ASSERT(!hasScriptsOnStack());
    else if (hasScriptsOnStack())
        return;

    /*
     * Discard JIT code and bytecode analyses for any scripts that change
     * debugMode.
     */
    for (gc::CellIter i(this, gc::FINALIZE_SCRIPT); !i.done(); i.next()) {
        JSScript *script = i.get<JSScript>();
        if (script->debugMode != enabled) {
            mjit::ReleaseScriptCode(fop, script);
            script->clearAnalysis();
            script->debugMode = enabled;
        }
    }
#endif
}

bool
JSCompartment::addDebuggee(JSContext *cx, js::GlobalObject *global)
{
    bool wasEnabled = debugMode();
    if (!debuggees.put(global)) {
        js_ReportOutOfMemory(cx);
        return false;
    }
    debugModeBits |= DebugFromJS;
    if (!wasEnabled)
        updateForDebugMode(cx->runtime->defaultFreeOp());
    return true;
}

void
JSCompartment::removeDebuggee(FreeOp *fop,
                              js::GlobalObject *global,
                              js::GlobalObjectSet::Enum *debuggeesEnum)
{
    bool wasEnabled = debugMode();
    JS_ASSERT(debuggees.has(global));
    if (debuggeesEnum)
        debuggeesEnum->removeFront();
    else
        debuggees.remove(global);

    if (debuggees.empty()) {
        debugModeBits &= ~DebugFromJS;
        if (wasEnabled && !debugMode())
            updateForDebugMode(fop);
    }
}

void
JSCompartment::clearBreakpointsIn(FreeOp *fop, js::Debugger *dbg, JSObject *handler)
{
    for (gc::CellIter i(this, gc::FINALIZE_SCRIPT); !i.done(); i.next()) {
        JSScript *script = i.get<JSScript>();
        if (script->hasAnyBreakpointsOrStepMode())
            script->clearBreakpointsIn(fop, dbg, handler);
    }
}

void
JSCompartment::clearTraps(FreeOp *fop)
{
    for (gc::CellIter i(this, gc::FINALIZE_SCRIPT); !i.done(); i.next()) {
        JSScript *script = i.get<JSScript>();
        if (script->hasAnyBreakpointsOrStepMode())
            script->clearTraps(fop);
    }
}

void
JSCompartment::sweepBreakpoints(FreeOp *fop)
{
    if (JS_CLIST_IS_EMPTY(&rt->debuggerList))
        return;

    for (CellIterUnderGC i(this, FINALIZE_SCRIPT); !i.done(); i.next()) {
        JSScript *script = i.get<JSScript>();
        if (!script->hasAnyBreakpointsOrStepMode())
            continue;
        bool scriptGone = IsAboutToBeFinalized(script);
        for (unsigned i = 0; i < script->length; i++) {
            BreakpointSite *site = script->getBreakpointSite(script->code + i);
            if (!site)
                continue;
            // nextbp is necessary here to avoid possibly reading *bp after
            // destroying it.
            Breakpoint *nextbp;
            for (Breakpoint *bp = site->firstBreakpoint(); bp; bp = nextbp) {
                nextbp = bp->nextInSite();
                if (scriptGone || IsAboutToBeFinalized(bp->debugger->toJSObject()))
                    bp->destroy(fop);
            }
        }
    }
}

size_t
JSCompartment::sizeOfShapeTable(JSMallocSizeOfFun mallocSizeOf)
{
    return baseShapes.sizeOfExcludingThis(mallocSizeOf)
         + initialShapes.sizeOfExcludingThis(mallocSizeOf)
         + newTypeObjects.sizeOfExcludingThis(mallocSizeOf)
         + lazyTypeObjects.sizeOfExcludingThis(mallocSizeOf);
}<|MERGE_RESOLUTION|>--- conflicted
+++ resolved
@@ -92,15 +92,11 @@
     gcMallocBytes(0),
     debugModeBits(rt->debugMode ? DebugFromC : 0),
     mathCache(NULL),
-<<<<<<< HEAD
-	watchpointMap(NULL)
+	watchpointMap(NULL),
+    scriptCountsMap(NULL)
 #ifdef JS_ION
     , ionCompartment_(NULL)
 #endif
-=======
-    watchpointMap(NULL),
-    scriptCountsMap(NULL)
->>>>>>> 466981fb
 {
     PodArrayZero(evalCache);
     setGCMaxMallocBytes(rt->gcMaxMallocBytes * 0.9);
