--- conflicted
+++ resolved
@@ -92,18 +92,13 @@
     gcMallocBytes(0),
     debugModeBits(rt->debugMode ? DebugFromC : 0),
     mathCache(NULL),
-<<<<<<< HEAD
 	watchpointMap(NULL),
-    scriptCountsMap(NULL)
-#ifdef JS_ION
-    , ionCompartment_(NULL)
-#endif
-=======
-    watchpointMap(NULL),
     scriptCountsMap(NULL),
     sourceMapMap(NULL),
     debugScriptMap(NULL)
->>>>>>> 7cd13806
+#ifdef JS_ION
+    , ionCompartment_(NULL)
+#endif
 {
     PodArrayZero(evalCache);
     setGCMaxMallocBytes(rt->gcMaxMallocBytes * 0.9);
