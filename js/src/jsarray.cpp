/* -*- Mode: C++; tab-width: 8; indent-tabs-mode: nil; c-basic-offset: 4 -*-
 * vim: set sw=4 ts=8 et tw=78:
 *
 * ***** BEGIN LICENSE BLOCK *****
 * Version: MPL 1.1/GPL 2.0/LGPL 2.1
 *
 * The contents of this file are subject to the Mozilla Public License Version
 * 1.1 (the "License"); you may not use this file except in compliance with
 * the License. You may obtain a copy of the License at
 * http://www.mozilla.org/MPL/
 *
 * Software distributed under the License is distributed on an "AS IS" basis,
 * WITHOUT WARRANTY OF ANY KIND, either express or implied. See the License
 * for the specific language governing rights and limitations under the
 * License.
 *
 * The Original Code is Mozilla Communicator client code, released
 * March 31, 1998.
 *
 * The Initial Developer of the Original Code is
 * Netscape Communications Corporation.
 * Portions created by the Initial Developer are Copyright (C) 1998
 * the Initial Developer. All Rights Reserved.
 *
 * Contributor(s):
 *
 * Alternatively, the contents of this file may be used under the terms of
 * either of the GNU General Public License Version 2 or later (the "GPL"),
 * or the GNU Lesser General Public License Version 2.1 or later (the "LGPL"),
 * in which case the provisions of the GPL or the LGPL are applicable instead
 * of those above. If you wish to allow use of your version of this file only
 * under the terms of either the GPL or the LGPL, and not to allow others to
 * use your version of this file under the terms of the MPL, indicate your
 * decision by deleting the provisions above and replace them with the notice
 * and other provisions required by the GPL or the LGPL. If you do not delete
 * the provisions above, a recipient may use your version of this file under
 * the terms of any one of the MPL, the GPL or the LGPL.
 *
 * ***** END LICENSE BLOCK ***** */

#define __STDC_LIMIT_MACROS

/*
 * JS array class.
 *
 * Array objects begin as "dense" arrays, optimized for index-only property
 * access over a vector of slots with high load factor.  Array methods
 * optimize for denseness by testing that the object's class is
 * &js_ArrayClass, and can then directly manipulate the slots for efficiency.
 *
 * We track these pieces of metadata for arrays in dense mode:
 *  - The array's length property as a uint32, accessible with
 *    getArrayLength(), setDenseArrayLength().
 *  - The number of indices that are filled (non-holes), accessible with
 *    {get,set}DenseArrayCount().
 *  - The number of element slots (capacity), gettable with
 *    getDenseArrayCapacity().
 *  - The minimum of length and capacity (minLenCap).  There are no explicit
 *    setters, it's updated automatically by setDenseArrayLength() and
 *    setDenseArrayCapacity().  There are also no explicit getters, the only
 *    user is TraceRecorder which can access it directly because it's a
 *    friend.  The function isDenseArrayMinLenCapOk() checks that it is set
 *    correctly;  a call to it should be put in an assertion at use points.
 *
 * In dense mode, holes in the array are represented by (JS_ARRAY_HOLE) invalid
 * values.  The final slot in fslots is unused.
 *
 * NB: the capacity and length of a dense array are entirely unrelated!  The
 * length may be greater than, less than, or equal to the capacity.  See
 * array_length_setter for an explanation of how the first, most surprising
 * case may occur.
 *
 * Arrays are converted to use js_SlowArrayClass when any of these conditions
 * are met:
 *  - the load factor (COUNT / capacity) is less than 0.25, and there are
 *    more than MIN_SPARSE_INDEX slots total
 *  - a property is set that is not indexed (and not "length"); or
 *  - a property is defined that has non-default property attributes.
 *
 * Dense arrays do not track property creation order, so unlike other native
 * objects and slow arrays, enumerating an array does not necessarily visit the
 * properties in the order they were created.  We could instead maintain the
 * scope to track property enumeration order, but still use the fast slot
 * access.  That would have the same memory cost as just using a
 * js_SlowArrayClass, but have the same performance characteristics as a dense
 * array for slot accesses, at some cost in code complexity.
 */
#include <stdlib.h>
#include <string.h>
#include "jstypes.h"
#include "jsstdint.h"
#include "jsutil.h" /* Added by JSIFY */
#include "jsapi.h"
#include "jsarray.h"
#include "jsatom.h"
#include "jsbit.h"
#include "jsbool.h"
#include "jstracer.h"
#include "jsbuiltins.h"
#include "jscntxt.h"
#include "jsversion.h"
#include "jsdbgapi.h" /* for js_TraceWatchPoints */
#include "jsdtoa.h"
#include "jsfun.h"
#include "jsgc.h"
#include "jsinterp.h"
#include "jslock.h"
#include "jsnum.h"
#include "jsobj.h"
#include "jsscope.h"
#include "jsstr.h"
#include "jsstaticcheck.h"
#include "jsvector.h"

#include "jsatominlines.h"
#include "jsobjinlines.h"
#include "jscntxtinlines.h"

using namespace js;

/* 2^32 - 1 as a number and a string */
#define MAXINDEX 4294967295u
#define MAXSTR   "4294967295"

/* Small arrays are dense, no matter what. */
#define MIN_SPARSE_INDEX 256

/* Iteration depends on all indexes of a dense array to fit into a JSVAL-sized int. */
static inline bool
INDEX_TOO_BIG(jsuint index)
{
    return index > JS_BIT(29) - 1;
}

#define INDEX_TOO_SPARSE(array, index)                                           \
    (INDEX_TOO_BIG(index) ||                                                     \
     ((index) > array->getDenseArrayCapacity() && (index) >= MIN_SPARSE_INDEX && \
      (index) > ((array)->getDenseArrayCount() + 1) * 4))

#define ENSURE_SLOW_ARRAY(cx, obj)                                             \
    (obj->getClass() == &js_SlowArrayClass || js_MakeArraySlow(cx, obj))

/*
 * Determine if the id represents an array index or an XML property index.
 *
 * An id is an array index according to ECMA by (15.4):
 *
 * "Array objects give special treatment to a certain class of property names.
 * A property name P (in the form of a string value) is an array index if and
 * only if ToString(ToUint32(P)) is equal to P and ToUint32(P) is not equal
 * to 2^32-1."
 *
 * In our implementation, it would be sufficient to check for JSVAL_IS_INT(id)
 * except that by using signed 31-bit integers we miss the top half of the
 * valid range. This function checks the string representation itself; note
 * that calling a standard conversion routine might allow strings such as
 * "08" or "4.0" as array indices, which they are not.
 */
JSBool
js_IdIsIndex(jsid id, jsuint *indexp)
{
    if (JSID_IS_INT(id)) {
        jsint i;
        i = JSID_TO_INT(id);
        if (i < 0)
            return JS_FALSE;
        *indexp = (jsuint)i;
        return JS_TRUE;
    }

    /* NB: id should be a string, but jsxml.c may call us with an object id. */
    if (!JSID_IS_ATOM(id))
        return JS_FALSE;

    JSString *str = ATOM_TO_STRING(JSID_TO_ATOM(id));
    jschar *cp = str->chars();
    if (JS7_ISDEC(*cp) && str->length() < sizeof(MAXSTR)) {
        jsuint index = JS7_UNDEC(*cp++);
        jsuint oldIndex = 0;
        jsuint c = 0;
        if (index != 0) {
            while (JS7_ISDEC(*cp)) {
                oldIndex = index;
                c = JS7_UNDEC(*cp);
                index = 10*index + c;
                cp++;
            }
        }

        /* Ensure that all characters were consumed and we didn't overflow. */
        if (*cp == 0 &&
             (oldIndex < (MAXINDEX / 10) ||
              (oldIndex == (MAXINDEX / 10) && c < (MAXINDEX % 10))))
        {
            *indexp = index;
            return JS_TRUE;
        }
    }
    return JS_FALSE;
}

static jsuint
ValueIsLength(JSContext *cx, Value* vp)
{
    if (vp->isInt32()) {
        int32_t i = vp->asInt32();
        if (i < 0)
            goto error;
        return (jsuint) i;
    }

    jsdouble d;
    if (!ValueToNumber(cx, vp, &d))
        goto error;

    if (JSDOUBLE_IS_NaN(d))
        goto error;
    jsuint length;
    length = (jsuint) d;
    if (d != (jsdouble) length)
        goto error;
    return length;

  error:
    JS_ReportErrorNumber(cx, js_GetErrorMessage, NULL,
                         JSMSG_BAD_ARRAY_LENGTH);
    vp->setNull();
    return 0;
}

JSBool
js_GetLengthProperty(JSContext *cx, JSObject *obj, jsuint *lengthp)
{
    if (obj->isArray()) {
        *lengthp = obj->getArrayLength();
        return true;
    }

    if (obj->isArguments() && !obj->isArgsLengthOverridden()) {
        *lengthp = obj->getArgsLength();
        return true;
    }

    AutoValueRooter tvr(cx, NullValue());
    if (!obj->getProperty(cx, ATOM_TO_JSID(cx->runtime->atomState.lengthAtom), tvr.addr()))
        return false;

    if (tvr.value().isInt32()) {
        *lengthp = jsuint(jsint(tvr.value().asInt32())); /* jsuint cast does ToUint32 */
        return true;
    }

    JS_STATIC_ASSERT(sizeof(jsuint) == sizeof(uint32_t));
    return ValueToECMAUint32(cx, tvr.addr(), (uint32_t *)lengthp);
}

static inline void
IndexToValue(JSContext *cx, jsdouble index, Value *vp)
{
    int32_t i;
    if (JSDOUBLE_IS_INT32(index, i))
        vp->setInt32(i);
    else
        vp->setDouble(index);
}

JSBool JS_FASTCALL
js_IndexToId(JSContext *cx, jsuint index, jsid *idp)
{
    JSString *str;

    if (index <= JSVAL_INT_MAX) {
        *idp = INT_TO_JSID(index);
        return JS_TRUE;
    }
    str = js_NumberToString(cx, index);
    if (!str)
        return JS_FALSE;
    return js_ValueToStringId(cx, Value(str), idp);
}

static JSBool
BigIndexToId(JSContext *cx, JSObject *obj, jsuint index, JSBool createAtom,
             jsid *idp)
{
    jschar buf[10], *start;
    Class *clasp;
    JSAtom *atom;
    JS_STATIC_ASSERT((jsuint)-1 == 4294967295U);

    JS_ASSERT(index > JSVAL_INT_MAX);

    start = JS_ARRAY_END(buf);
    do {
        --start;
        *start = (jschar)('0' + index % 10);
        index /= 10;
    } while (index != 0);

    /*
     * Skip the atomization if the class is known to store atoms corresponding
     * to big indexes together with elements. In such case we know that the
     * array does not have an element at the given index if its atom does not
     * exist.  Fast arrays (clasp == &js_ArrayClass) don't use atoms for
     * any indexes, though it would be rare to see them have a big index
     * in any case.
     */
    if (!createAtom &&
        ((clasp = obj->getClass()) == &js_SlowArrayClass ||
         clasp == &js_ArgumentsClass ||
         clasp == &js_ObjectClass)) {
        atom = js_GetExistingStringAtom(cx, start, JS_ARRAY_END(buf) - start);
        if (!atom) {
            *idp = JSID_VOID;
            return JS_TRUE;
        }
    } else {
        atom = js_AtomizeChars(cx, start, JS_ARRAY_END(buf) - start, 0);
        if (!atom)
            return JS_FALSE;
    }

    *idp = ATOM_TO_JSID(atom);
    return JS_TRUE;
}

bool
JSObject::resizeDenseArrayElements(JSContext *cx, uint32 oldcap, uint32 newcap,
                                   bool initializeAllSlots)
{
<<<<<<< HEAD
    Value *slots, *newslots;
=======
    JS_ASSERT(isDenseArray());
>>>>>>> 3b2aaa18

    if (newcap == 0) {
        freeDenseArrayElements(cx);
        return JS_TRUE;
    }

    if (newcap > MAX_DSLOTS_LENGTH) {
        js_ReportAllocationOverflow(cx);
        return JS_FALSE;
    }

<<<<<<< HEAD
    slots = obj->dslots ? obj->dslots - 1 : NULL;
    newslots = (Value *) cx->realloc(slots, (size_t(newlen) + 1) * sizeof(Value));
=======
    jsval *slots = dslots ? dslots - 1 : NULL;
    jsval *newslots = (jsval *) cx->realloc(slots, (size_t(newcap) + 1) * sizeof(jsval));
>>>>>>> 3b2aaa18
    if (!newslots)
        return false;

    dslots = newslots + 1;
    setDenseArrayCapacity(newcap);

    if (initializeAllSlots) {
<<<<<<< HEAD
        for (slots = obj->dslots + oldlen; slots < obj->dslots + newlen; slots++)
            slots->setMagic(JS_ARRAY_HOLE);
=======
        for (uint32 i = oldcap; i < newcap; i++)
            setDenseArrayElement(i, JSVAL_HOLE);
>>>>>>> 3b2aaa18
    }

    return true;
}

bool
JSObject::ensureDenseArrayElements(JSContext *cx, uint32 newcap, bool initializeAllSlots)
{
    /*
     * When a dense array with CAPACITY_DOUBLING_MAX or fewer slots needs to
     * grow, double its capacity, to push() N elements in amortized O(N) time.
     *
     * Above this limit, grow by 12.5% each time. Speed is still amortized
     * O(N), with a higher constant factor, and we waste less space.
     */
    static const size_t CAPACITY_DOUBLING_MAX = 1024 * 1024;

<<<<<<< HEAD
/*
 * Round up all large allocations to a multiple of this (1MB), so as not to
 * waste space if malloc gives us 1MB-sized chunks (as jemalloc does).
 */
#define CAPACITY_CHUNK  (1024 * 1024 / sizeof(Value))
=======
    /*
     * Round up all large allocations to a multiple of this (1MB), so as not
     * to waste space if malloc gives us 1MB-sized chunks (as jemalloc does).
     */
    static const size_t CAPACITY_CHUNK = 1024 * 1024 / sizeof(jsval);
>>>>>>> 3b2aaa18

    uint32 oldcap = getDenseArrayCapacity();

    if (newcap > oldcap) {
        /*
         * If this overflows uint32, newcap is very large. nextsize will end
         * up being less than newcap, the code below will thus disregard it,
         * and resizeDenseArrayElements() will fail.
         *
         * The way we use dslots[-1] forces a few +1s and -1s here. For
         * example, (oldcap * 2 + 1) produces the sequence 7, 15, 31, 63, ...
         * which makes the total allocation size (with dslots[-1]) a power
         * of two.
         */
        uint32 nextsize = (oldcap <= CAPACITY_DOUBLING_MAX)
                          ? oldcap * 2 + 1
                          : oldcap + (oldcap >> 3);

        uint32 actualCapacity = JS_MAX(newcap, nextsize);
        if (actualCapacity >= CAPACITY_CHUNK)
            actualCapacity = JS_ROUNDUP(actualCapacity + 1, CAPACITY_CHUNK) - 1; /* -1 for dslots[-1] */
        else if (actualCapacity < ARRAY_CAPACITY_MIN)
            actualCapacity = ARRAY_CAPACITY_MIN;

        if (!resizeDenseArrayElements(cx, oldcap, actualCapacity, initializeAllSlots))
            return false;

        if (!initializeAllSlots) {
            /*
             * Initialize the slots caller didn't actually ask for.
             */
<<<<<<< HEAD
            for (Value *slots = obj->dslots + newcap;
                 slots < obj->dslots + actualCapacity;
                 slots++) {
                slots->setMagic(JS_ARRAY_HOLE);
=======
            for (uint32 i = newcap; i < actualCapacity; i++) {
                setDenseArrayElement(i, JSVAL_HOLE);
>>>>>>> 3b2aaa18
            }
        }
    }
    return true;
}

static bool
ReallyBigIndexToId(JSContext* cx, jsdouble index, jsid* idp)
{
    return js_ValueToStringId(cx, Value(index), idp);
}

static bool
IndexToId(JSContext* cx, JSObject* obj, jsdouble index, JSBool* hole, jsid* idp,
          JSBool createAtom = JS_FALSE)
{
    if (index <= JSVAL_INT_MAX) {
        *idp = INT_TO_JSID(int(index));
        return JS_TRUE;
    }

    if (index <= jsuint(-1)) {
        if (!BigIndexToId(cx, obj, jsuint(index), createAtom, idp))
            return JS_FALSE;
        if (hole && JSID_IS_VOID(*idp))
            *hole = JS_TRUE;
        return JS_TRUE;
    }

    return ReallyBigIndexToId(cx, index, idp);
}

/*
 * If the property at the given index exists, get its value into location
 * pointed by vp and set *hole to false. Otherwise set *hole to true and *vp
 * to JSVAL_VOID. This function assumes that the location pointed by vp is
 * properly rooted and can be used as GC-protected storage for temporaries.
 */
static JSBool
GetArrayElement(JSContext *cx, JSObject *obj, jsdouble index, JSBool *hole,
                Value *vp)
{
    JS_ASSERT(index >= 0);
<<<<<<< HEAD
    Value *vp2;
    if (obj->isDenseArray() && index < js_DenseArrayCapacity(obj) &&
        !(vp2 = &obj->dslots[jsuint(index)])->isMagic(JS_ARRAY_HOLE)) {
        vp->copy(*vp2);
=======
    if (obj->isDenseArray() && index < obj->getDenseArrayCapacity() &&
        (*vp = obj->getDenseArrayElement(jsuint(index))) != JSVAL_HOLE) {

>>>>>>> 3b2aaa18
        *hole = JS_FALSE;
        return JS_TRUE;
    }

    AutoIdRooter idr(cx);

    *hole = JS_FALSE;
    if (!IndexToId(cx, obj, index, hole, idr.addr()))
        return JS_FALSE;
    if (*hole) {
        vp->setUndefined();
        return JS_TRUE;
    }

    JSObject *obj2;
    JSProperty *prop;
    if (!obj->lookupProperty(cx, idr.id(), &obj2, &prop))
        return JS_FALSE;
    if (!prop) {
        *hole = JS_TRUE;
        vp->setUndefined();
    } else {
        obj2->dropProperty(cx, prop);
        if (!obj->getProperty(cx, idr.id(), vp))
            return JS_FALSE;
        *hole = JS_FALSE;
    }
    return JS_TRUE;
}

/*
 * Set the value of the property at the given index to v assuming v is rooted.
 */
static JSBool
SetArrayElement(JSContext *cx, JSObject *obj, jsdouble index, const Value &v)
{
    JS_ASSERT(index >= 0);

    if (obj->isDenseArray()) {
        /* Predicted/prefetched code should favor the remains-dense case. */
        if (index <= jsuint(-1)) {
            jsuint idx = jsuint(index);
            if (!INDEX_TOO_SPARSE(obj, idx)) {
                JS_ASSERT(idx + 1 > idx);
                if (!obj->ensureDenseArrayElements(cx, idx + 1))
                    return JS_FALSE;
                if (idx >= obj->getArrayLength())
<<<<<<< HEAD
                    obj->setArrayLength(idx + 1);
                if (obj->dslots[idx].isMagic(JS_ARRAY_HOLE))
                    obj->incArrayCountBy(1);
                obj->dslots[idx].copy(v);
=======
                    obj->setDenseArrayLength(idx + 1);
                if (obj->getDenseArrayElement(idx) == JSVAL_HOLE)
                    obj->incDenseArrayCountBy(1);
                obj->setDenseArrayElement(idx, v);
>>>>>>> 3b2aaa18
                return JS_TRUE;
            }
        }

        if (!js_MakeArraySlow(cx, obj))
            return JS_FALSE;
    }

    AutoIdRooter idr(cx);

    if (!IndexToId(cx, obj, index, NULL, idr.addr(), JS_TRUE))
        return JS_FALSE;
    JS_ASSERT(!JSID_IS_VOID(idr.id()));

    Value tmp;
    tmp.copy(v);
    return obj->setProperty(cx, idr.id(), &tmp);
}

static JSBool
DeleteArrayElement(JSContext *cx, JSObject *obj, jsdouble index)
{
    JS_ASSERT(index >= 0);
    if (obj->isDenseArray()) {
        if (index <= jsuint(-1)) {
            jsuint idx = jsuint(index);
<<<<<<< HEAD
            if (!INDEX_TOO_SPARSE(obj, idx) && idx < js_DenseArrayCapacity(obj)) {
                if (!obj->dslots[idx].isMagic(JS_ARRAY_HOLE))
                    obj->decArrayCountBy(1);
                obj->dslots[idx].setMagic(JS_ARRAY_HOLE);
=======
            if (!INDEX_TOO_SPARSE(obj, idx) && idx < obj->getDenseArrayCapacity()) {
                if (obj->getDenseArrayElement(idx) != JSVAL_HOLE)
                    obj->decDenseArrayCountBy(1);
                obj->setDenseArrayElement(idx, JSVAL_HOLE);
>>>>>>> 3b2aaa18
                return JS_TRUE;
            }
        }
        return JS_TRUE;
    }

    AutoIdRooter idr(cx);

    if (!IndexToId(cx, obj, index, NULL, idr.addr()))
        return JS_FALSE;
    if (JSID_IS_VOID(idr.id()))
        return JS_TRUE;

    Value junk;
    return obj->deleteProperty(cx, idr.id(), &junk);
}

/*
 * When hole is true, delete the property at the given index. Otherwise set
 * its value to v assuming v is rooted.
 */
static JSBool
SetOrDeleteArrayElement(JSContext *cx, JSObject *obj, jsdouble index,
                        JSBool hole, const Value &v)
{
    if (hole) {
        JS_ASSERT(v.isUndefined());
        return DeleteArrayElement(cx, obj, index);
    }
    return SetArrayElement(cx, obj, index, v);
}

JSBool
js_SetLengthProperty(JSContext *cx, JSObject *obj, jsdouble length)
{
    Value v;
    jsid id;

    IndexToValue(cx, length, &v);
    id = ATOM_TO_JSID(cx->runtime->atomState.lengthAtom);
    return obj->setProperty(cx, id, &v);
}

JSBool
js_HasLengthProperty(JSContext *cx, JSObject *obj, jsuint *lengthp)
{
    JSErrorReporter older = JS_SetErrorReporter(cx, NULL);
    AutoValueRooter tvr(cx, NullValue());
    jsid id = ATOM_TO_JSID(cx->runtime->atomState.lengthAtom);
    JSBool ok = obj->getProperty(cx, id, tvr.addr());
    JS_SetErrorReporter(cx, older);
    if (!ok)
        return false;

    *lengthp = ValueIsLength(cx, tvr.addr());
    return !tvr.value().isNull();
}

JSBool
js_IsArrayLike(JSContext *cx, JSObject *obj, JSBool *answerp, jsuint *lengthp)
{
    JSObject *wrappedObj = js_GetWrappedObject(cx, obj);

    *answerp = wrappedObj->isArguments() || wrappedObj->isArray();
    if (!*answerp) {
        *lengthp = 0;
        return JS_TRUE;
    }
    return js_GetLengthProperty(cx, obj, lengthp);
}

/*
 * The 'length' property of all native Array instances is a shared permanent
 * property of Array.prototype, so it appears to be a direct property of each
 * array instance delegating to that Array.prototype. It accesses the private
 * slot reserved by js_ArrayClass.
 *
 * Since SpiderMonkey supports cross-class prototype-based delegation, we have
 * to be careful about the length getter and setter being called on an object
 * not of Array class. For the getter, we search obj's prototype chain for the
 * array that caused this getter to be invoked. In the setter case to overcome
 * the JSPROP_SHARED attribute, we must define a shadowing length property.
 */
static JSBool
array_length_getter(JSContext *cx, JSObject *obj, jsid id, Value *vp)
{
    do {
        if (obj->isArray()) {
            IndexToValue(cx, obj->getArrayLength(), vp);
            return JS_TRUE;
        }
    } while ((obj = obj->getProto()) != NULL);
    return JS_TRUE;
}

static JSBool
array_length_setter(JSContext *cx, JSObject *obj, jsid id, Value *vp)
{
    jsuint newlen, oldlen, gap, index;
    Value junk;

    if (!obj->isArray()) {
        jsid lengthId = ATOM_TO_JSID(cx->runtime->atomState.lengthAtom);

        return obj->defineProperty(cx, lengthId, *vp, NULL, NULL, JSPROP_ENUMERATE);
    }

    newlen = ValueIsLength(cx, vp);
    if (vp->isNull())
        return false;
    oldlen = obj->getArrayLength();

    if (oldlen == newlen)
        return true;

    IndexToValue(cx, newlen, vp);
    if (oldlen < newlen) {
        if (obj->isDenseArray())
            obj->setDenseArrayLength(newlen);
        else
            obj->setSlowArrayLength(newlen);
        return true;
    }

    if (obj->isDenseArray()) {
        /* Don't reallocate if we're not actually shrinking our slots. */
        jsuint capacity = obj->getDenseArrayCapacity();
        if (capacity > newlen && !obj->resizeDenseArrayElements(cx, capacity, newlen))
            return false;
        obj->setDenseArrayLength(newlen);
    } else if (oldlen - newlen < (1 << 24)) {
        do {
            --oldlen;
            if (!JS_CHECK_OPERATION_LIMIT(cx) || !DeleteArrayElement(cx, obj, oldlen))
                return false;
        } while (oldlen != newlen);
        obj->setSlowArrayLength(newlen);
    } else {
        /*
         * We are going to remove a lot of indexes in a presumably sparse
         * array. So instead of looping through indexes between newlen and
         * oldlen, we iterate through all properties and remove those that
         * correspond to indexes in the half-open range [newlen, oldlen).  See
         * bug 322135.
         */
        JSObject *iter = JS_NewPropertyIterator(cx, obj);
        if (!iter)
            return false;

        /* Protect iter against GC under JSObject::deleteProperty. */
        AutoObjectRooter tvr(cx, iter);

        gap = oldlen - newlen;
        for (;;) {
            if (!JS_CHECK_OPERATION_LIMIT(cx) || !JS_NextProperty(cx, iter, &id))
                return false;
            if (JSID_IS_VOID(id))
                break;
            if (js_IdIsIndex(id, &index) && index - newlen < gap &&
                !obj->deleteProperty(cx, id, &junk)) {
                return false;
            }
        }
        obj->setSlowArrayLength(newlen);
    }

    return true;
}

/*
 * We have only indexed properties up to capacity (excepting holes), plus the
 * length property. For all else, we delegate to the prototype.
 */
static inline bool
IsDenseArrayId(JSContext *cx, JSObject *obj, jsid id)
{
    JS_ASSERT(obj->isDenseArray());

    uint32 i;
    return id == ATOM_TO_JSID(cx->runtime->atomState.lengthAtom) ||
           (js_IdIsIndex(id, &i) &&
            obj->getArrayLength() != 0 &&
<<<<<<< HEAD
            i < js_DenseArrayCapacity(obj) &&
            !obj->dslots[i].isMagic(JS_ARRAY_HOLE));
=======
            i < obj->getDenseArrayCapacity() &&
            obj->getDenseArrayElement(i) != JSVAL_HOLE);
>>>>>>> 3b2aaa18
}

static JSBool
array_lookupProperty(JSContext *cx, JSObject *obj, jsid id, JSObject **objp,
                     JSProperty **propp)
{
    if (!obj->isDenseArray())
        return js_LookupProperty(cx, obj, id, objp, propp);

    if (IsDenseArrayId(cx, obj, id)) {
        *propp = (JSProperty *) id;
        *objp = obj;
        return JS_TRUE;
    }

    JSObject *proto = obj->getProto();
    if (!proto) {
        *objp = NULL;
        *propp = NULL;
        return JS_TRUE;
    }
    return proto->lookupProperty(cx, id, objp, propp);
}

static void
array_dropProperty(JSContext *cx, JSObject *obj, JSProperty *prop)
{
    JS_ASSERT(IsDenseArrayId(cx, obj, (jsid) prop));
}

JSBool
js_GetDenseArrayElementValue(JSContext *cx, JSObject *obj, JSProperty *prop,
                             Value *vp)
{
    jsid id = (jsid) prop;
    JS_ASSERT(IsDenseArrayId(cx, obj, id));

    uint32 i;
    if (!js_IdIsIndex(id, &i)) {
        JS_ASSERT(id == ATOM_TO_JSID(cx->runtime->atomState.lengthAtom));
        IndexToValue(cx, obj->getArrayLength(), vp);
        return JS_TRUE;
    }
<<<<<<< HEAD
    vp->copy(obj->dslots[i]);
=======
    *vp = obj->getDenseArrayElement(i);
>>>>>>> 3b2aaa18
    return JS_TRUE;
}

static JSBool
array_getProperty(JSContext *cx, JSObject *obj, jsid id, Value *vp)
{
    uint32 i;

    if (id == ATOM_TO_JSID(cx->runtime->atomState.lengthAtom)) {
        IndexToValue(cx, obj->getArrayLength(), vp);
        return JS_TRUE;
    }

    if (id == ATOM_TO_JSID(cx->runtime->atomState.protoAtom)) {
        vp->copy(obj->getProtoValue());
        return JS_TRUE;
    }

    if (!obj->isDenseArray())
        return js_GetProperty(cx, obj, id, vp);

<<<<<<< HEAD
    if (!js_IdIsIndex(id, &i) || i >= js_DenseArrayCapacity(obj) ||
        obj->dslots[i].isMagic(JS_ARRAY_HOLE)) {
=======
    if (!js_IdIsIndex(ID_TO_VALUE(id), &i) || i >= obj->getDenseArrayCapacity() ||
        obj->getDenseArrayElement(i) == JSVAL_HOLE) {
>>>>>>> 3b2aaa18
        JSObject *obj2;
        JSProperty *prop;
        JSScopeProperty *sprop;

        JSObject *proto = obj->getProto();
        if (!proto) {
            vp->setUndefined();
            return JS_TRUE;
        }

        vp->setUndefined();
        if (js_LookupPropertyWithFlags(cx, proto, id, cx->resolveFlags,
                                       &obj2, &prop) < 0)
            return JS_FALSE;

        if (prop) {
            if (obj2->isNative()) {
                sprop = (JSScopeProperty *) prop;
                if (!js_NativeGet(cx, obj, obj2, sprop, JSGET_METHOD_BARRIER, vp))
                    return JS_FALSE;
            }
            obj2->dropProperty(cx, prop);
        }
        return JS_TRUE;
    }

<<<<<<< HEAD
    vp->copy(obj->dslots[i]);
=======
    *vp = obj->getDenseArrayElement(i);
>>>>>>> 3b2aaa18
    return JS_TRUE;
}

static JSBool
slowarray_addProperty(JSContext *cx, JSObject *obj, jsid id, Value *vp)
{
    jsuint index, length;

    if (!js_IdIsIndex(id, &index))
        return JS_TRUE;
    length = obj->getArrayLength();
    if (index >= length)
        obj->setSlowArrayLength(index + 1);
    return JS_TRUE;
}

<<<<<<< HEAD
/* XXX gal's patch is making this go away. */
JSBool
slowarray_enumerate(JSContext *cx, JSObject *obj, JSIterateOp enum_op,
                    Value *statep, jsid *idp);

=======
>>>>>>> 3b2aaa18
static JSType
array_typeOf(JSContext *cx, JSObject *obj)
{
    return JSTYPE_OBJECT;
}

/* The same as js_ObjectOps except for the .enumerate and .call hooks. */
static JSObjectOps js_SlowArrayObjectOps = {
    NULL,
    js_LookupProperty,      js_DefineProperty,
    js_GetProperty,         js_SetProperty,
    js_GetAttributes,       js_SetAttributes,
    js_DeleteProperty,      js_DefaultValue,
    js_Enumerate,           js_CheckAccess,
    array_typeOf,           js_TraceObject,
    NULL,                   NATIVE_DROP_PROPERTY,
    NULL,                   js_Construct,
    js_HasInstance,         js_Clear
};

static JSObjectOps *
slowarray_getObjectOps(JSContext *cx, Class *clasp)
{
    return &js_SlowArrayObjectOps;
}

static JSBool
array_setProperty(JSContext *cx, JSObject *obj, jsid id, Value *vp)
{
    uint32 i;

    if (id == ATOM_TO_JSID(cx->runtime->atomState.lengthAtom))
        return array_length_setter(cx, obj, id, vp);

    if (!obj->isDenseArray())
        return js_SetProperty(cx, obj, id, vp);

    if (!js_IdIsIndex(id, &i) || INDEX_TOO_SPARSE(obj, i)) {
        if (!js_MakeArraySlow(cx, obj))
            return JS_FALSE;
        return js_SetProperty(cx, obj, id, vp);
    }

    if (!obj->ensureDenseArrayElements(cx, i + 1))
        return JS_FALSE;

    if (i >= obj->getArrayLength())
<<<<<<< HEAD
        obj->setArrayLength(i + 1);
    if (obj->dslots[i].isMagic(JS_ARRAY_HOLE))
        obj->incArrayCountBy(1);
    obj->dslots[i].copy(*vp);
=======
        obj->setDenseArrayLength(i + 1);
    if (obj->getDenseArrayElement(i) == JSVAL_HOLE)
        obj->incDenseArrayCountBy(1);
    obj->setDenseArrayElement(i, *vp);
>>>>>>> 3b2aaa18
    return JS_TRUE;
}

JSBool
js_PrototypeHasIndexedProperties(JSContext *cx, JSObject *obj)
{
    /*
     * Walk up the prototype chain and see if this indexed element already
     * exists. If we hit the end of the prototype chain, it's safe to set the
     * element on the original object.
     */
    while ((obj = obj->getProto()) != NULL) {
        /*
         * If the prototype is a non-native object (possibly a dense array), or
         * a native object (possibly a slow array) that has indexed properties,
         * return true.
         */
        if (!obj->isNative())
            return JS_TRUE;
        if (obj->scope()->hadIndexedProperties())
            return JS_TRUE;
    }
    return JS_FALSE;
}

#ifdef JS_TRACER

static inline JSBool FASTCALL
dense_grow(JSContext* cx, JSObject* obj, jsint i, const jsval &v)
{
    /*
     * Let the interpreter worry about negative array indexes.
     */
    JS_ASSERT((MAX_DSLOTS_LENGTH > MAX_DSLOTS_LENGTH32) == (sizeof(Value) != sizeof(uint32)));
    if (MAX_DSLOTS_LENGTH > MAX_DSLOTS_LENGTH32) {
        /*
         * Have to check for negative values bleeding through on 64-bit machines only,
         * since we can't allocate large enough arrays for this on 32-bit machines.
         */
        if (i < 0)
            return JS_FALSE;
    }

    /*
     * If needed, grow the array as long it remains dense, otherwise fall off trace.
     */
    jsuint u = jsuint(i);
    jsuint capacity = obj->getDenseArrayCapacity();
    if ((u >= capacity) && (INDEX_TOO_SPARSE(obj, u) || !obj->ensureDenseArrayElements(cx, u + 1)))
        return JS_FALSE;

    if (obj->getDenseArrayElement(u) == JSVAL_HOLE) {
        if (js_PrototypeHasIndexedProperties(cx, obj))
            return JS_FALSE;

        if (u >= obj->getArrayLength())
            obj->setDenseArrayLength(u + 1);
        obj->incDenseArrayCountBy(1);
    }

    obj->setDenseArrayElement(u, v);
    return JS_TRUE;
}


JSBool FASTCALL
js_Array_dense_setelem(JSContext* cx, JSObject* obj, jsint i, const jsval &v)
{
    JS_ASSERT(obj->isDenseArray());
    return dense_grow(cx, obj, i, v);
}
JS_DEFINE_CALLINFO_4(extern, BOOL, js_Array_dense_setelem, CONTEXT, OBJECT, INT32, JSVAL, 0,
                     nanojit::ACC_STORE_ANY)

JSBool FASTCALL
js_Array_dense_setelem_int(JSContext* cx, JSObject* obj, jsint i, int32 j)
{
    JS_ASSERT(obj->isDenseArray());

    jsval v;
    if (JS_LIKELY(INT_FITS_IN_JSVAL(j))) {
        v = INT_TO_JSVAL(j);
    } else {
        jsdouble d = (jsdouble)j;
        if (!js_NewDoubleInRootedValue(cx, d, &v))
            return JS_FALSE;
    }

    return dense_grow(cx, obj, i, v);
}
JS_DEFINE_CALLINFO_4(extern, BOOL, js_Array_dense_setelem_int, CONTEXT, OBJECT, INT32, INT32, 0,
                     nanojit::ACC_STORE_ANY)

JSBool FASTCALL
js_Array_dense_setelem_double(JSContext* cx, JSObject* obj, jsint i, jsdouble d)
{
    JS_ASSERT(obj->isDenseArray());

    jsval v;
    jsint j;

    if (JS_LIKELY(JSDOUBLE_IS_INT(d, j) && INT_FITS_IN_JSVAL(j))) {
        v = INT_TO_JSVAL(j);
    } else {
        if (!js_NewDoubleInRootedValue(cx, d, &v))
            return JS_FALSE;
    }

    return dense_grow(cx, obj, i, v);
}
JS_DEFINE_CALLINFO_4(extern, BOOL, js_Array_dense_setelem_double, CONTEXT, OBJECT, INT32, DOUBLE,
                     0, nanojit::ACC_STORE_ANY)
#endif

static JSBool
array_defineProperty(JSContext *cx, JSObject *obj, jsid id, const Value *value,
                     PropertyOp getter, PropertyOp setter, uintN attrs)
{
    uint32 i = 0;       // init to shut GCC up
    JSBool isIndex;

    if (id == ATOM_TO_JSID(cx->runtime->atomState.lengthAtom))
        return JS_TRUE;

    isIndex = js_IdIsIndex(id, &i);
    if (!isIndex || attrs != JSPROP_ENUMERATE || !obj->isDenseArray() || INDEX_TOO_SPARSE(obj, i)) {
        if (!ENSURE_SLOW_ARRAY(cx, obj))
            return JS_FALSE;
        return js_DefineProperty(cx, obj, id, value, getter, setter, attrs);
    }

    Value tmp;
    tmp.copy(*value);
    return array_setProperty(cx, obj, id, &tmp);
}

static JSBool
array_getAttributes(JSContext *cx, JSObject *obj, jsid id, JSProperty *prop,
                    uintN *attrsp)
{
    *attrsp = id == ATOM_TO_JSID(cx->runtime->atomState.lengthAtom)
        ? JSPROP_PERMANENT : JSPROP_ENUMERATE;
    return JS_TRUE;
}

static JSBool
array_setAttributes(JSContext *cx, JSObject *obj, jsid id, JSProperty *prop,
                    uintN *attrsp)
{
    JS_ReportErrorNumber(cx, js_GetErrorMessage, NULL,
                         JSMSG_CANT_SET_ARRAY_ATTRS);
    return JS_FALSE;
}

static JSBool
array_deleteProperty(JSContext *cx, JSObject *obj, jsid id, Value *rval)
{
    uint32 i;

    if (!obj->isDenseArray())
        return js_DeleteProperty(cx, obj, id, rval);

    if (id == ATOM_TO_JSID(cx->runtime->atomState.lengthAtom)) {
        rval->setBoolean(false);
        return JS_TRUE;
    }

<<<<<<< HEAD
    if (js_IdIsIndex(id, &i) && i < js_DenseArrayCapacity(obj) &&
        !obj->dslots[i].isMagic(JS_ARRAY_HOLE)) {
        obj->decArrayCountBy(1);
        obj->dslots[i].setMagic(JS_ARRAY_HOLE);
=======
    if (js_IdIsIndex(id, &i) && i < obj->getDenseArrayCapacity() &&
        obj->getDenseArrayElement(i) != JSVAL_HOLE) {
        obj->decDenseArrayCountBy(1);
        obj->setDenseArrayElement(i, JSVAL_HOLE);
>>>>>>> 3b2aaa18
    }

    rval->setBoolean(true);
    return JS_TRUE;
}

<<<<<<< HEAD
/* XXX gal's patch is making this go away. */
JSBool
array_enumerate(JSContext *cx, JSObject *, JSIterateOp, Value *, jsid *);

=======
>>>>>>> 3b2aaa18
static void
array_finalize(JSContext *cx, JSObject *obj)
{
    obj->freeDenseArrayElements(cx);
}

static void
array_trace(JSTracer *trc, JSObject *obj)
{
    JS_ASSERT(obj->isDenseArray());
    obj->traceProtoAndParent(trc);

<<<<<<< HEAD
    uint32 capacity = js_DenseArrayCapacity(obj);
    for (size_t i = 0; i < capacity; i++) {
        JS_SET_TRACING_INDEX(trc, "array_dslots", i);
        CallGCMarkerIfGCThing(trc, obj->dslots[i]);
=======
    capacity = obj->getDenseArrayCapacity();
    for (i = 0; i < capacity; i++) {
        v = obj->getDenseArrayElement(i);
        if (JSVAL_IS_TRACEABLE(v)) {
            JS_SET_TRACING_INDEX(trc, "dense_array_elems", i);
            js_CallGCMarker(trc, JSVAL_TO_TRACEABLE(v), JSVAL_TRACE_KIND(v));
        }
>>>>>>> 3b2aaa18
    }
}

extern JSObjectOps js_ArrayObjectOps;

static const JSObjectMap SharedArrayMap(&js_ArrayObjectOps, JSObjectMap::SHAPELESS);

JSObjectOps js_ArrayObjectOps = {
    &SharedArrayMap,
    array_lookupProperty, array_defineProperty,
    array_getProperty,    array_setProperty,
    array_getAttributes,  array_setAttributes,
    array_deleteProperty, js_DefaultValue,
    js_Enumerate,         js_CheckAccess,
    array_typeOf,         array_trace,
    NULL,                 array_dropProperty,
    NULL,                 NULL,
    js_HasInstance,       NULL
};

static JSObjectOps *
array_getObjectOps(JSContext *cx, Class *clasp)
{
    return &js_ArrayObjectOps;
}

Class js_ArrayClass = {
    "Array",
    JSCLASS_HAS_RESERVED_SLOTS(2) |
<<<<<<< HEAD
    JSCLASS_HAS_CACHED_PROTO(JSProto_Array) |
    JSCLASS_NEW_ENUMERATE,
    PropertyStub,       PropertyStub,    PropertyStub,         PropertyStub,
    EnumerateStub,      ResolveStub,     js_TryValueOf,        array_finalize,
    array_getObjectOps, NULL,            NULL,                 NULL,
    NULL,               NULL,            NULL,                 NULL
=======
    JSCLASS_HAS_CACHED_PROTO(JSProto_Array),
    JS_PropertyStub,    JS_PropertyStub,   JS_PropertyStub,   JS_PropertyStub,
    JS_EnumerateStub,   JS_ResolveStub,    js_TryValueOf,     array_finalize,
    array_getObjectOps, NULL,              NULL,              NULL,
    NULL,               NULL,              NULL,              NULL
>>>>>>> 3b2aaa18
};

Class js_SlowArrayClass = {
    "Array",
    JSCLASS_HAS_PRIVATE |
    JSCLASS_HAS_CACHED_PROTO(JSProto_Array),
    slowarray_addProperty,  PropertyStub,   PropertyStub,      PropertyStub,
    EnumerateStub,          ResolveStub,    js_TryValueOf,     NULL,
    slowarray_getObjectOps, NULL,           NULL,              NULL,
    NULL,                   NULL,           NULL,              NULL
};

/*
 * Convert an array object from fast-and-dense to slow-and-flexible.
 */
JSBool
js_MakeArraySlow(JSContext *cx, JSObject *obj)
{
    JS_ASSERT(obj->isDenseArray());

    /*
     * Create a native scope. All slow arrays other than Array.prototype get
     * the same initial shape.
     */
    uint32 emptyShape;
    JSObject *arrayProto = obj->getProto();
    if (arrayProto->getClass() == &js_ObjectClass) {
        /* obj is Array.prototype. */
        emptyShape = js_GenerateShape(cx, false);
    } else {
        /* arrayProto is Array.prototype. */
        JS_ASSERT(arrayProto->getClass() == &js_SlowArrayClass);
        emptyShape = arrayProto->scope()->emptyScope->shape;
    }
    JSScope *scope = JSScope::create(cx, &js_SlowArrayObjectOps, &js_SlowArrayClass, obj,
                                     emptyShape);
    if (!scope)
        return JS_FALSE;

    uint32 capacity = obj->getDenseArrayCapacity();
    if (capacity) {
        scope->freeslot = obj->numSlots() + JS_INITIAL_NSLOTS;
<<<<<<< HEAD
        obj->dslots[-1].setPrivateUint32(JS_INITIAL_NSLOTS + capacity);
=======
        // XXX: changing the capacity like this is awful.  Bug 558263 will remove
        // the need for this.
        obj->setDenseArrayCapacity(JS_INITIAL_NSLOTS + capacity);
>>>>>>> 3b2aaa18
    } else {
        scope->freeslot = obj->numSlots();
    }

    /* Create new properties pointing to existing elements. */
    for (uint32 i = 0; i < capacity; i++) {
        jsid id;
        JSScopeProperty *sprop;

        if (!JS_ValueToId(cx, INT_TO_JSVAL(i), &id))
            goto out_bad;

<<<<<<< HEAD
        if (obj->dslots[i].isMagic(JS_ARRAY_HOLE)) {
            obj->dslots[i].setUndefined();
=======
        if (obj->getDenseArrayElement(i) == JSVAL_HOLE) {
            obj->setDenseArrayElement(i, JSVAL_VOID);
>>>>>>> 3b2aaa18
            continue;
        }

        sprop = scope->addDataProperty(cx, id, JS_INITIAL_NSLOTS + i,
                                       JSPROP_ENUMERATE);
        if (!sprop)
            goto out_bad;
    }

    /*
     * Render our formerly-reserved non-private properties GC-safe.  We do not
     * need to make the length slot GC-safe because it is the private slot
     * (this is statically asserted within JSObject) where the implementation
     * can store an arbitrary value.
     */
    JS_ASSERT(js_SlowArrayClass.flags & JSCLASS_HAS_PRIVATE);
<<<<<<< HEAD
    obj->voidDenseArrayCount();
    obj->changeClassToSlowArray();
=======
    obj->voidDenseOnlyArraySlots();

    /* Make sure we preserve any flags borrowing bits in classword. */
    obj->classword ^= (jsuword) &js_ArrayClass;
    obj->classword |= (jsuword) &js_SlowArrayClass;

>>>>>>> 3b2aaa18
    obj->map = scope;
    return JS_TRUE;

  out_bad:
    scope->destroy(cx);
    return JS_FALSE;
}

/* Transfer ownership of buffer to returned string. */
static inline JSBool
BufferToString(JSContext *cx, JSCharBuffer &cb, Value *rval)
{
    JSString *str = js_NewStringFromCharBuffer(cx, cb);
    if (!str)
        return false;
    rval->setString(str);
    return true;
}

#if JS_HAS_TOSOURCE
static JSBool
array_toSource(JSContext *cx, uintN argc, Value *vp)
{
    JS_CHECK_RECURSION(cx, return false);

    JSObject *obj = ComputeThisObjectFromVp(cx, vp);
    if (!obj ||
        (obj->getClass() != &js_SlowArrayClass &&
         !InstanceOf(cx, obj, &js_ArrayClass, vp + 2))) {
        return false;
    }

    /* Find joins or cycles in the reachable object graph. */
    jschar *sharpchars;
    JSHashEntry *he = js_EnterSharpObject(cx, obj, NULL, &sharpchars);
    if (!he)
        return false;
    bool initiallySharp = IS_SHARP(he);

    /* After this point, all paths exit through the 'out' label. */
    MUST_FLOW_THROUGH("out");
    bool ok = false;

    /*
     * This object will take responsibility for the jschar buffer until the
     * buffer is transferred to the returned JSString.
     */
    JSCharBuffer cb(cx);

    /* Cycles/joins are indicated by sharp objects. */
#if JS_HAS_SHARP_VARS
    if (IS_SHARP(he)) {
        JS_ASSERT(sharpchars != 0);
        cb.replaceRawBuffer(sharpchars, js_strlen(sharpchars));
        goto make_string;
    } else if (sharpchars) {
        MAKE_SHARP(he);
        cb.replaceRawBuffer(sharpchars, js_strlen(sharpchars));
    }
#else
    if (IS_SHARP(he)) {
        if (!js_AppendLiteral(cb, "[]"))
            goto out;
        cx->free(sharpchars);
        goto make_string;
    }
#endif

    if (!cb.append('['))
        goto out;

    jsuint length;
    if (!js_GetLengthProperty(cx, obj, &length))
        goto out;

    for (jsuint index = 0; index < length; index++) {
        /* Use vp to locally root each element value. */
        JSBool hole;
        if (!JS_CHECK_OPERATION_LIMIT(cx) ||
            !GetArrayElement(cx, obj, index, &hole, vp)) {
            goto out;
        }

        /* Get element's character string. */
        JSString *str;
        if (hole) {
            str = cx->runtime->emptyString;
        } else {
            str = js_ValueToSource(cx, *vp);
            if (!str)
                goto out;
        }
        vp->setString(str);
        const jschar *chars;
        size_t charlen;
        str->getCharsAndLength(chars, charlen);

        /* Append element to buffer. */
        if (!cb.append(chars, charlen))
            goto out;
        if (index + 1 != length) {
            if (!js_AppendLiteral(cb, ", "))
                goto out;
        } else if (hole) {
            if (!cb.append(','))
                goto out;
        }
    }

    /* Finalize the buffer. */
    if (!cb.append(']'))
        goto out;

  make_string:
    if (!BufferToString(cx, cb, vp))
        goto out;

    ok = true;

  out:
    if (!initiallySharp)
        js_LeaveSharpObject(cx, NULL);
    return ok;
}
#endif

static JSBool
array_toString_sub(JSContext *cx, JSObject *obj, JSBool locale,
                   JSString *sepstr, Value *rval)
{
    JS_CHECK_RECURSION(cx, return false);

    /*
     * Use HashTable entry as the cycle indicator. On first visit, create the
     * entry, and, when leaving, remove the entry.
     */
    typedef js::HashSet<JSObject *> ObjSet;
    ObjSet::AddPtr hashp = cx->busyArrays.lookupForAdd(obj);
    uint32 genBefore;
    if (!hashp) {
        /* Not in hash table, so not a cycle. */
        if (!cx->busyArrays.add(hashp, obj)) {
            JS_ReportOutOfMemory(cx);
            return false;
        }
        genBefore = cx->busyArrays.generation();
    } else {
        /* Cycle, so return empty string. */
        rval->setString(ATOM_TO_STRING(cx->runtime->atomState.emptyAtom));
        return true;
    }

    AutoObjectRooter tvr(cx, obj);

    /* After this point, all paths exit through the 'out' label. */
    MUST_FLOW_THROUGH("out");
    bool ok = false;

    /* Get characters to use for the separator. */
    static const jschar comma = ',';
    const jschar *sep;
    size_t seplen;
    if (sepstr) {
        sepstr->getCharsAndLength(sep, seplen);
    } else {
        sep = &comma;
        seplen = 1;
    }

    /*
     * This object will take responsibility for the jschar buffer until the
     * buffer is transferred to the returned JSString.
     */
    JSCharBuffer cb(cx);

    jsuint length;
    if (!js_GetLengthProperty(cx, obj, &length))
        goto out;

    for (jsuint index = 0; index < length; index++) {
        /* Use rval to locally root each element value. */
        JSBool hole;
        if (!JS_CHECK_OPERATION_LIMIT(cx) ||
            !GetArrayElement(cx, obj, index, &hole, rval)) {
            goto out;
        }

        /* Get element's character string. */
        if (!(hole || rval->isNullOrUndefined())) {
            if (locale) {
                /* Work on obj.toLocalString() instead. */
                if (!js_ValueToObjectOrNull(cx, *rval, rval))
                    goto out;
                JSAtom *atom = cx->runtime->atomState.toLocaleStringAtom;
                if (!js_TryMethod(cx, rval->asObjectOrNull(), atom, 0, NULL, rval))
                    goto out;
            }

            if (!js_ValueToCharBuffer(cx, *rval, cb))
                goto out;
        }

        /* Append the separator. */
        if (index + 1 != length) {
            if (!cb.append(sep, seplen))
                goto out;
        }
    }

    /* Finalize the buffer. */
    if (!BufferToString(cx, cb, rval))
        goto out;

    ok = true;

  out:
    if (genBefore == cx->busyArrays.generation())
        cx->busyArrays.remove(hashp);
    else
        cx->busyArrays.remove(obj);
    return ok;
}

static JSBool
array_toString(JSContext *cx, uintN argc, Value *vp)
{
    JSObject *obj = ComputeThisObjectFromVp(cx, vp);
    if (!obj ||
        (obj->getClass() != &js_SlowArrayClass &&
         !InstanceOf(cx, obj, &js_ArrayClass, vp + 2))) {
        return JS_FALSE;
    }

    return array_toString_sub(cx, obj, JS_FALSE, NULL, vp);
}

static JSBool
array_toLocaleString(JSContext *cx, uintN argc, Value *vp)
{
    JSObject *obj = ComputeThisObjectFromVp(cx, vp);
    if (!obj ||
        (obj->getClass() != &js_SlowArrayClass &&
         !InstanceOf(cx, obj, &js_ArrayClass, vp + 2))) {
        return JS_FALSE;
    }

    /*
     *  Passing comma here as the separator. Need a way to get a
     *  locale-specific version.
     */
    return array_toString_sub(cx, obj, JS_TRUE, NULL, vp);
}

enum TargetElementsType {
    TargetElementsAllHoles,
    TargetElementsMayContainValues
};

enum SourceVectorType {
    SourceVectorAllValues,
    SourceVectorMayContainHoles
};

static JSBool
InitArrayElements(JSContext *cx, JSObject *obj, jsuint start, jsuint count, Value *vector,
                  TargetElementsType targetType, SourceVectorType vectorType)
{
    JS_ASSERT(count < MAXINDEX);

    /*
     * Optimize for dense arrays so long as adding the given set of elements
     * wouldn't otherwise make the array slow.
     */
    if (obj->isDenseArray() && !js_PrototypeHasIndexedProperties(cx, obj) &&
        start <= MAXINDEX - count && !INDEX_TOO_BIG(start + count)) {

#ifdef DEBUG_jwalden
        {
            /* Verify that overwriteType and writeType were accurate. */
            AutoIdRooter idr(cx);
            for (jsuint i = 0; i < count; i++) {
                JS_ASSERT_IF(vectorType == SourceVectorAllValues, vector[i] != JSVAL_HOLE);

                jsdouble index = jsdouble(start) + i;
                if (targetType == TargetElementsAllHoles && index < jsuint(-1)) {
                    JS_ASSERT(ReallyBigIndexToId(cx, index, idr.addr()));
                    JSObject* obj2;
                    JSProperty* prop;
                    JS_ASSERT(obj->lookupProperty(cx, idr.id(), &obj2, &prop));
                    JS_ASSERT(!prop);
                }
            }
        }
#endif

        jsuint newlen = start + count;
        JS_ASSERT(jsdouble(start) + count == jsdouble(newlen));
        if (!obj->ensureDenseArrayElements(cx, newlen))
            return JS_FALSE;

        if (newlen > obj->getArrayLength())
            obj->setDenseArrayLength(newlen);

        JS_ASSERT(count < size_t(-1) / sizeof(Value));
        if (targetType == TargetElementsMayContainValues) {
            jsuint valueCount = 0;
            for (jsuint i = 0; i < count; i++) {
<<<<<<< HEAD
                 if (!obj->dslots[start + i].isMagic(JS_ARRAY_HOLE))
=======
                 if (obj->getDenseArrayElement(start + i) != JSVAL_HOLE)
>>>>>>> 3b2aaa18
                     valueCount++;
            }
            JS_ASSERT(obj->getDenseArrayCount() >= valueCount);
            obj->decDenseArrayCountBy(valueCount);
        }
<<<<<<< HEAD
        memcpy(obj->dslots + start, vector, sizeof(Value) * count);
=======
        memcpy(obj->getDenseArrayElements() + start, vector, sizeof(jsval) * count);
>>>>>>> 3b2aaa18
        if (vectorType == SourceVectorAllValues) {
            obj->incDenseArrayCountBy(count);
        } else {
            jsuint valueCount = 0;
            for (jsuint i = 0; i < count; i++) {
<<<<<<< HEAD
                 if (!obj->dslots[start + i].isMagic(JS_ARRAY_HOLE))
=======
                 if (obj->getDenseArrayElement(start + i) != JSVAL_HOLE)
>>>>>>> 3b2aaa18
                     valueCount++;
            }
            obj->incDenseArrayCountBy(valueCount);
        }
<<<<<<< HEAD
        JS_ASSERT_IF(count != 0, !obj->dslots[newlen - 1].isMagic());
=======
        JS_ASSERT_IF(count != 0, obj->getDenseArrayElement(newlen - 1) != JSVAL_HOLE);
>>>>>>> 3b2aaa18
        return JS_TRUE;
    }

    Value* end = vector + count;
    while (vector != end && start < MAXINDEX) {
        if (!JS_CHECK_OPERATION_LIMIT(cx) ||
            !SetArrayElement(cx, obj, start++, *vector++)) {
            return JS_FALSE;
        }
    }

    if (vector == end)
        return JS_TRUE;

    /* Finish out any remaining elements past the max array index. */
    if (obj->isDenseArray() && !ENSURE_SLOW_ARRAY(cx, obj))
        return JS_FALSE;

    JS_ASSERT(start == MAXINDEX);
    AutoValueRooter tvr(cx);
    AutoIdRooter idr(cx);
    Value idval(double(MAXINDEX));
    do {
        tvr.addr()->copy(*vector++);
        if (!js_ValueToStringId(cx, idval, idr.addr()) ||
            !obj->setProperty(cx, idr.id(), tvr.addr())) {
            return JS_FALSE;
        }
        idval.asDoubleRef() += 1;
    } while (vector != end);

    return JS_TRUE;
}

static JSBool
InitArrayObject(JSContext *cx, JSObject *obj, jsuint length, const Value *vector,
                bool holey = false)
{
    JS_ASSERT(obj->isArray());

    if (vector) {
        JS_ASSERT(obj->isDenseArray());
        obj->setDenseArrayLength(length);
        if (!obj->ensureDenseArrayElements(cx, length))
            return JS_FALSE;

        jsuint count = length;
        if (!holey) {
<<<<<<< HEAD
            memcpy(obj->dslots, vector, length * sizeof (Value));
=======
            memcpy(obj->getDenseArrayElements(), vector, length * sizeof (jsval));
>>>>>>> 3b2aaa18
        } else {
            for (jsuint i = 0; i < length; i++) {
                if (vector[i].isMagic(JS_ARRAY_HOLE))
                    --count;
<<<<<<< HEAD
                obj->dslots[i].copy(vector[i]);
=======
                obj->setDenseArrayElement(i, vector[i]);
>>>>>>> 3b2aaa18
            }
        }
        obj->setDenseArrayCount(count);
    } else {
        if (obj->isDenseArray()) {
            obj->setDenseArrayLength(length);
            obj->setDenseArrayCount(0);
        } else {
            obj->setSlowArrayLength(length);
        }
    }
    return JS_TRUE;
}

/*
 * Perl-inspired join, reverse, and sort.
 */
static JSBool
array_join(JSContext *cx, uintN argc, Value *vp)
{
    JSString *str;
    if (argc == 0 || vp[2].isUndefined()) {
        str = NULL;
    } else {
        str = js_ValueToString(cx, vp[2]);
        if (!str)
            return JS_FALSE;
        vp[2].setString(str);
    }
    JSObject *obj = ComputeThisObjectFromVp(cx, vp);
    return obj && array_toString_sub(cx, obj, JS_FALSE, str, vp);
}

static JSBool
array_reverse(JSContext *cx, uintN argc, Value *vp)
{
    jsuint len;
    JSObject *obj = ComputeThisObjectFromVp(cx, vp);
    if (!obj || !js_GetLengthProperty(cx, obj, &len))
        return JS_FALSE;
    SetObject(vp, *obj);

    if (obj->isDenseArray() && !js_PrototypeHasIndexedProperties(cx, obj)) {
        /* An empty array or an array with no elements is already reversed. */
        if (len == 0 || obj->getDenseArrayCapacity() == 0)
            return JS_TRUE;

        /*
         * It's actually surprisingly complicated to reverse an array due to the
         * orthogonality of array length and array capacity while handling
         * leading and trailing holes correctly.  Reversing seems less likely to
         * be a common operation than other array mass-mutation methods, so for
         * now just take a probably-small memory hit (in the absence of too many
         * holes in the array at its start) and ensure that the capacity is
         * sufficient to hold all the elements in the array if it were full.
         */
        if (!obj->ensureDenseArrayElements(cx, len))
            return JS_FALSE;

<<<<<<< HEAD
        Value* lo = &obj->dslots[0];
        Value* hi = &obj->dslots[len - 1];
        for (; lo < hi; lo++, hi--)
            lo->swap(*hi);
=======
        uint32 lo = 0, hi = len - 1;
        for (; lo < hi; lo++, hi--) {
            jsval tmp = obj->getDenseArrayElement(lo);
            obj->setDenseArrayElement(lo, obj->getDenseArrayElement(hi));
            obj->setDenseArrayElement(hi, tmp);
        }
>>>>>>> 3b2aaa18

        /*
         * Per ECMA-262, don't update the length of the array, even if the new
         * array has trailing holes (and thus the original array began with
         * holes).
         */
        return JS_TRUE;
    }

    AutoValueRooter tvr(cx);
    for (jsuint i = 0, half = len / 2; i < half; i++) {
        JSBool hole, hole2;
        if (!JS_CHECK_OPERATION_LIMIT(cx) ||
            !GetArrayElement(cx, obj, i, &hole, tvr.addr()) ||
            !GetArrayElement(cx, obj, len - i - 1, &hole2, vp) ||
            !SetOrDeleteArrayElement(cx, obj, len - i - 1, hole, tvr.value()) ||
            !SetOrDeleteArrayElement(cx, obj, i, hole2, *vp)) {
            return false;
        }
    }
    JS_ASSERT(obj == &vp->asObject());
    return true;
}

typedef struct MSortArgs {
    size_t       elsize;
    JSComparator cmp;
    void         *arg;
    JSBool       isValue;
} MSortArgs;

/* Helper function for js_MergeSort. */
static JSBool
MergeArrays(MSortArgs *msa, void *src, void *dest, size_t run1, size_t run2)
{
    void *arg, *a, *b, *c;
    size_t elsize, runtotal;
    int cmp_result;
    JSComparator cmp;
    JSBool isValue;

    runtotal = run1 + run2;

    elsize = msa->elsize;
    cmp = msa->cmp;
    arg = msa->arg;
    isValue = msa->isValue;

#define CALL_CMP(a, b) \
    if (!cmp(arg, (a), (b), &cmp_result)) return JS_FALSE;

    /* Copy runs already in sorted order. */
    b = (char *)src + run1 * elsize;
    a = (char *)b - elsize;
    CALL_CMP(a, b);
    if (cmp_result <= 0) {
        memcpy(dest, src, runtotal * elsize);
        return JS_TRUE;
    }

#define COPY_ONE(p,q,n) \
    (isValue ? (((Value*)p)->copy(*((Value*)q))) : (void)memcpy(p, q, n))

    a = src;
    c = dest;
    for (; runtotal != 0; runtotal--) {
        JSBool from_a = run2 == 0;
        if (!from_a && run1 != 0) {
            CALL_CMP(a,b);
            from_a = cmp_result <= 0;
        }

        if (from_a) {
            COPY_ONE(c, a, elsize);
            run1--;
            a = (char *)a + elsize;
        } else {
            COPY_ONE(c, b, elsize);
            run2--;
            b = (char *)b + elsize;
        }
        c = (char *)c + elsize;
    }
#undef COPY_ONE
#undef CALL_CMP

    return JS_TRUE;
}

/*
 * This sort is stable, i.e. sequence of equal elements is preserved.
 * See also bug #224128.
 */
bool
js_MergeSort(void *src, size_t nel, size_t elsize,
             JSComparator cmp, void *arg, void *tmp, JSBool isValue)
{
    void *swap, *vec1, *vec2;
    MSortArgs msa;
    size_t i, j, lo, hi, run;
    int cmp_result;

    /* Avoid memcpy overhead for word-sized and word-aligned elements. */
#define COPY_ONE(p,q,n) \
    (isValue ? (((Value*)p)->copy(*(Value*)q)) : (void)memcpy(p, q, n))
#define CALL_CMP(a, b) \
    if (!cmp(arg, (a), (b), &cmp_result)) return JS_FALSE;
#define INS_SORT_INT 4

    /*
     * Apply insertion sort to small chunks to reduce the number of merge
     * passes needed.
     */
    for (lo = 0; lo < nel; lo += INS_SORT_INT) {
        hi = lo + INS_SORT_INT;
        if (hi >= nel)
            hi = nel;
        for (i = lo + 1; i < hi; i++) {
            vec1 = (char *)src + i * elsize;
            vec2 = (char *)vec1 - elsize;
            for (j = i; j > lo; j--) {
                CALL_CMP(vec2, vec1);
                /* "<=" instead of "<" insures the sort is stable */
                if (cmp_result <= 0) {
                    break;
                }

                /* Swap elements, using "tmp" as tmp storage */
                COPY_ONE(tmp, vec2, elsize);
                COPY_ONE(vec2, vec1, elsize);
                COPY_ONE(vec1, tmp, elsize);
                vec1 = vec2;
                vec2 = (char *)vec1 - elsize;
            }
        }
    }
#undef CALL_CMP
#undef COPY_ONE

    msa.elsize = elsize;
    msa.cmp = cmp;
    msa.arg = arg;
    msa.isValue = isValue;

    vec1 = src;
    vec2 = tmp;
    for (run = INS_SORT_INT; run < nel; run *= 2) {
        for (lo = 0; lo < nel; lo += 2 * run) {
            hi = lo + run;
            if (hi >= nel) {
                memcpy((char *)vec2 + lo * elsize, (char *)vec1 + lo * elsize,
                       (nel - lo) * elsize);
                break;
            }
            if (!MergeArrays(&msa, (char *)vec1 + lo * elsize,
                             (char *)vec2 + lo * elsize, run,
                             hi + run > nel ? nel - hi : run)) {
                return JS_FALSE;
            }
        }
        swap = vec1;
        vec1 = vec2;
        vec2 = swap;
    }
    if (src != vec1)
        memcpy(src, tmp, nel * elsize);

    return JS_TRUE;
}

struct CompareArgs
{
    JSContext       *context;
<<<<<<< HEAD
    Value           fval;
    InvokeArgsGuard args;

    CompareArgs(JSContext *cx, const Value &fval)
=======
    jsval           fval;
    InvokeArgsGuard args;

    CompareArgs(JSContext *cx, jsval fval)
>>>>>>> 3b2aaa18
      : context(cx), fval(fval)
    {}
};

static JS_REQUIRES_STACK JSBool
sort_compare(void *arg, const void *a, const void *b, int *result)
{
    const Value *av = (const Value *)a, *bv = (const Value *)b;
    CompareArgs *ca = (CompareArgs *) arg;
    JSContext *cx = ca->context;

    /*
     * array_sort deals with holes and undefs on its own and they should not
     * come here.
     */
    JS_ASSERT(!av->isMagic() && !av->isUndefined());
    JS_ASSERT(!av->isMagic() && !bv->isUndefined());

    if (!JS_CHECK_OPERATION_LIMIT(cx))
        return JS_FALSE;

<<<<<<< HEAD
    Value *invokevp = ca->args.getvp();
    Value *sp = invokevp;
    sp++->copy(ca->fval);
    sp++->setNull();
    sp++->copy(*av);
    sp++->copy(*bv);

    if (!Invoke(cx, ca->args, 0))
=======
    jsval *invokevp = ca->args.getvp();
    jsval *sp = invokevp;
    *sp++ = ca->fval;
    *sp++ = JSVAL_NULL;
    *sp++ = av;
    *sp++ = bv;

    if (!js_Invoke(cx, ca->args, 0))
>>>>>>> 3b2aaa18
        return JS_FALSE;

    jsdouble cmp;
    if (!ValueToNumber(cx, invokevp, &cmp))
        return JS_FALSE;

    /* Clamp cmp to -1, 0, 1. */
    *result = 0;
    if (!JSDOUBLE_IS_NaN(cmp) && cmp != 0)
        *result = cmp > 0 ? 1 : -1;

    /*
     * XXX else report some kind of error here?  ECMA talks about 'consistent
     * compare functions' that don't return NaN, but is silent about what the
     * result should be.  So we currently ignore it.
     */

    return JS_TRUE;
}

typedef JSBool (JS_REQUIRES_STACK *JSRedComparator)(void*, const void*,
                                                    const void*, int *);

static inline JS_IGNORE_STACK JSComparator
comparator_stack_cast(JSRedComparator func)
{
    return func;
}

static int
sort_compare_strings(void *arg, const void *a, const void *b, int *result)
{
    const Value *av = (const Value *)a, *bv = (const Value *)b;

    JS_ASSERT(av->isString());
    JS_ASSERT(bv->isString());
    if (!JS_CHECK_OPERATION_LIMIT((JSContext *)arg))
        return JS_FALSE;

    *result = (int) js_CompareStrings(av->asString(), bv->asString());
    return JS_TRUE;
}

static JSBool
array_sort(JSContext *cx, uintN argc, Value *vp)
{
    jsuint len, newlen, i, undefs;
    size_t elemsize;
    JSString *str;

    Value *argv = JS_ARGV(cx, vp);
    Value fval;
    if (argc > 0) {
        if (argv[0].isPrimitive()) {
            JS_ReportErrorNumber(cx, js_GetErrorMessage, NULL, JSMSG_BAD_SORT_ARG);
            return false;
        }
        fval.copy(argv[0]);     /* non-default compare function */
    } else {
        fval.setNull();
    }

    JSObject *obj = ComputeThisObjectFromVp(cx, vp);
    if (!obj || !js_GetLengthProperty(cx, obj, &len))
        return false;
    if (len == 0) {
        SetObject(vp, *obj);
        return true;
    }

    /*
     * We need a temporary array of 2 * len Value to hold the array elements
     * and the scratch space for merge sort. Check that its size does not
     * overflow size_t, which would allow for indexing beyond the end of the
     * malloc'd vector.
     */
#if JS_BITS_PER_WORD == 32
    if (size_t(len) > size_t(-1) / (2 * sizeof(Value))) {
        js_ReportAllocationOverflow(cx);
        return false;
    }
#endif

    /*
     * Initialize vec as a root. We will clear elements of vec one by
     * one while increasing the rooted amount of vec when we know that the
     * property at the corresponding index exists and its value must be rooted.
     *
     * In this way when sorting a huge mostly sparse array we will not
     * access the tail of vec corresponding to properties that do not
     * exist, allowing OS to avoiding committing RAM. See bug 330812.
     */
    {
        Value *vec = (Value *) cx->malloc(2 * size_t(len) * sizeof(Value));
        if (!vec)
            return false;

        DEFINE_LOCAL_CLASS_OF_STATIC_FUNCTION(AutoFreeVector) {
            JSContext *const cx;
            Value *&vec;
           public:
            AutoFreeVector(JSContext *cx, Value *&vec) : cx(cx), vec(vec) { }
            ~AutoFreeVector() {
                cx->free(vec);
            }
        } free(cx, vec);

        AutoArrayRooter tvr(cx, 0, vec);

        /*
         * By ECMA 262, 15.4.4.11, a property that does not exist (which we
         * call a "hole") is always greater than an existing property with
         * value undefined and that is always greater than any other property.
         * Thus to sort holes and undefs we simply count them, sort the rest
         * of elements, append undefs after them and then make holes after
         * undefs.
         */
        undefs = 0;
        newlen = 0;
        bool allStrings = true;
        for (i = 0; i < len; i++) {
            if (!JS_CHECK_OPERATION_LIMIT(cx))
                return false;

            /* Clear vec[newlen] before including it in the rooted set. */
            JSBool hole;
            vec[newlen].setNull();
            tvr.changeLength(newlen + 1);
            if (!GetArrayElement(cx, obj, i, &hole, &vec[newlen]))
                return false;

            if (hole)
                continue;

            if (vec[newlen].isUndefined()) {
                ++undefs;
                continue;
            }

            allStrings = allStrings && vec[newlen].isString();

            ++newlen;
        }

        if (newlen == 0)
            return true; /* The array has only holes and undefs. */

        /*
         * The first newlen elements of vec are copied from the array object
         * (above). The remaining newlen positions are used as GC-rooted scratch
         * space for mergesort. We must clear the space before including it to
         * the root set covered by tvr.count.
         */
        Value *mergesort_tmp = vec + newlen;
        PodZero(mergesort_tmp, newlen);
        tvr.changeLength(newlen * 2);

        /* Here len == 2 * (newlen + undefs + number_of_holes). */
        if (fval.isNull()) {
            /*
             * Sort using the default comparator converting all elements to
             * strings.
             */
            if (allStrings) {
                elemsize = sizeof(Value);
            } else {
                /*
                 * To avoid string conversion on each compare we do it only once
                 * prior to sorting. But we also need the space for the original
                 * values to recover the sorting result. To reuse
                 * sort_compare_strings we move the original values to the odd
                 * indexes in vec, put the string conversion results in the even
                 * indexes and pass 2 * sizeof(Value) as an element size to the
                 * sorting function. In this way sort_compare_strings will only
                 * see the string values when it casts the compare arguments as
                 * pointers to Value.
                 *
                 * This requires doubling the temporary storage including the
                 * scratch space for the merge sort. Since vec already contains
                 * the rooted scratch space for newlen elements at the tail, we
                 * can use it to rearrange and convert to strings first and try
                 * realloc only when we know that we successfully converted all
                 * the elements.
                 */
#if JS_BITS_PER_WORD == 32
                if (size_t(newlen) > size_t(-1) / (4 * sizeof(Value))) {
                    js_ReportAllocationOverflow(cx);
                    return false;
                }
#endif

                /*
                 * Rearrange and string-convert the elements of the vector from
                 * the tail here and, after sorting, move the results back
                 * starting from the start to prevent overwrite the existing
                 * elements.
                 */
                i = newlen;
                do {
                    --i;
                    if (!JS_CHECK_OPERATION_LIMIT(cx))
                        return false;
                    const Value &v = vec[i];
                    str = js_ValueToString(cx, v);
                    if (!str)
                        return false;
                    vec[2 * i].setString(str);
                    vec[2 * i + 1].copy(v);
                } while (i != 0);

                JS_ASSERT(tvr.array == vec);
                vec = (Value *) cx->realloc(vec, 4 * size_t(newlen) * sizeof(Value));
                if (!vec) {
                    vec = tvr.array;  /* N.B. AutoFreeVector */
                    return false;
                }
                mergesort_tmp = vec + 2 * newlen;
                PodZero(mergesort_tmp, 2 * newlen);
                tvr.changeArray(vec, newlen * 4);
                elemsize = 2 * sizeof(Value);
            }
            if (!js_MergeSort(vec, size_t(newlen), elemsize,
                              sort_compare_strings, cx, mergesort_tmp, true)) {
                return false;
            }
            if (!allStrings) {
                /*
                 * We want to make the following loop fast and to unroot the
                 * cached results of toString invocations before the operation
                 * callback has a chance to run the GC. For this reason we do
                 * not call JS_CHECK_OPERATION_LIMIT in the loop.
                 */
                i = 0;
                do {
                    vec[i].copy(vec[2 * i + 1]);
                } while (++i != newlen);
            }
        } else {
            LeaveTrace(cx);

            CompareArgs ca(cx, fval);
            if (!cx->stack().pushInvokeArgs(cx, 2, ca.args))
                return false;

<<<<<<< HEAD
            if (!js_MergeSort(vec, size_t(newlen), sizeof(Value),
                              comparator_stack_cast(sort_compare),
                              &ca, mergesort_tmp, true)) {
=======
            if (!js_MergeSort(vec, size_t(newlen), sizeof(jsval),
                              comparator_stack_cast(sort_compare),
                              &ca, mergesort_tmp)) {
>>>>>>> 3b2aaa18
                return false;
            }
        }

        /*
         * We no longer need to root the scratch space for the merge sort, so
         * unroot it now to make the job of a potential GC under
         * InitArrayElements easier.
         */
        tvr.changeLength(newlen);
        if (!InitArrayElements(cx, obj, 0, newlen, vec, TargetElementsMayContainValues,
                               SourceVectorAllValues)) {
            return false;
        }
    }

    /* Set undefs that sorted after the rest of elements. */
    while (undefs != 0) {
        --undefs;
        if (!JS_CHECK_OPERATION_LIMIT(cx) ||
            !SetArrayElement(cx, obj, newlen++, sUndefinedValue)) {
            return false;
        }
    }

    /* Re-create any holes that sorted to the end of the array. */
    while (len > newlen) {
        if (!JS_CHECK_OPERATION_LIMIT(cx) || !DeleteArrayElement(cx, obj, --len))
            return JS_FALSE;
    }
    SetObject(vp, *obj);
    return true;
}

/*
 * Perl-inspired push, pop, shift, unshift, and splice methods.
 */
static JSBool
array_push_slowly(JSContext *cx, JSObject *obj, uintN argc, Value *argv, Value *rval)
{
    jsuint length;

    if (!js_GetLengthProperty(cx, obj, &length))
        return JS_FALSE;
    if (!InitArrayElements(cx, obj, length, argc, argv, TargetElementsMayContainValues,
                           SourceVectorAllValues)) {
        return JS_FALSE;
    }

    /* Per ECMA-262, return the new array length. */
    jsdouble newlength = length + jsdouble(argc);
    IndexToValue(cx, newlength, rval);
    return js_SetLengthProperty(cx, obj, newlength);
}

static JSBool
array_push1_dense(JSContext* cx, JSObject* obj, const Value &v, Value *rval)
{
    uint32 length = obj->getArrayLength();
    if (INDEX_TOO_SPARSE(obj, length)) {
        if (!js_MakeArraySlow(cx, obj))
            return JS_FALSE;
        Value tmp;
        tmp.copy(v);
        return array_push_slowly(cx, obj, 1, &tmp, rval);
    }

    if (!obj->ensureDenseArrayElements(cx, length + 1))
        return JS_FALSE;
    obj->setDenseArrayLength(length + 1);

<<<<<<< HEAD
    JS_ASSERT(obj->dslots[length].isMagic(JS_ARRAY_HOLE));
    obj->incArrayCountBy(1);
    obj->dslots[length].copy(v);
    IndexToValue(cx, obj->getArrayLength(), rval);
    return JS_TRUE;
=======
    JS_ASSERT(obj->getDenseArrayElement(length) == JSVAL_HOLE);
    obj->incDenseArrayCountBy(1);
    obj->setDenseArrayElement(length, v);
    return IndexToValue(cx, obj->getArrayLength(), rval);
>>>>>>> 3b2aaa18
}

JSBool JS_FASTCALL
js_ArrayCompPush(JSContext *cx, JSObject *obj, const Value &v)
{
    JS_ASSERT(obj->isDenseArray());
    uint32_t length = obj->getArrayLength();
    JS_ASSERT(length <= obj->getDenseArrayCapacity());

    if (length == obj->getDenseArrayCapacity()) {
        if (length > JS_ARGS_LENGTH_MAX) {
            JS_ReportErrorNumberUC(cx, js_GetErrorMessage, NULL,
                                   JSMSG_ARRAY_INIT_TOO_BIG);
            return JS_FALSE;
        }

        if (!obj->ensureDenseArrayElements(cx, length + 1))
            return JS_FALSE;
    }
<<<<<<< HEAD
    obj->setArrayLength(length + 1);
    obj->incArrayCountBy(1);
    obj->dslots[length].copy(v);
=======
    obj->setDenseArrayLength(length + 1);
    obj->incDenseArrayCountBy(1);
    obj->setDenseArrayElement(length, v);
>>>>>>> 3b2aaa18
    return JS_TRUE;
}
JS_DEFINE_CALLINFO_3(extern, BOOL, js_ArrayCompPush, CONTEXT, OBJECT, JSVAL, 0,
                     nanojit::ACC_STORE_ANY)

static JSBool
array_push(JSContext *cx, uintN argc, Value *vp)
{
    /* Insist on one argument and obj of the expected class. */
    JSObject *obj = ComputeThisObjectFromVp(cx, vp);
    if (!obj)
        return JS_FALSE;
    if (argc != 1 || !obj->isDenseArray())
        return array_push_slowly(cx, obj, argc, vp + 2, vp);

    return array_push1_dense(cx, obj, vp[2], vp);
}

static JSBool
array_pop_slowly(JSContext *cx, JSObject* obj, Value *vp)
{
    jsuint index;
    JSBool hole;

    if (!js_GetLengthProperty(cx, obj, &index))
        return JS_FALSE;
    if (index == 0) {
        vp->setUndefined();
    } else {
        index--;

        /* Get the to-be-deleted property's value into vp. */
        if (!GetArrayElement(cx, obj, index, &hole, vp))
            return JS_FALSE;
        if (!hole && !DeleteArrayElement(cx, obj, index))
            return JS_FALSE;
    }
    return js_SetLengthProperty(cx, obj, index);
}

static JSBool
array_pop_dense(JSContext *cx, JSObject* obj, Value *vp)
{
    jsuint index;
    JSBool hole;

    index = obj->getArrayLength();
    if (index == 0) {
        vp->setUndefined();
        return JS_TRUE;
    }
    index--;
    if (!GetArrayElement(cx, obj, index, &hole, vp))
        return JS_FALSE;
    if (!hole && !DeleteArrayElement(cx, obj, index))
        return JS_FALSE;
    obj->setDenseArrayLength(index);
    return JS_TRUE;
}

static JSBool
array_pop(JSContext *cx, uintN argc, Value *vp)
{
    JSObject *obj = ComputeThisObjectFromVp(cx, vp);
    if (!obj)
        return JS_FALSE;
    if (obj->isDenseArray())
        return array_pop_dense(cx, obj, vp);
    return array_pop_slowly(cx, obj, vp);
}

static JSBool
array_shift(JSContext *cx, uintN argc, Value *vp)
{
    jsuint length, i;
    JSBool hole;

    JSObject *obj = ComputeThisObjectFromVp(cx, vp);
    if (!obj || !js_GetLengthProperty(cx, obj, &length))
        return JS_FALSE;

    if (length == 0) {
        vp->setUndefined();
    } else {
        length--;

        if (obj->isDenseArray() && !js_PrototypeHasIndexedProperties(cx, obj) &&
<<<<<<< HEAD
            length < js_DenseArrayCapacity(obj)) {
            if (JS_LIKELY(obj->dslots != NULL)) {
                vp->copy(obj->dslots[0]);
                if (vp->isMagic(JS_ARRAY_HOLE))
                    vp->setUndefined();
                else
                    obj->decArrayCountBy(1);
                memmove(obj->dslots, obj->dslots + 1, length * sizeof(Value));
                obj->dslots[length].setMagic(JS_ARRAY_HOLE);
            } else {
                /*
                 * We don't need to modify the indexed properties of an empty array
                 * with an explicitly set non-zero length when shift() is called on
                 * it, but note fallthrough to reduce the length by one.
                 */
                JS_ASSERT(obj->getArrayCount() == 0);
                vp->setUndefined();
            }
        } else {
            /* Get the to-be-deleted property's value into vp ASAP. */
            if (!GetArrayElement(cx, obj, 0, &hole, vp))
                return JS_FALSE;
=======
            length < obj->getDenseArrayCapacity()) {
            *vp = obj->getDenseArrayElement(0);
            if (*vp == JSVAL_HOLE)
                *vp = JSVAL_VOID;
            else
                obj->decDenseArrayCountBy(1);
            jsval *elems = obj->getDenseArrayElements();
            memmove(elems, elems + 1, length * sizeof(jsval));
            obj->setDenseArrayElement(length, JSVAL_HOLE);
            obj->setDenseArrayLength(length);
            return JS_TRUE;
        }
>>>>>>> 3b2aaa18

        /* Get the to-be-deleted property's value into vp ASAP. */
        if (!GetArrayElement(cx, obj, 0, &hole, vp))
            return JS_FALSE;

        /* Slide down the array above the first element. */
        AutoValueRooter tvr(cx);
        for (i = 0; i != length; i++) {
            if (!JS_CHECK_OPERATION_LIMIT(cx) ||
                !GetArrayElement(cx, obj, i + 1, &hole, tvr.addr()) ||
                !SetOrDeleteArrayElement(cx, obj, i, hole, tvr.value())) {
                return JS_FALSE;
            }
        }

        /* Delete the only or last element when it exists. */
        if (!hole && !DeleteArrayElement(cx, obj, length))
            return JS_FALSE;
    }
    return js_SetLengthProperty(cx, obj, length);
}

static JSBool
array_unshift(JSContext *cx, uintN argc, Value *vp)
{
    Value *argv;
    jsuint length;
    JSBool hole;
    jsdouble last, newlen;

    JSObject *obj = ComputeThisObjectFromVp(cx, vp);
    if (!obj || !js_GetLengthProperty(cx, obj, &length))
        return JS_FALSE;
    newlen = length;
    if (argc > 0) {
        /* Slide up the array to make room for argc at the bottom. */
        argv = JS_ARGV(cx, vp);
        if (length > 0) {
            if (obj->isDenseArray() && !js_PrototypeHasIndexedProperties(cx, obj) &&
                !INDEX_TOO_SPARSE(obj, unsigned(newlen + argc))) {
                JS_ASSERT(newlen + argc == length + argc);
                if (!obj->ensureDenseArrayElements(cx, length + argc))
                    return JS_FALSE;
<<<<<<< HEAD
                memmove(obj->dslots + argc, obj->dslots, length * sizeof(Value));
                for (uint32 i = 0; i < argc; i++)
                    obj->dslots[i].setMagic(JS_ARRAY_HOLE);
=======
                jsval *elems = obj->getDenseArrayElements();
                memmove(elems + argc, elems, length * sizeof(jsval));
                for (uint32 i = 0; i < argc; i++)
                    obj->setDenseArrayElement(i, JSVAL_HOLE);
>>>>>>> 3b2aaa18
            } else {
                last = length;
                jsdouble upperIndex = last + argc;
                AutoValueRooter tvr(cx);
                do {
                    --last, --upperIndex;
                    if (!JS_CHECK_OPERATION_LIMIT(cx) ||
                        !GetArrayElement(cx, obj, last, &hole, tvr.addr()) ||
                        !SetOrDeleteArrayElement(cx, obj, upperIndex, hole, tvr.value())) {
                        return JS_FALSE;
                    }
                } while (last != 0);
            }
        }

        /* Copy from argv to the bottom of the array. */
        if (!InitArrayElements(cx, obj, 0, argc, argv, TargetElementsAllHoles, SourceVectorAllValues))
            return JS_FALSE;

        newlen += argc;
        if (!js_SetLengthProperty(cx, obj, newlen))
            return JS_FALSE;
    }

    /* Follow Perl by returning the new array length. */
    IndexToValue(cx, newlen, vp);
    return JS_TRUE;
}

static JSBool
array_splice(JSContext *cx, uintN argc, Value *vp)
{
    jsuint length, begin, end, count, delta, last;
    JSBool hole;

    /*
     * Create a new array value to return.  Our ECMA v2 proposal specs
     * that splice always returns an array value, even when given no
     * arguments.  We think this is best because it eliminates the need
     * for callers to do an extra test to handle the empty splice case.
     */
    JSObject *obj2 = js_NewArrayObject(cx, 0, NULL);
    if (!obj2)
        return JS_FALSE;
    vp->setNonFunObj(*obj2);

    /* Nothing to do if no args.  Otherwise get length. */
    if (argc == 0)
        return JS_TRUE;
    Value *argv = JS_ARGV(cx, vp);
    JSObject *obj = ComputeThisObjectFromVp(cx, vp);
    if (!obj || !js_GetLengthProperty(cx, obj, &length))
        return JS_FALSE;

    /* Convert the first argument into a starting index. */
    jsdouble d;
    if (!ValueToNumber(cx, argv, &d))
        return JS_FALSE;
    d = js_DoubleToInteger(d);
    if (d < 0) {
        d += length;
        if (d < 0)
            d = 0;
    } else if (d > length) {
        d = length;
    }
    begin = (jsuint)d; /* d has been clamped to uint32 */
    argc--;
    argv++;

    /* Convert the second argument from a count into a fencepost index. */
    delta = length - begin;
    if (argc == 0) {
        count = delta;
        end = length;
    } else {
        if (!ValueToNumber(cx, argv, &d))
            return JS_FALSE;
        d = js_DoubleToInteger(d);
        if (d < 0)
            d = 0;
        else if (d > delta)
            d = delta;
        count = (jsuint)d;
        end = begin + count;
        argc--;
        argv++;
    }

    AutoValueRooter tvr(cx, NullValue());

    /* If there are elements to remove, put them into the return value. */
    if (count > 0) {
        if (obj->isDenseArray() && !js_PrototypeHasIndexedProperties(cx, obj) &&
            !js_PrototypeHasIndexedProperties(cx, obj2) &&
            end <= obj->getDenseArrayCapacity()) {
            if (!InitArrayObject(cx, obj2, count, obj->getDenseArrayElements() + begin,
                                 obj->getDenseArrayCount() != obj->getArrayLength())) {
                return JS_FALSE;
            }
        } else {
            for (last = begin; last < end; last++) {
                if (!JS_CHECK_OPERATION_LIMIT(cx) ||
                    !GetArrayElement(cx, obj, last, &hole, tvr.addr())) {
                    return JS_FALSE;
                }

                /* Copy tvr.value() to the new array unless it's a hole. */
                if (!hole && !SetArrayElement(cx, obj2, last - begin, tvr.value()))
                    return JS_FALSE;
            }

            if (!js_SetLengthProperty(cx, obj2, count))
                return JS_FALSE;
        }
    }

    /* Find the direction (up or down) to copy and make way for argv. */
    if (argc > count) {
        delta = (jsuint)argc - count;
        last = length;
        if (obj->isDenseArray() && !js_PrototypeHasIndexedProperties(cx, obj) &&
<<<<<<< HEAD
            length <= js_DenseArrayCapacity(obj) &&
            (length == 0 || !obj->dslots[length - 1].isMagic(JS_ARRAY_HOLE))) {
            if (!EnsureCapacity(cx, obj, length + delta))
                return JS_FALSE;
            /* (uint) end could be 0, so we can't use a vanilla >= test. */
            while (last-- > end) {
                const Value &src = obj->dslots[last];
                Value &dst = obj->dslots[last + delta];
                if (dst.isMagic(JS_ARRAY_HOLE) && !src.isMagic(JS_ARRAY_HOLE))
                    obj->incArrayCountBy(1);
                dst.copy(src);
=======
            length <= obj->getDenseArrayCapacity() &&
            (length == 0 || obj->getDenseArrayElement(length - 1) != JSVAL_HOLE)) {
            if (!obj->ensureDenseArrayElements(cx, length + delta))
                return JS_FALSE;
            /* (uint) end could be 0, so we can't use a vanilla >= test. */
            while (last-- > end) {
                jsval srcval = obj->getDenseArrayElement(last);
                jsval dest = obj->getDenseArrayElement(last + delta);
                if (dest == JSVAL_HOLE && srcval != JSVAL_HOLE)
                    obj->incDenseArrayCountBy(1);
                obj->setDenseArrayElement(last + delta, srcval);
>>>>>>> 3b2aaa18
            }
            obj->setDenseArrayLength(obj->getArrayLength() + delta);
        } else {
            /* (uint) end could be 0, so we can't use a vanilla >= test. */
            while (last-- > end) {
                if (!JS_CHECK_OPERATION_LIMIT(cx) ||
                    !GetArrayElement(cx, obj, last, &hole, tvr.addr()) ||
                    !SetOrDeleteArrayElement(cx, obj, last + delta, hole, tvr.value())) {
                    return JS_FALSE;
                }
            }
        }
        length += delta;
    } else if (argc < count) {
        delta = count - (jsuint)argc;
        if (obj->isDenseArray() && !js_PrototypeHasIndexedProperties(cx, obj) &&
            length <= obj->getDenseArrayCapacity()) {
            /* (uint) end could be 0, so we can't use a vanilla >= test. */
            for (last = end; last < length; last++) {
<<<<<<< HEAD
                const Value &src = obj->dslots[last];
                Value &dst = obj->dslots[last - delta];
                if (dst.isMagic(JS_ARRAY_HOLE) && !src.isMagic(JS_ARRAY_HOLE))
                    obj->incArrayCountBy(1);
                dst.copy(src);
=======
                jsval srcval = obj->getDenseArrayElement(last);
                jsval dest = obj->getDenseArrayElement(last - delta);
                if (dest == JSVAL_HOLE && srcval != JSVAL_HOLE)
                    obj->incDenseArrayCountBy(1);
                obj->setDenseArrayElement(last - delta, srcval);
>>>>>>> 3b2aaa18
            }
        } else {
            for (last = end; last < length; last++) {
                if (!JS_CHECK_OPERATION_LIMIT(cx) ||
                    !GetArrayElement(cx, obj, last, &hole, tvr.addr()) ||
                    !SetOrDeleteArrayElement(cx, obj, last - delta, hole, tvr.value())) {
                    return JS_FALSE;
                }
            }
        }
        length -= delta;
    }

    /*
     * Copy from argv into the hole to complete the splice, and update length in
     * case we deleted elements from the end.
     */
    return InitArrayElements(cx, obj, begin, argc, argv, TargetElementsMayContainValues,
                             SourceVectorAllValues) &&
           js_SetLengthProperty(cx, obj, length);
}

/*
 * Python-esque sequence operations.
 */
static JSBool
array_concat(JSContext *cx, uintN argc, Value *vp)
{
    /* Treat our |this| object as the first argument; see ECMA 15.4.4.4. */
    Value *p = JS_ARGV(cx, vp) - 1;

    /* Create a new Array object and root it using *vp. */
    JSObject *aobj = ComputeThisObjectFromVp(cx, vp);
    JSObject *nobj;
    jsuint length;
    if (aobj->isDenseArray()) {
        /*
         * Clone aobj but pass the minimum of its length and capacity, to
         * handle a = [1,2,3]; a.length = 10000 "dense" cases efficiently. In
         * such a case we'll pass 8 (not 3) due to ARRAY_CAPACITY_MIN, which
         * will cause nobj to be over-allocated to 16. But in the normal case
         * where length is <= capacity, nobj and aobj will have the same
         * capacity.
         */
        length = aobj->getArrayLength();
        jsuint capacity = aobj->getDenseArrayCapacity();
        nobj = js_NewArrayObject(cx, JS_MIN(length, capacity), aobj->getDenseArrayElements(),
                                 aobj->getDenseArrayCount() != length);
        if (!nobj)
            return JS_FALSE;
<<<<<<< HEAD
        nobj->setArrayLength(length);
        vp->setNonFunObj(*nobj);
=======
        nobj->setDenseArrayLength(length);
        *vp = OBJECT_TO_JSVAL(nobj);
>>>>>>> 3b2aaa18
        if (argc == 0)
            return JS_TRUE;
        argc--;
        p++;
    } else {
        nobj = js_NewArrayObject(cx, 0, NULL);
        if (!nobj)
            return JS_FALSE;
        vp->setNonFunObj(*nobj);
        length = 0;
    }

    AutoValueRooter tvr(cx, NullValue());

    /* Loop over [0, argc] to concat args into nobj, expanding all Arrays. */
    for (uintN i = 0; i <= argc; i++) {
        if (!JS_CHECK_OPERATION_LIMIT(cx))
            return false;
        const Value &v = p[i];
        if (v.isObject()) {
            JSObject *wobj;

            aobj = &v.asObject();
            wobj = js_GetWrappedObject(cx, aobj);
            if (wobj->isArray()) {
                jsid id = ATOM_TO_JSID(cx->runtime->atomState.lengthAtom);
                if (!aobj->getProperty(cx, id, tvr.addr()))
                    return false;
                jsuint alength = ValueIsLength(cx, tvr.addr());
                if (tvr.value().isNull())
                    return false;
                for (jsuint slot = 0; slot < alength; slot++) {
                    JSBool hole;
                    if (!JS_CHECK_OPERATION_LIMIT(cx) ||
                        !GetArrayElement(cx, aobj, slot, &hole, tvr.addr())) {
                        return false;
                    }

                    /*
                     * Per ECMA 262, 15.4.4.4, step 9, ignore non-existent
                     * properties.
                     */
                    if (!hole &&
                        !SetArrayElement(cx, nobj, length+slot, tvr.value())) {
                        return false;
                    }
                }
                length += alength;
                continue;
            }
        }

        if (!SetArrayElement(cx, nobj, length, v))
            return false;
        length++;
    }

    return js_SetLengthProperty(cx, nobj, length);
}

static JSBool
array_slice(JSContext *cx, uintN argc, Value *vp)
{
    Value *argv;
    JSObject *nobj;
    jsuint length, begin, end, slot;
    JSBool hole;

    argv = JS_ARGV(cx, vp);

    JSObject *obj = ComputeThisObjectFromVp(cx, vp);
    if (!obj || !js_GetLengthProperty(cx, obj, &length))
        return JS_FALSE;
    begin = 0;
    end = length;

    if (argc > 0) {
        jsdouble d;
        if (!ValueToNumber(cx, &argv[0], &d))
            return JS_FALSE;
        d = js_DoubleToInteger(d);
        if (d < 0) {
            d += length;
            if (d < 0)
                d = 0;
        } else if (d > length) {
            d = length;
        }
        begin = (jsuint)d;

        if (argc > 1) {
            if (!ValueToNumber(cx, &argv[1], &d))
                return JS_FALSE;
            d = js_DoubleToInteger(d);
            if (d < 0) {
                d += length;
                if (d < 0)
                    d = 0;
            } else if (d > length) {
                d = length;
            }
            end = (jsuint)d;
        }
    }

    if (begin > end)
        begin = end;

    if (obj->isDenseArray() && end <= obj->getDenseArrayCapacity() &&
        !js_PrototypeHasIndexedProperties(cx, obj)) {
        nobj = js_NewArrayObject(cx, end - begin, obj->getDenseArrayElements() + begin,
                                 obj->getDenseArrayCount() != obj->getArrayLength());
        if (!nobj)
            return JS_FALSE;
        vp->setNonFunObj(*nobj);
        return JS_TRUE;
    }

    /* Create a new Array object and root it using *vp. */
    nobj = js_NewArrayObject(cx, 0, NULL);
    if (!nobj)
        return JS_FALSE;
    vp->setNonFunObj(*nobj);

    AutoValueRooter tvr(cx);
    for (slot = begin; slot < end; slot++) {
        if (!JS_CHECK_OPERATION_LIMIT(cx) ||
            !GetArrayElement(cx, obj, slot, &hole, tvr.addr())) {
            return JS_FALSE;
        }
        if (!hole && !SetArrayElement(cx, nobj, slot - begin, tvr.value()))
            return JS_FALSE;
    }

    return js_SetLengthProperty(cx, nobj, end - begin);
}

#if JS_HAS_ARRAY_EXTRAS

static JSBool
array_indexOfHelper(JSContext *cx, JSBool isLast, uintN argc, Value *vp)
{
    jsuint length, i, stop;
    Value tosearch;
    jsint direction;
    JSBool hole;

    JSObject *obj = ComputeThisObjectFromVp(cx, vp);
    if (!obj || !js_GetLengthProperty(cx, obj, &length))
        return JS_FALSE;
    if (length == 0)
        goto not_found;

    if (argc <= 1) {
        i = isLast ? length - 1 : 0;
        tosearch.copy((argc != 0) ? vp[2] : sUndefinedValue);
    } else {
        jsdouble start;

        tosearch.copy(vp[2]);
        if (!ValueToNumber(cx, &vp[3], &start))
            return JS_FALSE;
        start = js_DoubleToInteger(start);
        if (start < 0) {
            start += length;
            if (start < 0) {
                if (isLast)
                    goto not_found;
                i = 0;
            } else {
                i = (jsuint)start;
            }
        } else if (start >= length) {
            if (!isLast)
                goto not_found;
            i = length - 1;
        } else {
            i = (jsuint)start;
        }
    }

    if (isLast) {
        stop = 0;
        direction = -1;
    } else {
        stop = length - 1;
        direction = 1;
    }

    for (;;) {
        if (!JS_CHECK_OPERATION_LIMIT(cx) ||
            !GetArrayElement(cx, obj, (jsuint)i, &hole, vp)) {
            return JS_FALSE;
        }
        if (!hole && StrictlyEqual(cx, *vp, tosearch)) {
            Uint32ToValue(i, vp);
            return JS_TRUE;
        }
        if (i == stop)
            goto not_found;
        i += direction;
    }

  not_found:
    vp->setInt32(-1);
    return JS_TRUE;
}

static JSBool
array_indexOf(JSContext *cx, uintN argc, Value *vp)
{
    return array_indexOfHelper(cx, JS_FALSE, argc, vp);
}

static JSBool
array_lastIndexOf(JSContext *cx, uintN argc, Value *vp)
{
    return array_indexOfHelper(cx, JS_TRUE, argc, vp);
}

/* Order is important; extras that take a predicate funarg must follow MAP. */
typedef enum ArrayExtraMode {
    FOREACH,
    REDUCE,
    REDUCE_RIGHT,
    MAP,
    FILTER,
    SOME,
    EVERY
} ArrayExtraMode;

#define REDUCE_MODE(mode) ((mode) == REDUCE || (mode) == REDUCE_RIGHT)

static JSBool
array_extra(JSContext *cx, ArrayExtraMode mode, uintN argc, Value *vp)
{
<<<<<<< HEAD
    JSObject *obj = ComputeThisObjectFromVp(cx, vp);
=======
    JSObject *obj = JS_THIS_OBJECT(cx, vp);
>>>>>>> 3b2aaa18
    jsuint length;
    if (!obj || !js_GetLengthProperty(cx, obj, &length))
        return JS_FALSE;

    /*
     * First, get or compute our callee, so that we error out consistently
     * when passed a non-callable object.
     */
    if (argc == 0) {
        js_ReportMissingArg(cx, *vp, 0);
        return JS_FALSE;
    }
<<<<<<< HEAD
    Value *argv = vp + 2;
=======
    jsval *argv = vp + 2;
>>>>>>> 3b2aaa18
    JSObject *callable = js_ValueToCallableObject(cx, &argv[0], JSV2F_SEARCH_STACK);
    if (!callable)
        return JS_FALSE;

    /*
     * Set our initial return condition, used for zero-length array cases
     * (and pre-size our map return to match our known length, for all cases).
     */
    jsuint newlen;
    JSObject *newarr;
#ifdef __GNUC__ /* quell GCC overwarning */
    newlen = 0;
    newarr = NULL;
#endif
    jsint start = 0, end = length, step = 1;

    switch (mode) {
      case REDUCE_RIGHT:
        start = length - 1, end = -1, step = -1;
        /* FALL THROUGH */
      case REDUCE:
        if (length == 0 && argc == 1) {
            JS_ReportErrorNumber(cx, js_GetErrorMessage, NULL,
                                 JSMSG_EMPTY_ARRAY_REDUCE);
            return JS_FALSE;
        }
        if (argc >= 2) {
            vp->copy(argv[1]);
        } else {
            JSBool hole;
            do {
                if (!GetArrayElement(cx, obj, start, &hole, vp))
                    return JS_FALSE;
                start += step;
            } while (hole && start != end);

            if (hole && start == end) {
                JS_ReportErrorNumber(cx, js_GetErrorMessage, NULL,
                                     JSMSG_EMPTY_ARRAY_REDUCE);
                return JS_FALSE;
            }
        }
        break;
      case MAP:
      case FILTER:
        newlen = (mode == MAP) ? length : 0;
        newarr = js_NewArrayObject(cx, newlen, NULL);
        if (!newarr)
            return JS_FALSE;
        vp->setNonFunObj(*newarr);
        break;
      case SOME:
        vp->setBoolean(false);
        break;
      case EVERY:
        vp->setBoolean(true);
        break;
      case FOREACH:
        vp->setUndefined();
        break;
    }

    if (length == 0)
        return JS_TRUE;

    JSObject *thisp;
    if (argc > 1 && !REDUCE_MODE(mode)) {
        if (!js_ValueToObjectOrNull(cx, argv[1], &argv[1]))
            return JS_FALSE;
        thisp = argv[1].asObjectOrNull();
    } else {
        thisp = NULL;
    }

    /*
     * For all but REDUCE, we call with 3 args (value, index, array). REDUCE
     * requires 4 args (accum, value, index, array).
     */
    LeaveTrace(cx);
    argc = 3 + REDUCE_MODE(mode);

    InvokeArgsGuard args;
    if (!cx->stack().pushInvokeArgs(cx, argc, args))
        return JS_FALSE;

    MUST_FLOW_THROUGH("out");
    JSBool ok = JS_TRUE;
    JSBool cond;
<<<<<<< HEAD
    Value *invokevp = args.getvp();

    Value calleev(callable);
    Value thisv(thisp);
    Value objv(obj);
=======
    jsval *invokevp = args.getvp();

>>>>>>> 3b2aaa18
    AutoValueRooter tvr(cx);
    for (jsint i = start; i != end; i += step) {
        JSBool hole;
        ok = JS_CHECK_OPERATION_LIMIT(cx) &&
<<<<<<< HEAD
             GetArrayElement(cx, &objv.asObject(), i, &hole, tvr.addr());
=======
             GetArrayElement(cx, obj, i, &hole, tvr.addr());
>>>>>>> 3b2aaa18
        if (!ok)
            goto out;
        if (hole)
            continue;

        /*
         * Push callable and 'this', then args. We must do this for every
         * iteration around the loop since js_Invoke uses invokevp[0] for return
         * value storage, while some native functions use invokevp[1] for local
         * rooting.
         */
<<<<<<< HEAD
        Value *sp = invokevp;
        sp++->copy(calleev);
        sp++->copy(thisv);
        if (REDUCE_MODE(mode))
            sp++->copy(*vp);
        sp++->copy(tvr.value());
        sp++->setInt32(i);
        sp++->copy(objv);

        /* Do the call. */
        ok = Invoke(cx, args, 0);
=======
        jsval *sp = invokevp;
        *sp++ = OBJECT_TO_JSVAL(callable);
        *sp++ = OBJECT_TO_JSVAL(thisp);
        if (REDUCE_MODE(mode))
            *sp++ = *vp;
        *sp++ = tvr.value();
        *sp++ = INT_TO_JSVAL(i);
        *sp++ = OBJECT_TO_JSVAL(obj);

        /* Do the call. */
        ok = js_Invoke(cx, args, 0);
>>>>>>> 3b2aaa18
        if (!ok)
            break;

        if (mode > MAP)
            cond = js_ValueToBoolean(*invokevp);
#ifdef __GNUC__ /* quell GCC overwarning */
        else
            cond = JS_FALSE;
#endif

        switch (mode) {
          case FOREACH:
            break;
          case REDUCE:
          case REDUCE_RIGHT:
            vp->copy(*invokevp);
            break;
          case MAP:
            ok = SetArrayElement(cx, newarr, i, *invokevp);
            if (!ok)
                goto out;
            break;
          case FILTER:
            if (!cond)
                break;
<<<<<<< HEAD
            /* The filter passed *args.getvp(), so push it onto our result. */
=======
            /* The element passed the filter, so push it onto our result. */
>>>>>>> 3b2aaa18
            ok = SetArrayElement(cx, newarr, newlen++, tvr.value());
            if (!ok)
                goto out;
            break;
          case SOME:
            if (cond) {
                vp->setBoolean(true);
                goto out;
            }
            break;
          case EVERY:
            if (!cond) {
                vp->setBoolean(false);
                goto out;
            }
            break;
        }
    }

  out:
    if (ok && mode == FILTER)
        ok = js_SetLengthProperty(cx, newarr, newlen);
    return ok;
}

static JSBool
array_forEach(JSContext *cx, uintN argc, Value *vp)
{
    return array_extra(cx, FOREACH, argc, vp);
}

static JSBool
array_map(JSContext *cx, uintN argc, Value *vp)
{
    return array_extra(cx, MAP, argc, vp);
}

static JSBool
array_reduce(JSContext *cx, uintN argc, Value *vp)
{
    return array_extra(cx, REDUCE, argc, vp);
}

static JSBool
array_reduceRight(JSContext *cx, uintN argc, Value *vp)
{
    return array_extra(cx, REDUCE_RIGHT, argc, vp);
}

static JSBool
array_filter(JSContext *cx, uintN argc, Value *vp)
{
    return array_extra(cx, FILTER, argc, vp);
}

static JSBool
array_some(JSContext *cx, uintN argc, Value *vp)
{
    return array_extra(cx, SOME, argc, vp);
}

static JSBool
array_every(JSContext *cx, uintN argc, Value *vp)
{
    return array_extra(cx, EVERY, argc, vp);
}
#endif

static JSBool
array_isArray(JSContext *cx, uintN argc, Value *vp)
{
    vp->setBoolean(argc > 0 &&
                   vp[2].isObject() &&
                   js_GetWrappedObject(cx, &vp[2].asObject())->isArray());
    return JS_TRUE;
}

static JSPropertySpec array_props[] = {
    {js_length_str,   -1,   JSPROP_SHARED | JSPROP_PERMANENT,
     Jsvalify(array_length_getter), Jsvalify(array_length_setter)},
    {0,0,0,0,0}
};

static JSFunctionSpec array_methods[] = {
#if JS_HAS_TOSOURCE
    JS_FN(js_toSource_str,      array_toSource,     0,0),
#endif
    JS_FN(js_toString_str,      array_toString,     0,0),
    JS_FN(js_toLocaleString_str,array_toLocaleString,0,0),

    /* Perl-ish methods. */
    JS_FN("join",               array_join,         1,JSFUN_GENERIC_NATIVE),
    JS_FN("reverse",            array_reverse,      0,JSFUN_GENERIC_NATIVE),
    JS_FN("sort",               array_sort,         1,JSFUN_GENERIC_NATIVE),
    JS_FN("push",               array_push,         1,JSFUN_GENERIC_NATIVE),
    JS_FN("pop",                array_pop,          0,JSFUN_GENERIC_NATIVE),
    JS_FN("shift",              array_shift,        0,JSFUN_GENERIC_NATIVE),
    JS_FN("unshift",            array_unshift,      1,JSFUN_GENERIC_NATIVE),
    JS_FN("splice",             array_splice,       2,JSFUN_GENERIC_NATIVE),

    /* Pythonic sequence methods. */
    JS_FN("concat",             array_concat,       1,JSFUN_GENERIC_NATIVE),
    JS_FN("slice",              array_slice,        2,JSFUN_GENERIC_NATIVE),

#if JS_HAS_ARRAY_EXTRAS
    JS_FN("indexOf",            array_indexOf,      1,JSFUN_GENERIC_NATIVE),
    JS_FN("lastIndexOf",        array_lastIndexOf,  1,JSFUN_GENERIC_NATIVE),
    JS_FN("forEach",            array_forEach,      1,JSFUN_GENERIC_NATIVE),
    JS_FN("map",                array_map,          1,JSFUN_GENERIC_NATIVE),
    JS_FN("reduce",             array_reduce,       1,JSFUN_GENERIC_NATIVE),
    JS_FN("reduceRight",        array_reduceRight,  1,JSFUN_GENERIC_NATIVE),
    JS_FN("filter",             array_filter,       1,JSFUN_GENERIC_NATIVE),
    JS_FN("some",               array_some,         1,JSFUN_GENERIC_NATIVE),
    JS_FN("every",              array_every,        1,JSFUN_GENERIC_NATIVE),
#endif

    JS_FS_END
};

static JSFunctionSpec array_static_methods[] = {
    JS_FN("isArray",            array_isArray,      1,0),
    JS_FS_END
};

JSBool
js_Array(JSContext *cx, JSObject *obj, uintN argc, Value *argv, Value *rval)
{
    jsuint length;
    const Value *vector;

    /* If called without new, replace obj with a new Array object. */
    if (!JS_IsConstructing(cx)) {
        obj = NewObject(cx, &js_ArrayClass, NULL, NULL);
        if (!obj)
            return JS_FALSE;
        rval->setNonFunObj(*obj);
    }

    if (argc == 0) {
        length = 0;
        vector = NULL;
    } else if (argc > 1) {
        length = (jsuint) argc;
        vector = argv;
    } else if (!argv[0].isNumber()) {
        length = 1;
        vector = argv;
    } else {
        length = ValueIsLength(cx, &argv[0]);
        if (argv[0].isNull())
            return JS_FALSE;
        vector = NULL;
    }
    return InitArrayObject(cx, obj, length, vector);
}

JSObject* JS_FASTCALL
js_NewEmptyArray(JSContext* cx, JSObject* proto)
{
    JS_ASSERT(proto->isArray());

    JSObject* obj = js_NewGCObject(cx);
    if (!obj)
        return NULL;

    /* Initialize all fields of JSObject. */
    obj->map = const_cast<JSObjectMap *>(&SharedArrayMap);
<<<<<<< HEAD
    obj->initArrayClass();
    obj->setProto(NonFunObjPtr(*proto));
    obj->setParent(proto->getParent());

    obj->setArrayLength(0);
    obj->voidDenseArrayCount();
    obj->dslots = NULL;
=======

    obj->init(&js_ArrayClass, proto, proto->getParent(), JSVAL_NULL);
    obj->setDenseArrayLength(0);
    obj->setDenseArrayCount(0);
>>>>>>> 3b2aaa18
    return obj;
}
#ifdef JS_TRACER
JS_DEFINE_CALLINFO_2(extern, OBJECT, js_NewEmptyArray, CONTEXT, OBJECT, 0, nanojit::ACC_STORE_ANY)
#endif

JSObject* JS_FASTCALL
js_NewEmptyArrayWithLength(JSContext* cx, JSObject* proto, int32 len)
{
    if (len < 0)
        return NULL;
    JSObject *obj = js_NewEmptyArray(cx, proto);
    if (!obj)
        return NULL;
    obj->setDenseArrayLength(len);
    return obj;
}
#ifdef JS_TRACER
JS_DEFINE_CALLINFO_3(extern, OBJECT, js_NewEmptyArrayWithLength, CONTEXT, OBJECT, INT32, 0,
                     nanojit::ACC_STORE_ANY)
#endif

JSObject* JS_FASTCALL
js_NewArrayWithSlots(JSContext* cx, JSObject* proto, uint32 len)
{
    JSObject* obj = js_NewEmptyArray(cx, proto);
    if (!obj)
        return NULL;
    obj->setDenseArrayLength(len);
    if (!obj->resizeDenseArrayElements(cx, 0, JS_MAX(len, ARRAY_CAPACITY_MIN)))
        return NULL;
    return obj;
}
#ifdef JS_TRACER
JS_DEFINE_CALLINFO_3(extern, OBJECT, js_NewArrayWithSlots, CONTEXT, OBJECT, UINT32, 0,
                     nanojit::ACC_STORE_ANY)
#endif

JSObject *
js_InitArrayClass(JSContext *cx, JSObject *obj)
{
    JSObject *proto = js_InitClass(cx, obj, NULL, &js_ArrayClass, js_Array, 1,
                                   array_props, array_methods, NULL, array_static_methods);

    /* Initialize the Array prototype object so it gets a length property. */
    if (!proto || !InitArrayObject(cx, proto, 0, NULL))
        return NULL;
    return proto;
}

JSObject *
js_NewArrayObject(JSContext *cx, jsuint length, const Value *vector, bool holey)
{
    JSObject *obj = NewObject(cx, &js_ArrayClass, NULL, NULL);
    if (!obj)
        return NULL;

    /*
     * If this fails, the global object was not initialized and its class does
     * not have JSCLASS_IS_GLOBAL.
     */
    JS_ASSERT(obj->getProto());

    {
        AutoObjectRooter tvr(cx, obj);
        if (!InitArrayObject(cx, obj, length, vector, holey))
            obj = NULL;
    }

    /* Set/clear newborn root, in case we lost it.  */
    cx->weakRoots.finalizableNewborns[FINALIZE_OBJECT] = obj;
    return obj;
}

JSObject *
js_NewSlowArrayObject(JSContext *cx)
{
    JSObject *obj = NewObject(cx, &js_SlowArrayClass, NULL, NULL);
    if (obj)
        obj->setSlowArrayLength(0);
    return obj;
}

#ifdef DEBUG_ARRAYS
JSBool
js_ArrayInfo(JSContext *cx, JSObject *obj, uintN argc, Value *argv, Value *rval)
{
    uintN i;
    JSObject *array;

    for (i = 0; i < argc; i++) {
        char *bytes;

        bytes = js_DecompileValueGenerator(cx, JSDVG_SEARCH_STACK, argv[i],
                                           NULL);
        if (!bytes)
            return JS_FALSE;
        if (JSVAL_IS_PRIMITIVE(argv[i]) ||
            !(array = JSVAL_TO_OBJECT(argv[i]))->isArray()) {
            fprintf(stderr, "%s: not array\n", bytes);
            cx->free(bytes);
            continue;
        }
        fprintf(stderr, "%s: %s (len %lu", bytes,
                array->isDenseArray()) ? "dense" : "sparse",
                array->getArrayLength());
        if (array->isDenseArray()) {
            fprintf(stderr, ", count %lu, capacity %lu",
                    array->getDenseArrayCount(),
                    array->getDenseArrayCapacity());
        }
        fputs(")\n", stderr);
        cx->free(bytes);
    }
    return JS_TRUE;
}
#endif

JS_FRIEND_API(JSBool)
js_CoerceArrayToCanvasImageData(JSObject *obj, jsuint offset, jsuint count,
                                JSUint8 *dest)
{
    uint32 length;

    if (!obj || !obj->isDenseArray())
        return JS_FALSE;

    length = obj->getArrayLength();
    if (length < offset + count)
        return JS_FALSE;

    JSUint8 *dp = dest;
    for (uintN i = offset; i < offset+count; i++) {
<<<<<<< HEAD
        const Value &v = obj->dslots[i];
        if (v.isInt32()) {
            jsint vi = v.asInt32();
=======
        jsval v = obj->getDenseArrayElement(i);
        if (JSVAL_IS_INT(v)) {
            jsint vi = JSVAL_TO_INT(v);
>>>>>>> 3b2aaa18
            if (jsuint(vi) > 255)
                vi = (vi < 0) ? 0 : 255;
            *dp++ = JSUint8(vi);
        } else if (v.isDouble()) {
            jsdouble vd = v.asDouble();
            if (!(vd >= 0)) /* Not < so that NaN coerces to 0 */
                *dp++ = 0;
            else if (vd > 255)
                *dp++ = 255;
            else {
                jsdouble toTruncate = vd + 0.5;
                JSUint8 val = JSUint8(toTruncate);

                /*
                 * now val is rounded to nearest, ties rounded up.  We want
                 * rounded to nearest ties to even, so check whether we had a
                 * tie.
                 */
                if (val == toTruncate) {
                  /*
                   * It was a tie (since adding 0.5 gave us the exact integer
                   * we want).  Since we rounded up, we either already have an
                   * even number or we have an odd number but the number we
                   * want is one less.  So just unconditionally masking out the
                   * ones bit should do the trick to get us the value we
                   * want.
                   */
                  *dp++ = (val & ~1);
                } else {
                  *dp++ = val;
                }
            }
        } else {
            return JS_FALSE;
        }
    }

    return JS_TRUE;
}

JS_FRIEND_API(JSObject *)
js_NewArrayObjectWithCapacity(JSContext *cx, jsuint capacity, Value **vector)
{
    JSObject *obj = js_NewArrayObject(cx, capacity, NULL);
    if (!obj)
        return NULL;

<<<<<<< HEAD
    AutoObjectRooter tvr(cx, obj);
    if (!EnsureCapacity(cx, obj, capacity, JS_FALSE))
=======
    AutoValueRooter tvr(cx, obj);
    if (!obj->ensureDenseArrayElements(cx, capacity, JS_FALSE))
>>>>>>> 3b2aaa18
        obj = NULL;

    /* Set/clear newborn root, in case we lost it.  */
    cx->weakRoots.finalizableNewborns[FINALIZE_OBJECT] = obj;
    if (!obj)
        return NULL;

    obj->setDenseArrayCount(capacity);
    *vector = obj->getDenseArrayElements();
    return obj;
}

JS_FRIEND_API(JSBool)
js_IsDensePrimitiveArray(JSObject *obj)
{
    if (!obj || !obj->isDenseArray())
        return JS_FALSE;

    jsuint length = obj->getArrayLength();
    for (jsuint i = 0; i < length; i++) {
        if (!JSVAL_IS_PRIMITIVE(obj->dslots[i]))
            return JS_FALSE;
    }

    return JS_TRUE;
}

JS_FRIEND_API(JSBool)
js_CloneDensePrimitiveArray(JSContext *cx, JSObject *obj, JSObject **clone)
{
    JS_ASSERT(obj);
    if (!obj->isDenseArray()) {
        /*
         * This wasn't a dense array. Return JS_TRUE but a NULL clone to signal
         * that no exception was encountered.
         */
        *clone = NULL;
        return JS_TRUE;
    }

    jsuint length = obj->getArrayLength();

    /*
     * Must use the minimum of original array's length and capacity, to handle
     * |a = [1,2,3]; a.length = 10000| "dense" cases efficiently. In such a case
     * we would use ARRAY_CAPACITY_MIN (not 3), which will cause the clone to be
     * over-allocated. In the normal case where length is <= capacity the
     * clone and original array will have the same capacity.
     */
    jsuint jsvalCount = JS_MIN(obj->getDenseArrayCapacity(), length);

    js::AutoValueVector vector(cx);
    if (!vector.reserve(jsvalCount))
        return JS_FALSE;

    jsuint holeCount = 0;

    for (jsuint i = 0; i < jsvalCount; i++) {
        jsval &val = obj->dslots[i];

        if (JSVAL_IS_STRING(val)) {
            // Strings must be made immutable before being copied to a clone.
            if (!js_MakeStringImmutable(cx, JSVAL_TO_STRING(val)))
                return JS_FALSE;
        } else if (val == JSVAL_HOLE) {
            holeCount++;
        } else if (!JSVAL_IS_PRIMITIVE(val)) {
            /*
             * This wasn't an array of primitives. Return JS_TRUE but a null
             * clone to signal that no exception was encountered.
             */
            *clone = NULL;
            return JS_TRUE;
        }

        vector.append(val);
    }

    jsval *buffer;
    *clone = js_NewArrayObjectWithCapacity(cx, jsvalCount, &buffer);
    if (!*clone)
        return JS_FALSE;

    AutoObjectRooter cloneRoot(cx, *clone);

    memcpy(buffer, vector.begin(), jsvalCount * sizeof (jsval));
    (*clone)->setDenseArrayLength(length);
    (*clone)->setDenseArrayCount(length - holeCount);

    return JS_TRUE;
}<|MERGE_RESOLUTION|>--- conflicted
+++ resolved
@@ -328,11 +328,7 @@
 JSObject::resizeDenseArrayElements(JSContext *cx, uint32 oldcap, uint32 newcap,
                                    bool initializeAllSlots)
 {
-<<<<<<< HEAD
-    Value *slots, *newslots;
-=======
     JS_ASSERT(isDenseArray());
->>>>>>> 3b2aaa18
 
     if (newcap == 0) {
         freeDenseArrayElements(cx);
@@ -344,13 +340,8 @@
         return JS_FALSE;
     }
 
-<<<<<<< HEAD
-    slots = obj->dslots ? obj->dslots - 1 : NULL;
-    newslots = (Value *) cx->realloc(slots, (size_t(newlen) + 1) * sizeof(Value));
-=======
-    jsval *slots = dslots ? dslots - 1 : NULL;
-    jsval *newslots = (jsval *) cx->realloc(slots, (size_t(newcap) + 1) * sizeof(jsval));
->>>>>>> 3b2aaa18
+    Value *slots = dslots ? dslots - 1 : NULL;
+    Value *newslots = (Value *) cx->realloc(slots, (size_t(newcap) + 1) * sizeof(Value));
     if (!newslots)
         return false;
 
@@ -358,13 +349,8 @@
     setDenseArrayCapacity(newcap);
 
     if (initializeAllSlots) {
-<<<<<<< HEAD
-        for (slots = obj->dslots + oldlen; slots < obj->dslots + newlen; slots++)
-            slots->setMagic(JS_ARRAY_HOLE);
-=======
         for (uint32 i = oldcap; i < newcap; i++)
             setDenseArrayElement(i, JSVAL_HOLE);
->>>>>>> 3b2aaa18
     }
 
     return true;
@@ -382,19 +368,11 @@
      */
     static const size_t CAPACITY_DOUBLING_MAX = 1024 * 1024;
 
-<<<<<<< HEAD
-/*
- * Round up all large allocations to a multiple of this (1MB), so as not to
- * waste space if malloc gives us 1MB-sized chunks (as jemalloc does).
- */
-#define CAPACITY_CHUNK  (1024 * 1024 / sizeof(Value))
-=======
     /*
      * Round up all large allocations to a multiple of this (1MB), so as not
      * to waste space if malloc gives us 1MB-sized chunks (as jemalloc does).
      */
-    static const size_t CAPACITY_CHUNK = 1024 * 1024 / sizeof(jsval);
->>>>>>> 3b2aaa18
+    static const size_t CAPACITY_CHUNK = 1024 * 1024 / sizeof(Value);
 
     uint32 oldcap = getDenseArrayCapacity();
 
@@ -426,15 +404,8 @@
             /*
              * Initialize the slots caller didn't actually ask for.
              */
-<<<<<<< HEAD
-            for (Value *slots = obj->dslots + newcap;
-                 slots < obj->dslots + actualCapacity;
-                 slots++) {
-                slots->setMagic(JS_ARRAY_HOLE);
-=======
             for (uint32 i = newcap; i < actualCapacity; i++) {
                 setDenseArrayElement(i, JSVAL_HOLE);
->>>>>>> 3b2aaa18
             }
         }
     }
@@ -478,16 +449,9 @@
                 Value *vp)
 {
     JS_ASSERT(index >= 0);
-<<<<<<< HEAD
-    Value *vp2;
-    if (obj->isDenseArray() && index < js_DenseArrayCapacity(obj) &&
-        !(vp2 = &obj->dslots[jsuint(index)])->isMagic(JS_ARRAY_HOLE)) {
-        vp->copy(*vp2);
-=======
     if (obj->isDenseArray() && index < obj->getDenseArrayCapacity() &&
         (*vp = obj->getDenseArrayElement(jsuint(index))) != JSVAL_HOLE) {
 
->>>>>>> 3b2aaa18
         *hole = JS_FALSE;
         return JS_TRUE;
     }
@@ -535,17 +499,10 @@
                 if (!obj->ensureDenseArrayElements(cx, idx + 1))
                     return JS_FALSE;
                 if (idx >= obj->getArrayLength())
-<<<<<<< HEAD
-                    obj->setArrayLength(idx + 1);
-                if (obj->dslots[idx].isMagic(JS_ARRAY_HOLE))
-                    obj->incArrayCountBy(1);
-                obj->dslots[idx].copy(v);
-=======
                     obj->setDenseArrayLength(idx + 1);
                 if (obj->getDenseArrayElement(idx) == JSVAL_HOLE)
                     obj->incDenseArrayCountBy(1);
                 obj->setDenseArrayElement(idx, v);
->>>>>>> 3b2aaa18
                 return JS_TRUE;
             }
         }
@@ -572,17 +529,10 @@
     if (obj->isDenseArray()) {
         if (index <= jsuint(-1)) {
             jsuint idx = jsuint(index);
-<<<<<<< HEAD
-            if (!INDEX_TOO_SPARSE(obj, idx) && idx < js_DenseArrayCapacity(obj)) {
-                if (!obj->dslots[idx].isMagic(JS_ARRAY_HOLE))
-                    obj->decArrayCountBy(1);
-                obj->dslots[idx].setMagic(JS_ARRAY_HOLE);
-=======
             if (!INDEX_TOO_SPARSE(obj, idx) && idx < obj->getDenseArrayCapacity()) {
                 if (obj->getDenseArrayElement(idx) != JSVAL_HOLE)
                     obj->decDenseArrayCountBy(1);
                 obj->setDenseArrayElement(idx, JSVAL_HOLE);
->>>>>>> 3b2aaa18
                 return JS_TRUE;
             }
         }
@@ -765,13 +715,8 @@
     return id == ATOM_TO_JSID(cx->runtime->atomState.lengthAtom) ||
            (js_IdIsIndex(id, &i) &&
             obj->getArrayLength() != 0 &&
-<<<<<<< HEAD
-            i < js_DenseArrayCapacity(obj) &&
-            !obj->dslots[i].isMagic(JS_ARRAY_HOLE));
-=======
             i < obj->getDenseArrayCapacity() &&
             obj->getDenseArrayElement(i) != JSVAL_HOLE);
->>>>>>> 3b2aaa18
 }
 
 static JSBool
@@ -815,11 +760,7 @@
         IndexToValue(cx, obj->getArrayLength(), vp);
         return JS_TRUE;
     }
-<<<<<<< HEAD
-    vp->copy(obj->dslots[i]);
-=======
     *vp = obj->getDenseArrayElement(i);
->>>>>>> 3b2aaa18
     return JS_TRUE;
 }
 
@@ -841,13 +782,8 @@
     if (!obj->isDenseArray())
         return js_GetProperty(cx, obj, id, vp);
 
-<<<<<<< HEAD
-    if (!js_IdIsIndex(id, &i) || i >= js_DenseArrayCapacity(obj) ||
-        obj->dslots[i].isMagic(JS_ARRAY_HOLE)) {
-=======
     if (!js_IdIsIndex(ID_TO_VALUE(id), &i) || i >= obj->getDenseArrayCapacity() ||
         obj->getDenseArrayElement(i) == JSVAL_HOLE) {
->>>>>>> 3b2aaa18
         JSObject *obj2;
         JSProperty *prop;
         JSScopeProperty *sprop;
@@ -874,11 +810,7 @@
         return JS_TRUE;
     }
 
-<<<<<<< HEAD
-    vp->copy(obj->dslots[i]);
-=======
     *vp = obj->getDenseArrayElement(i);
->>>>>>> 3b2aaa18
     return JS_TRUE;
 }
 
@@ -895,14 +827,6 @@
     return JS_TRUE;
 }
 
-<<<<<<< HEAD
-/* XXX gal's patch is making this go away. */
-JSBool
-slowarray_enumerate(JSContext *cx, JSObject *obj, JSIterateOp enum_op,
-                    Value *statep, jsid *idp);
-
-=======
->>>>>>> 3b2aaa18
 static JSType
 array_typeOf(JSContext *cx, JSObject *obj)
 {
@@ -950,17 +874,10 @@
         return JS_FALSE;
 
     if (i >= obj->getArrayLength())
-<<<<<<< HEAD
-        obj->setArrayLength(i + 1);
-    if (obj->dslots[i].isMagic(JS_ARRAY_HOLE))
-        obj->incArrayCountBy(1);
-    obj->dslots[i].copy(*vp);
-=======
         obj->setDenseArrayLength(i + 1);
     if (obj->getDenseArrayElement(i) == JSVAL_HOLE)
         obj->incDenseArrayCountBy(1);
     obj->setDenseArrayElement(i, *vp);
->>>>>>> 3b2aaa18
     return JS_TRUE;
 }
 
@@ -1128,30 +1045,16 @@
         return JS_TRUE;
     }
 
-<<<<<<< HEAD
-    if (js_IdIsIndex(id, &i) && i < js_DenseArrayCapacity(obj) &&
-        !obj->dslots[i].isMagic(JS_ARRAY_HOLE)) {
-        obj->decArrayCountBy(1);
-        obj->dslots[i].setMagic(JS_ARRAY_HOLE);
-=======
     if (js_IdIsIndex(id, &i) && i < obj->getDenseArrayCapacity() &&
         obj->getDenseArrayElement(i) != JSVAL_HOLE) {
         obj->decDenseArrayCountBy(1);
         obj->setDenseArrayElement(i, JSVAL_HOLE);
->>>>>>> 3b2aaa18
     }
 
     rval->setBoolean(true);
     return JS_TRUE;
 }
 
-<<<<<<< HEAD
-/* XXX gal's patch is making this go away. */
-JSBool
-array_enumerate(JSContext *cx, JSObject *, JSIterateOp, Value *, jsid *);
-
-=======
->>>>>>> 3b2aaa18
 static void
 array_finalize(JSContext *cx, JSObject *obj)
 {
@@ -1164,12 +1067,6 @@
     JS_ASSERT(obj->isDenseArray());
     obj->traceProtoAndParent(trc);
 
-<<<<<<< HEAD
-    uint32 capacity = js_DenseArrayCapacity(obj);
-    for (size_t i = 0; i < capacity; i++) {
-        JS_SET_TRACING_INDEX(trc, "array_dslots", i);
-        CallGCMarkerIfGCThing(trc, obj->dslots[i]);
-=======
     capacity = obj->getDenseArrayCapacity();
     for (i = 0; i < capacity; i++) {
         v = obj->getDenseArrayElement(i);
@@ -1177,7 +1074,6 @@
             JS_SET_TRACING_INDEX(trc, "dense_array_elems", i);
             js_CallGCMarker(trc, JSVAL_TO_TRACEABLE(v), JSVAL_TRACE_KIND(v));
         }
->>>>>>> 3b2aaa18
     }
 }
 
@@ -1207,20 +1103,11 @@
 Class js_ArrayClass = {
     "Array",
     JSCLASS_HAS_RESERVED_SLOTS(2) |
-<<<<<<< HEAD
-    JSCLASS_HAS_CACHED_PROTO(JSProto_Array) |
-    JSCLASS_NEW_ENUMERATE,
+    JSCLASS_HAS_CACHED_PROTO(JSProto_Array),
     PropertyStub,       PropertyStub,    PropertyStub,         PropertyStub,
     EnumerateStub,      ResolveStub,     js_TryValueOf,        array_finalize,
     array_getObjectOps, NULL,            NULL,                 NULL,
     NULL,               NULL,            NULL,                 NULL
-=======
-    JSCLASS_HAS_CACHED_PROTO(JSProto_Array),
-    JS_PropertyStub,    JS_PropertyStub,   JS_PropertyStub,   JS_PropertyStub,
-    JS_EnumerateStub,   JS_ResolveStub,    js_TryValueOf,     array_finalize,
-    array_getObjectOps, NULL,              NULL,              NULL,
-    NULL,               NULL,              NULL,              NULL
->>>>>>> 3b2aaa18
 };
 
 Class js_SlowArrayClass = {
@@ -1263,13 +1150,9 @@
     uint32 capacity = obj->getDenseArrayCapacity();
     if (capacity) {
         scope->freeslot = obj->numSlots() + JS_INITIAL_NSLOTS;
-<<<<<<< HEAD
-        obj->dslots[-1].setPrivateUint32(JS_INITIAL_NSLOTS + capacity);
-=======
         // XXX: changing the capacity like this is awful.  Bug 558263 will remove
         // the need for this.
         obj->setDenseArrayCapacity(JS_INITIAL_NSLOTS + capacity);
->>>>>>> 3b2aaa18
     } else {
         scope->freeslot = obj->numSlots();
     }
@@ -1282,13 +1165,8 @@
         if (!JS_ValueToId(cx, INT_TO_JSVAL(i), &id))
             goto out_bad;
 
-<<<<<<< HEAD
-        if (obj->dslots[i].isMagic(JS_ARRAY_HOLE)) {
-            obj->dslots[i].setUndefined();
-=======
         if (obj->getDenseArrayElement(i) == JSVAL_HOLE) {
             obj->setDenseArrayElement(i, JSVAL_VOID);
->>>>>>> 3b2aaa18
             continue;
         }
 
@@ -1305,17 +1183,8 @@
      * can store an arbitrary value.
      */
     JS_ASSERT(js_SlowArrayClass.flags & JSCLASS_HAS_PRIVATE);
-<<<<<<< HEAD
-    obj->voidDenseArrayCount();
+    obj->voidDenseOnlyArraySlots();
     obj->changeClassToSlowArray();
-=======
-    obj->voidDenseOnlyArraySlots();
-
-    /* Make sure we preserve any flags borrowing bits in classword. */
-    obj->classword ^= (jsuword) &js_ArrayClass;
-    obj->classword |= (jsuword) &js_SlowArrayClass;
-
->>>>>>> 3b2aaa18
     obj->map = scope;
     return JS_TRUE;
 
@@ -1623,40 +1492,24 @@
         if (targetType == TargetElementsMayContainValues) {
             jsuint valueCount = 0;
             for (jsuint i = 0; i < count; i++) {
-<<<<<<< HEAD
-                 if (!obj->dslots[start + i].isMagic(JS_ARRAY_HOLE))
-=======
                  if (obj->getDenseArrayElement(start + i) != JSVAL_HOLE)
->>>>>>> 3b2aaa18
                      valueCount++;
             }
             JS_ASSERT(obj->getDenseArrayCount() >= valueCount);
             obj->decDenseArrayCountBy(valueCount);
         }
-<<<<<<< HEAD
-        memcpy(obj->dslots + start, vector, sizeof(Value) * count);
-=======
         memcpy(obj->getDenseArrayElements() + start, vector, sizeof(jsval) * count);
->>>>>>> 3b2aaa18
         if (vectorType == SourceVectorAllValues) {
             obj->incDenseArrayCountBy(count);
         } else {
             jsuint valueCount = 0;
             for (jsuint i = 0; i < count; i++) {
-<<<<<<< HEAD
-                 if (!obj->dslots[start + i].isMagic(JS_ARRAY_HOLE))
-=======
                  if (obj->getDenseArrayElement(start + i) != JSVAL_HOLE)
->>>>>>> 3b2aaa18
                      valueCount++;
             }
             obj->incDenseArrayCountBy(valueCount);
         }
-<<<<<<< HEAD
-        JS_ASSERT_IF(count != 0, !obj->dslots[newlen - 1].isMagic());
-=======
         JS_ASSERT_IF(count != 0, obj->getDenseArrayElement(newlen - 1) != JSVAL_HOLE);
->>>>>>> 3b2aaa18
         return JS_TRUE;
     }
 
@@ -1705,20 +1558,12 @@
 
         jsuint count = length;
         if (!holey) {
-<<<<<<< HEAD
-            memcpy(obj->dslots, vector, length * sizeof (Value));
-=======
-            memcpy(obj->getDenseArrayElements(), vector, length * sizeof (jsval));
->>>>>>> 3b2aaa18
+            memcpy(obj->getDenseArrayElements(), vector, length * sizeof(Value));
         } else {
             for (jsuint i = 0; i < length; i++) {
                 if (vector[i].isMagic(JS_ARRAY_HOLE))
                     --count;
-<<<<<<< HEAD
-                obj->dslots[i].copy(vector[i]);
-=======
                 obj->setDenseArrayElement(i, vector[i]);
->>>>>>> 3b2aaa18
             }
         }
         obj->setDenseArrayCount(count);
@@ -1778,19 +1623,12 @@
         if (!obj->ensureDenseArrayElements(cx, len))
             return JS_FALSE;
 
-<<<<<<< HEAD
-        Value* lo = &obj->dslots[0];
-        Value* hi = &obj->dslots[len - 1];
-        for (; lo < hi; lo++, hi--)
-            lo->swap(*hi);
-=======
         uint32 lo = 0, hi = len - 1;
         for (; lo < hi; lo++, hi--) {
             jsval tmp = obj->getDenseArrayElement(lo);
             obj->setDenseArrayElement(lo, obj->getDenseArrayElement(hi));
             obj->setDenseArrayElement(hi, tmp);
         }
->>>>>>> 3b2aaa18
 
         /*
          * Per ECMA-262, don't update the length of the array, even if the new
@@ -1964,17 +1802,10 @@
 struct CompareArgs
 {
     JSContext       *context;
-<<<<<<< HEAD
     Value           fval;
     InvokeArgsGuard args;
 
     CompareArgs(JSContext *cx, const Value &fval)
-=======
-    jsval           fval;
-    InvokeArgsGuard args;
-
-    CompareArgs(JSContext *cx, jsval fval)
->>>>>>> 3b2aaa18
       : context(cx), fval(fval)
     {}
 };
@@ -1996,7 +1827,6 @@
     if (!JS_CHECK_OPERATION_LIMIT(cx))
         return JS_FALSE;
 
-<<<<<<< HEAD
     Value *invokevp = ca->args.getvp();
     Value *sp = invokevp;
     sp++->copy(ca->fval);
@@ -2005,16 +1835,6 @@
     sp++->copy(*bv);
 
     if (!Invoke(cx, ca->args, 0))
-=======
-    jsval *invokevp = ca->args.getvp();
-    jsval *sp = invokevp;
-    *sp++ = ca->fval;
-    *sp++ = JSVAL_NULL;
-    *sp++ = av;
-    *sp++ = bv;
-
-    if (!js_Invoke(cx, ca->args, 0))
->>>>>>> 3b2aaa18
         return JS_FALSE;
 
     jsdouble cmp;
@@ -2259,15 +2079,9 @@
             if (!cx->stack().pushInvokeArgs(cx, 2, ca.args))
                 return false;
 
-<<<<<<< HEAD
             if (!js_MergeSort(vec, size_t(newlen), sizeof(Value),
                               comparator_stack_cast(sort_compare),
-                              &ca, mergesort_tmp, true)) {
-=======
-            if (!js_MergeSort(vec, size_t(newlen), sizeof(jsval),
-                              comparator_stack_cast(sort_compare),
                               &ca, mergesort_tmp)) {
->>>>>>> 3b2aaa18
                 return false;
             }
         }
@@ -2339,18 +2153,11 @@
         return JS_FALSE;
     obj->setDenseArrayLength(length + 1);
 
-<<<<<<< HEAD
-    JS_ASSERT(obj->dslots[length].isMagic(JS_ARRAY_HOLE));
-    obj->incArrayCountBy(1);
-    obj->dslots[length].copy(v);
-    IndexToValue(cx, obj->getArrayLength(), rval);
-    return JS_TRUE;
-=======
     JS_ASSERT(obj->getDenseArrayElement(length) == JSVAL_HOLE);
     obj->incDenseArrayCountBy(1);
     obj->setDenseArrayElement(length, v);
-    return IndexToValue(cx, obj->getArrayLength(), rval);
->>>>>>> 3b2aaa18
+    IndexToValue(cx, obj->getArrayLength(), rval);
+    return JS_TRUE;
 }
 
 JSBool JS_FASTCALL
@@ -2370,15 +2177,9 @@
         if (!obj->ensureDenseArrayElements(cx, length + 1))
             return JS_FALSE;
     }
-<<<<<<< HEAD
-    obj->setArrayLength(length + 1);
-    obj->incArrayCountBy(1);
-    obj->dslots[length].copy(v);
-=======
     obj->setDenseArrayLength(length + 1);
     obj->incDenseArrayCountBy(1);
     obj->setDenseArrayElement(length, v);
->>>>>>> 3b2aaa18
     return JS_TRUE;
 }
 JS_DEFINE_CALLINFO_3(extern, BOOL, js_ArrayCompPush, CONTEXT, OBJECT, JSVAL, 0,
@@ -2466,30 +2267,6 @@
         length--;
 
         if (obj->isDenseArray() && !js_PrototypeHasIndexedProperties(cx, obj) &&
-<<<<<<< HEAD
-            length < js_DenseArrayCapacity(obj)) {
-            if (JS_LIKELY(obj->dslots != NULL)) {
-                vp->copy(obj->dslots[0]);
-                if (vp->isMagic(JS_ARRAY_HOLE))
-                    vp->setUndefined();
-                else
-                    obj->decArrayCountBy(1);
-                memmove(obj->dslots, obj->dslots + 1, length * sizeof(Value));
-                obj->dslots[length].setMagic(JS_ARRAY_HOLE);
-            } else {
-                /*
-                 * We don't need to modify the indexed properties of an empty array
-                 * with an explicitly set non-zero length when shift() is called on
-                 * it, but note fallthrough to reduce the length by one.
-                 */
-                JS_ASSERT(obj->getArrayCount() == 0);
-                vp->setUndefined();
-            }
-        } else {
-            /* Get the to-be-deleted property's value into vp ASAP. */
-            if (!GetArrayElement(cx, obj, 0, &hole, vp))
-                return JS_FALSE;
-=======
             length < obj->getDenseArrayCapacity()) {
             *vp = obj->getDenseArrayElement(0);
             if (*vp == JSVAL_HOLE)
@@ -2502,7 +2279,6 @@
             obj->setDenseArrayLength(length);
             return JS_TRUE;
         }
->>>>>>> 3b2aaa18
 
         /* Get the to-be-deleted property's value into vp ASAP. */
         if (!GetArrayElement(cx, obj, 0, &hole, vp))
@@ -2546,16 +2322,10 @@
                 JS_ASSERT(newlen + argc == length + argc);
                 if (!obj->ensureDenseArrayElements(cx, length + argc))
                     return JS_FALSE;
-<<<<<<< HEAD
-                memmove(obj->dslots + argc, obj->dslots, length * sizeof(Value));
-                for (uint32 i = 0; i < argc; i++)
-                    obj->dslots[i].setMagic(JS_ARRAY_HOLE);
-=======
                 jsval *elems = obj->getDenseArrayElements();
                 memmove(elems + argc, elems, length * sizeof(jsval));
                 for (uint32 i = 0; i < argc; i++)
                     obj->setDenseArrayElement(i, JSVAL_HOLE);
->>>>>>> 3b2aaa18
             } else {
                 last = length;
                 jsdouble upperIndex = last + argc;
@@ -2678,19 +2448,6 @@
         delta = (jsuint)argc - count;
         last = length;
         if (obj->isDenseArray() && !js_PrototypeHasIndexedProperties(cx, obj) &&
-<<<<<<< HEAD
-            length <= js_DenseArrayCapacity(obj) &&
-            (length == 0 || !obj->dslots[length - 1].isMagic(JS_ARRAY_HOLE))) {
-            if (!EnsureCapacity(cx, obj, length + delta))
-                return JS_FALSE;
-            /* (uint) end could be 0, so we can't use a vanilla >= test. */
-            while (last-- > end) {
-                const Value &src = obj->dslots[last];
-                Value &dst = obj->dslots[last + delta];
-                if (dst.isMagic(JS_ARRAY_HOLE) && !src.isMagic(JS_ARRAY_HOLE))
-                    obj->incArrayCountBy(1);
-                dst.copy(src);
-=======
             length <= obj->getDenseArrayCapacity() &&
             (length == 0 || obj->getDenseArrayElement(length - 1) != JSVAL_HOLE)) {
             if (!obj->ensureDenseArrayElements(cx, length + delta))
@@ -2702,7 +2459,6 @@
                 if (dest == JSVAL_HOLE && srcval != JSVAL_HOLE)
                     obj->incDenseArrayCountBy(1);
                 obj->setDenseArrayElement(last + delta, srcval);
->>>>>>> 3b2aaa18
             }
             obj->setDenseArrayLength(obj->getArrayLength() + delta);
         } else {
@@ -2722,19 +2478,11 @@
             length <= obj->getDenseArrayCapacity()) {
             /* (uint) end could be 0, so we can't use a vanilla >= test. */
             for (last = end; last < length; last++) {
-<<<<<<< HEAD
-                const Value &src = obj->dslots[last];
-                Value &dst = obj->dslots[last - delta];
-                if (dst.isMagic(JS_ARRAY_HOLE) && !src.isMagic(JS_ARRAY_HOLE))
-                    obj->incArrayCountBy(1);
-                dst.copy(src);
-=======
                 jsval srcval = obj->getDenseArrayElement(last);
                 jsval dest = obj->getDenseArrayElement(last - delta);
                 if (dest == JSVAL_HOLE && srcval != JSVAL_HOLE)
                     obj->incDenseArrayCountBy(1);
                 obj->setDenseArrayElement(last - delta, srcval);
->>>>>>> 3b2aaa18
             }
         } else {
             for (last = end; last < length; last++) {
@@ -2785,13 +2533,8 @@
                                  aobj->getDenseArrayCount() != length);
         if (!nobj)
             return JS_FALSE;
-<<<<<<< HEAD
-        nobj->setArrayLength(length);
+        nobj->setDenseArrayLength(length);
         vp->setNonFunObj(*nobj);
-=======
-        nobj->setDenseArrayLength(length);
-        *vp = OBJECT_TO_JSVAL(nobj);
->>>>>>> 3b2aaa18
         if (argc == 0)
             return JS_TRUE;
         argc--;
@@ -3028,11 +2771,7 @@
 static JSBool
 array_extra(JSContext *cx, ArrayExtraMode mode, uintN argc, Value *vp)
 {
-<<<<<<< HEAD
     JSObject *obj = ComputeThisObjectFromVp(cx, vp);
-=======
-    JSObject *obj = JS_THIS_OBJECT(cx, vp);
->>>>>>> 3b2aaa18
     jsuint length;
     if (!obj || !js_GetLengthProperty(cx, obj, &length))
         return JS_FALSE;
@@ -3045,11 +2784,7 @@
         js_ReportMissingArg(cx, *vp, 0);
         return JS_FALSE;
     }
-<<<<<<< HEAD
     Value *argv = vp + 2;
-=======
-    jsval *argv = vp + 2;
->>>>>>> 3b2aaa18
     JSObject *callable = js_ValueToCallableObject(cx, &argv[0], JSV2F_SEARCH_STACK);
     if (!callable)
         return JS_FALSE;
@@ -3138,25 +2873,13 @@
     MUST_FLOW_THROUGH("out");
     JSBool ok = JS_TRUE;
     JSBool cond;
-<<<<<<< HEAD
     Value *invokevp = args.getvp();
 
-    Value calleev(callable);
-    Value thisv(thisp);
-    Value objv(obj);
-=======
-    jsval *invokevp = args.getvp();
-
->>>>>>> 3b2aaa18
     AutoValueRooter tvr(cx);
     for (jsint i = start; i != end; i += step) {
         JSBool hole;
         ok = JS_CHECK_OPERATION_LIMIT(cx) &&
-<<<<<<< HEAD
-             GetArrayElement(cx, &objv.asObject(), i, &hole, tvr.addr());
-=======
              GetArrayElement(cx, obj, i, &hole, tvr.addr());
->>>>>>> 3b2aaa18
         if (!ok)
             goto out;
         if (hole)
@@ -3168,7 +2891,6 @@
          * value storage, while some native functions use invokevp[1] for local
          * rooting.
          */
-<<<<<<< HEAD
         Value *sp = invokevp;
         sp++->copy(calleev);
         sp++->copy(thisv);
@@ -3180,19 +2902,6 @@
 
         /* Do the call. */
         ok = Invoke(cx, args, 0);
-=======
-        jsval *sp = invokevp;
-        *sp++ = OBJECT_TO_JSVAL(callable);
-        *sp++ = OBJECT_TO_JSVAL(thisp);
-        if (REDUCE_MODE(mode))
-            *sp++ = *vp;
-        *sp++ = tvr.value();
-        *sp++ = INT_TO_JSVAL(i);
-        *sp++ = OBJECT_TO_JSVAL(obj);
-
-        /* Do the call. */
-        ok = js_Invoke(cx, args, 0);
->>>>>>> 3b2aaa18
         if (!ok)
             break;
 
@@ -3218,11 +2927,7 @@
           case FILTER:
             if (!cond)
                 break;
-<<<<<<< HEAD
-            /* The filter passed *args.getvp(), so push it onto our result. */
-=======
             /* The element passed the filter, so push it onto our result. */
->>>>>>> 3b2aaa18
             ok = SetArrayElement(cx, newarr, newlen++, tvr.value());
             if (!ok)
                 goto out;
@@ -3390,20 +3095,10 @@
 
     /* Initialize all fields of JSObject. */
     obj->map = const_cast<JSObjectMap *>(&SharedArrayMap);
-<<<<<<< HEAD
-    obj->initArrayClass();
-    obj->setProto(NonFunObjPtr(*proto));
-    obj->setParent(proto->getParent());
-
-    obj->setArrayLength(0);
-    obj->voidDenseArrayCount();
-    obj->dslots = NULL;
-=======
 
     obj->init(&js_ArrayClass, proto, proto->getParent(), JSVAL_NULL);
     obj->setDenseArrayLength(0);
     obj->setDenseArrayCount(0);
->>>>>>> 3b2aaa18
     return obj;
 }
 #ifdef JS_TRACER
@@ -3537,15 +3232,9 @@
 
     JSUint8 *dp = dest;
     for (uintN i = offset; i < offset+count; i++) {
-<<<<<<< HEAD
-        const Value &v = obj->dslots[i];
+        jsval v = obj->getDenseArrayElement(i);
         if (v.isInt32()) {
             jsint vi = v.asInt32();
-=======
-        jsval v = obj->getDenseArrayElement(i);
-        if (JSVAL_IS_INT(v)) {
-            jsint vi = JSVAL_TO_INT(v);
->>>>>>> 3b2aaa18
             if (jsuint(vi) > 255)
                 vi = (vi < 0) ? 0 : 255;
             *dp++ = JSUint8(vi);
@@ -3593,13 +3282,8 @@
     if (!obj)
         return NULL;
 
-<<<<<<< HEAD
     AutoObjectRooter tvr(cx, obj);
-    if (!EnsureCapacity(cx, obj, capacity, JS_FALSE))
-=======
-    AutoValueRooter tvr(cx, obj);
     if (!obj->ensureDenseArrayElements(cx, capacity, JS_FALSE))
->>>>>>> 3b2aaa18
         obj = NULL;
 
     /* Set/clear newborn root, in case we lost it.  */
