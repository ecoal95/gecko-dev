--- conflicted
+++ resolved
@@ -101,34 +101,12 @@
     setSlot(RESERVED_SLOTS + fun.nargs + i, v);
 }
 
-<<<<<<< HEAD
-inline HeapSlotArray
-CallObject::argArray()
-{
-#ifdef DEBUG
-    JSFunction &fun = callee();
-    JS_ASSERT(hasContiguousSlots(RESERVED_SLOTS, fun.nargs));
-#endif
-    return HeapSlotArray(getSlotAddress(RESERVED_SLOTS));
-}
-
-inline HeapSlotArray
-CallObject::varArray()
-{
-    JSFunction &fun = callee();
-    JS_ASSERT(hasContiguousSlots(RESERVED_SLOTS + fun.nargs,
-                                 fun.script()->bindings.numVars()));
-    return HeapSlotArray(getSlotAddress(RESERVED_SLOTS + fun.nargs));
-}
-
 /*static*/ inline size_t
 CallObject::offsetOfCallee()
 {
     return getFixedSlotOffset(CALLEE_SLOT);
 }
 
-=======
->>>>>>> 12601b2f
 inline uint32_t
 NestedScopeObject::stackDepth() const
 {
