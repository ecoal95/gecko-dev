/* -*- Mode: C++; tab-width: 8; indent-tabs-mode: nil; c-basic-offset: 4 -*-
 * vim: set ts=8 sw=4 et tw=78:
 *
 * ***** BEGIN LICENSE BLOCK *****
 * Version: MPL 1.1/GPL 2.0/LGPL 2.1
 *
 * The contents of this file are subject to the Mozilla Public License Version
 * 1.1 (the "License"); you may not use this file except in compliance with
 * the License. You may obtain a copy of the License at
 * http://www.mozilla.org/MPL/
 *
 * Software distributed under the License is distributed on an "AS IS" basis,
 * WITHOUT WARRANTY OF ANY KIND, either express or implied. See the License
 * for the specific language governing rights and limitations under the
 * License.
 *
 * The Original Code is Mozilla Communicator client code, released
 * March 31, 1998.
 *
 * The Initial Developer of the Original Code is
 * Netscape Communications Corporation.
 * Portions created by the Initial Developer are Copyright (C) 1998
 * the Initial Developer. All Rights Reserved.
 *
 * Contributor(s):
 *
 * Alternatively, the contents of this file may be used under the terms of
 * either of the GNU General Public License Version 2 or later (the "GPL"),
 * or the GNU Lesser General Public License Version 2.1 or later (the "LGPL"),
 * in which case the provisions of the GPL or the LGPL are applicable instead
 * of those above. If you wish to allow use of your version of this file only
 * under the terms of either the GPL or the LGPL, and not to allow others to
 * use your version of this file under the terms of the MPL, indicate your
 * decision by deleting the provisions above and replace them with the notice
 * and other provisions required by the GPL or the LGPL. If you do not delete
 * the provisions above, a recipient may use your version of this file under
 * the terms of any one of the MPL, the GPL or the LGPL.
 *
 * ***** END LICENSE BLOCK ***** */

/*
 * JS symbol tables.
 */
#include <new>
#include <stdlib.h>
#include <string.h>
#include "jstypes.h"
#include "jsstdint.h"
#include "jsclist.h"
#include "jsdhash.h"
#include "jsutil.h"
#include "jsapi.h"
#include "jsatom.h"
#include "jscntxt.h"
#include "jsdbgapi.h"
#include "jslock.h"
#include "jsnum.h"
#include "jsobj.h"
#include "jsscope.h"
#include "jsstr.h"
#include "jstracer.h"

#include "jsatominlines.h"
#include "jsobjinlines.h"
#include "jsscopeinlines.h"

using namespace js;
using namespace js::gc;

<<<<<<< HEAD
=======
uint32
js_GenerateShape(JSRuntime *rt)
{
    uint32 shape;

    shape = JS_ATOMIC_INCREMENT(&rt->shapeGen);
    JS_ASSERT(shape != 0);
    if (shape >= SHAPE_OVERFLOW_BIT) {
        /*
         * FIXME bug 440834: The shape id space has overflowed. Currently we
         * cope badly with this and schedule the GC on the every call. But
         * first we make sure that increments from other threads would not
         * have a chance to wrap around shapeGen to zero.
         */
        rt->shapeGen = SHAPE_OVERFLOW_BIT;
        shape = SHAPE_OVERFLOW_BIT;

#ifdef JS_THREADSAFE
        AutoLockGC lockIf(rt);
#endif
        TriggerGC(rt, gcstats::SHAPE);
    }
    return shape;
}

uint32
js_GenerateShape(JSContext *cx)
{
    return js_GenerateShape(cx->runtime);
}

bool
JSObject::ensureClassReservedSlotsForEmptyObject(JSContext *cx)
{
    JS_ASSERT(nativeEmpty());

    /*
     * Subtle rule: objects that call JSObject::ensureInstanceReservedSlots
     * must either:
     *
     * (a) never escape anywhere an ad-hoc property could be set on them; or
     *
     * (b) protect their instance-reserved slots with shapes, at least a custom
     * empty shape with the right slotSpan member.
     *
     * Block objects are the only objects that fall into category (a). While
     * Call objects cannot escape, they can grow ad-hoc properties via eval
     * of a var declaration, or due to a function statement being evaluated,
     * but they have slots mapped by compiler-created shapes, and thus (b) no
     * problem predicting first ad-hoc property slot. Bound Function objects
     * have a custom empty shape.
     *
     * (Note that Block, Call, and bound Function objects are the only native
     * class objects that are allowed to call ensureInstanceReservedSlots.)
     */
    uint32 nfixed = JSSLOT_FREE(getClass());
    if (nfixed > numSlots() && !allocSlots(cx, nfixed))
        return false;

    return true;
}

>>>>>>> 33bf9ee4
bool
PropertyTable::init(JSRuntime *rt, Shape *lastProp)
{
    /*
     * Either we're creating a table for a large scope that was populated
     * via property cache hit logic under JSOP_INITPROP, JSOP_SETNAME, or
     * JSOP_SETPROP; or else calloc failed at least once already. In any
     * event, let's try to grow, overallocating to hold at least twice the
     * current population.
     */
    uint32 sizeLog2 = JS_CEILING_LOG2W(2 * entryCount);
    if (sizeLog2 < MIN_SIZE_LOG2)
        sizeLog2 = MIN_SIZE_LOG2;

    /*
     * Use rt->calloc_ for memory accounting and overpressure handling
     * without OOM reporting. See PropertyTable::change.
     */
    entries = (Shape **) rt->calloc_(sizeOfEntries(JS_BIT(sizeLog2)));
    if (!entries)
        return false;

    hashShift = JS_DHASH_BITS - sizeLog2;
    for (Shape::Range r = lastProp->all(); !r.empty(); r.popFront()) {
        const Shape &shape = r.front();
        Shape **spp = search(shape.propid(), true);

        /*
         * Beware duplicate args and arg vs. var conflicts: the youngest shape
         * (nearest to lastProp) must win. See bug 600067.
         */
        if (!SHAPE_FETCH(spp))
            SHAPE_STORE_PRESERVING_COLLISION(spp, &shape);
    }
    return true;
}

bool
Shape::makeOwnBaseShape(JSContext *cx)
{
    JS_ASSERT(!base()->isOwned());

    BaseShape *nbase = js_NewGCBaseShape(cx);
    if (!nbase)
        return false;

    new (nbase) BaseShape(*base());
    nbase->setOwned(base()->toUnowned());

    this->base_ = nbase;

    return true;
}

void
Shape::handoffTableTo(Shape *shape)
{
    JS_ASSERT(inDictionary() && shape->inDictionary());

    if (this == shape)
        return;

    JS_ASSERT(base()->isOwned() && !shape->base()->isOwned());

    BaseShape *nbase = base();

    JS_ASSERT_IF(shape->hasSlot(), nbase->slotSpan() > shape->slot());

    this->base_ = nbase->baseUnowned();
    nbase->adoptUnowned(shape->base()->toUnowned());

    shape->base_ = nbase;
}

bool
Shape::hashify(JSContext *cx)
{
    JS_ASSERT(!hasTable());

    if (!ensureOwnBaseShape(cx))
        return false;

    JSRuntime *rt = cx->runtime;
    PropertyTable *table = rt->new_<PropertyTable>(entryCount());
    if (!table)
        return false;

    if (!table->init(rt, this)) {
        rt->free_(table);
        return false;
    }

    base()->setTable(table);
    return true;
}

/*
 * Double hashing needs the second hash code to be relatively prime to table
 * size, so we simply make hash2 odd.
 */
#define HASH1(hash0,shift)      ((hash0) >> (shift))
#define HASH2(hash0,log2,shift) ((((hash0) << (log2)) >> (shift)) | 1)

Shape **
PropertyTable::search(jsid id, bool adding)
{
    JSHashNumber hash0, hash1, hash2;
    int sizeLog2;
    Shape *stored, *shape, **spp, **firstRemoved;
    uint32 sizeMask;

    JS_ASSERT(entries);
    JS_ASSERT(!JSID_IS_EMPTY(id));

    /* Compute the primary hash address. */
    hash0 = HashId(id);
    hash1 = HASH1(hash0, hashShift);
    spp = entries + hash1;

    /* Miss: return space for a new entry. */
    stored = *spp;
    if (SHAPE_IS_FREE(stored))
        return spp;

    /* Hit: return entry. */
    shape = SHAPE_CLEAR_COLLISION(stored);
    if (shape && shape->propid() == id)
        return spp;

    /* Collision: double hash. */
    sizeLog2 = JS_DHASH_BITS - hashShift;
    hash2 = HASH2(hash0, sizeLog2, hashShift);
    sizeMask = JS_BITMASK(sizeLog2);

#ifdef DEBUG
    jsuword collision_flag = SHAPE_COLLISION;
#endif

    /* Save the first removed entry pointer so we can recycle it if adding. */
    if (SHAPE_IS_REMOVED(stored)) {
        firstRemoved = spp;
    } else {
        firstRemoved = NULL;
        if (adding && !SHAPE_HAD_COLLISION(stored))
            SHAPE_FLAG_COLLISION(spp, shape);
#ifdef DEBUG
        collision_flag &= jsuword(*spp) & SHAPE_COLLISION;
#endif
    }

    for (;;) {
        hash1 -= hash2;
        hash1 &= sizeMask;
        spp = entries + hash1;

        stored = *spp;
        if (SHAPE_IS_FREE(stored))
            return (adding && firstRemoved) ? firstRemoved : spp;

        shape = SHAPE_CLEAR_COLLISION(stored);
        if (shape && shape->propid() == id) {
            JS_ASSERT(collision_flag);
            return spp;
        }

        if (SHAPE_IS_REMOVED(stored)) {
            if (!firstRemoved)
                firstRemoved = spp;
        } else {
            if (adding && !SHAPE_HAD_COLLISION(stored))
                SHAPE_FLAG_COLLISION(spp, shape);
#ifdef DEBUG
            collision_flag &= jsuword(*spp) & SHAPE_COLLISION;
#endif
        }
    }

    /* NOTREACHED */
    return NULL;
}

bool
PropertyTable::change(int log2Delta, JSContext *cx)
{
    JS_ASSERT(entries);

    /*
     * Grow, shrink, or compress by changing this->entries.
     */
    int oldlog2 = JS_DHASH_BITS - hashShift;
    int newlog2 = oldlog2 + log2Delta;
    uint32 oldsize = JS_BIT(oldlog2);
    uint32 newsize = JS_BIT(newlog2);
    Shape **newTable = (Shape **) cx->calloc_(sizeOfEntries(newsize));
    if (!newTable)
        return false;

    /* Now that we have newTable allocated, update members. */
    hashShift = JS_DHASH_BITS - newlog2;
    removedCount = 0;
    Shape **oldTable = entries;
    entries = newTable;

    /* Copy only live entries, leaving removed and free ones behind. */
    for (Shape **oldspp = oldTable; oldsize != 0; oldspp++) {
        Shape *shape = SHAPE_FETCH(oldspp);
        if (shape) {
            Shape **spp = search(shape->propid(), true);
            JS_ASSERT(SHAPE_IS_FREE(*spp));
            *spp = shape;
        }
        oldsize--;
    }

    /* Finally, free the old entries storage. */
    cx->free_(oldTable);
    return true;
}

bool
PropertyTable::grow(JSContext *cx)
{
    JS_ASSERT(needsToGrow());

    uint32 size = capacity();
    int delta = removedCount < size >> 2;

    if (!change(delta, cx) && entryCount + removedCount == size - 1) {
        JS_ReportOutOfMemory(cx);
        return false;
    }
    return true;
}

Shape *
Shape::getChildBinding(JSContext *cx, const js::Shape &child, Shape **lastBinding)
{
    JS_ASSERT(!inDictionary());
    JS_ASSERT(!child.inDictionary());

    Shape *shape = JS_PROPERTY_TREE(cx).getChild(cx, this, child);
    if (shape) {
        JS_ASSERT(shape->parent == this);
        JS_ASSERT(this == *lastBinding);
        *lastBinding = shape;

        /*
         * Update the number of fixed slots which bindings of this shape will
         * have. Bindings are constructed as new properties come in, so the
         * call object allocation class is not known ahead of time. Compute
         * the fixed slot count here, which will feed into call objects created
         * off of the bindings.
         */
        uint32 slots = child.slotSpan() + 1;  /* Add one for private data. */
        gc::AllocKind kind = gc::GetGCObjectKind(slots);

        /*
         * Make sure that the arguments and variables in the call object all
         * end up in a contiguous range of slots. We need this to be able to
         * embed the args/vars arrays in the TypeScriptNesting for the function
         * after the call object's frame has finished.
         */
        uint32 nfixed = gc::GetGCKindSlots(kind);
        if (nfixed < slots) {
            nfixed = CallObject::RESERVED_SLOTS + 1;
            JS_ASSERT(gc::GetGCKindSlots(gc::GetGCObjectKind(nfixed)) == CallObject::RESERVED_SLOTS + 1);
        }

        shape->setNumFixedSlots(nfixed - 1);
    }
    return shape;
}

/* static */ bool
Shape::replaceLastProperty(JSContext *cx, const js::Shape &child, Shape **lastp)
{
    Shape *shape = *lastp;

    JS_ASSERT(!child.inDictionary());
    JS_ASSERT(!shape->inDictionary());

    Shape *newShape;
    if (shape->parent) {
        newShape = JS_PROPERTY_TREE(cx).getChild(cx, shape->parent, child);
        if (!newShape)
            return false;
    } else {
        newShape = js_NewGCShape(cx);
        if (!newShape)
            return false;
        new (newShape) Shape(&child);
    }

    *lastp = newShape;
    return true;
}

/*
 * Get or create a property-tree or dictionary child property of parent, which
 * must be lastProp if inDictionaryMode(), else parent must be one of lastProp
 * or lastProp->parent.
 */
Shape *
JSObject::getChildProperty(JSContext *cx, Shape *parent, Shape &child)
{
    /*
     * Shared properties have no slot, but slot_ will reflect that of parent.
     * Unshared properties allocate a slot here but may lose it due to a
     * JS_ClearScope call.
     */
    if (!child.hasSlot()) {
        child.setSlot(parent->maybeSlot());
    } else {
        if (child.hasMissingSlot()) {
            uint32 slot;
            if (!allocSlot(cx, &slot))
                return NULL;
            child.setSlot(slot);
        } else {
            /* Slots can only be allocated out of order on objects in dictionary mode. */
            JS_ASSERT(inDictionaryMode() ||
                      parent->hasMissingSlot() ||
                      child.slot() == parent->slot() + 1);
        }
    }

    Shape *shape;

    if (inDictionaryMode()) {
        JS_ASSERT(parent == lastProperty());
        shape = js_NewGCShape(cx);
        if (!shape)
            return NULL;
        if (child.hasSlot() && child.slot() >= lastProperty()->base()->slotSpan()) {
            if (!setSlotSpan(cx, child.slot() + 1))
                return NULL;
        }
        shape->initDictionaryShape(child, &shape_);
    } else {
        shape = JS_PROPERTY_TREE(cx).getChild(cx, parent, child);
        if (!shape)
            return NULL;
        JS_ASSERT(shape->parent == parent);
        JS_ASSERT_IF(parent != lastProperty(), parent == lastProperty()->parent);
        if (!setLastProperty(cx, shape))
            return NULL;
    }

    return shape;
}

Shape *
Shape::newDictionaryList(JSContext *cx, Shape **listp)
{
    Shape *shape = *listp;
    Shape *list = shape;

    /*
     * We temporarily create the dictionary shapes using a root located on the
     * stack. This way, the GC doesn't see any intermediate state until we
     * switch listp at the end.
     */
    Shape *root = NULL;
    Shape **childp = &root;

    while (shape) {
        JS_ASSERT(!shape->inDictionary());

        Shape *dprop = js_NewGCShape(cx);
        if (!dprop) {
            *listp = list;
            return NULL;
        }
        dprop->initDictionaryShape(*shape, childp);

        JS_ASSERT(!dprop->hasTable());
        childp = &dprop->parent;
        shape = shape->parent;
    }

    *listp = root;
    root->listp = listp;

    JS_ASSERT(root->inDictionary());
    root->hashify(cx);
    return root;
}

bool
JSObject::toDictionaryMode(JSContext *cx)
{
    JS_ASSERT(!inDictionaryMode());

    /* We allocate the shapes from cx->compartment, so make sure it's right. */
    JS_ASSERT(compartment() == cx->compartment);

    uint32 span = slotSpan();

    /*
     * Clone the shapes into a new dictionary list. Don't update the
     * last property of this object until done, otherwise a GC
     * triggered while creating the dictionary will get the wrong
     * slot span for this object.
     */
    Shape *last = lastProperty();
    if (!Shape::newDictionaryList(cx, &last))
        return false;

    JS_ASSERT(last->listp == &last);
    last->listp = &shape_;
    shape_ = last;

    JS_ASSERT(lastProperty()->hasTable());
    lastProperty()->base()->setSlotSpan(span);

    return true;
}

/*
 * Normalize stub getter and setter values for faster is-stub testing in the
 * SHAPE_CALL_[GS]ETTER macros.
 */
static inline bool
NormalizeGetterAndSetter(JSContext *cx, JSObject *obj,
                         jsid id, uintN attrs, uintN flags,
                         PropertyOp &getter,
                         StrictPropertyOp &setter)
{
    if (setter == JS_StrictPropertyStub) {
        JS_ASSERT(!(attrs & JSPROP_SETTER));
        setter = NULL;
    }
    if (flags & Shape::METHOD) {
        JS_ASSERT_IF(getter, getter == JS_PropertyStub);
        JS_ASSERT(!setter);
        JS_ASSERT(!(attrs & (JSPROP_GETTER | JSPROP_SETTER)));
        getter = NULL;
    } else {
        if (getter == JS_PropertyStub) {
            JS_ASSERT(!(attrs & JSPROP_GETTER));
            getter = NULL;
        }
    }

    return true;
}

#ifdef DEBUG
# define CHECK_SHAPE_CONSISTENCY(obj) obj->checkShapeConsistency()

void
JSObject::checkShapeConsistency()
{
    static int throttle = -1;
    if (throttle < 0) {
        if (const char *var = getenv("JS_CHECK_SHAPE_THROTTLE"))
            throttle = atoi(var);
        if (throttle < 0)
            throttle = 0;
    }
    if (throttle == 0)
        return;

    JS_ASSERT(isNative());

    Shape *shape = lastProperty();
    Shape *prev = NULL;

    if (inDictionaryMode()) {
        JS_ASSERT(shape->hasTable());

        PropertyTable &table = shape->table();
        for (uint32 fslot = table.freelist; fslot != SHAPE_INVALID_SLOT;
             fslot = getSlot(fslot).toPrivateUint32()) {
            JS_ASSERT(fslot < slotSpan());
        }

        for (int n = throttle; --n >= 0 && shape->parent; shape = shape->parent) {
            JS_ASSERT_IF(shape != lastProperty(), !shape->hasTable());

            Shape **spp = table.search(shape->propid(), false);
            JS_ASSERT(SHAPE_FETCH(spp) == shape);
        }

        shape = lastProperty();
        for (int n = throttle; --n >= 0 && shape; shape = shape->parent) {
            JS_ASSERT_IF(shape->slot() != SHAPE_INVALID_SLOT, shape->slot() < slotSpan());
            if (!prev) {
                JS_ASSERT(shape == lastProperty());
                JS_ASSERT(shape->listp == &shape_);
            } else {
                JS_ASSERT(shape->listp == &prev->parent);
            }
            prev = shape;
        }
    } else {
        for (int n = throttle; --n >= 0 && shape->parent; shape = shape->parent) {
            if (shape->hasTable()) {
                PropertyTable &table = shape->table();
                JS_ASSERT(shape->parent);
                for (Shape::Range r(shape); !r.empty(); r.popFront()) {
                    Shape **spp = table.search(r.front().propid(), false);
                    JS_ASSERT(SHAPE_FETCH(spp) == &r.front());
                }
            }
            if (prev) {
                JS_ASSERT(prev->maybeSlot() >= shape->maybeSlot());
                shape->kids.checkConsistency(prev);
            }
            prev = shape;
        }
    }
}
#else
# define CHECK_SHAPE_CONSISTENCY(obj) ((void)0)
#endif

const Shape *
JSObject::addProperty(JSContext *cx, jsid id,
                      PropertyOp getter, StrictPropertyOp setter,
                      uint32 slot, uintN attrs,
                      uintN flags, intN shortid, bool allowDictionary)
{
    JS_ASSERT(!JSID_IS_VOID(id));

    if (!isExtensible()) {
        reportNotExtensible(cx);
        return NULL;
    }

    NormalizeGetterAndSetter(cx, this, id, attrs, flags, getter, setter);

    /* Search for id with adding = true in order to claim its entry. */
    Shape **spp = nativeSearch(cx, id, true);
    JS_ASSERT(!SHAPE_FETCH(spp));
    return addPropertyInternal(cx, id, getter, setter, slot, attrs, flags, shortid, spp, allowDictionary);
}

const Shape *
JSObject::addPropertyInternal(JSContext *cx, jsid id,
                              PropertyOp getter, StrictPropertyOp setter,
                              uint32 slot, uintN attrs,
                              uintN flags, intN shortid,
                              Shape **spp, bool allowDictionary)
{
    JS_ASSERT_IF(!allowDictionary, !inDictionaryMode());

    PropertyTable *table = NULL;
    if (!inDictionaryMode()) {
        bool stableSlot =
            (slot == SHAPE_INVALID_SLOT) ||
            lastProperty()->hasMissingSlot() ||
            (slot == lastProperty()->maybeSlot() + 1);
        JS_ASSERT_IF(!allowDictionary, stableSlot);
        if (allowDictionary &&
            (!stableSlot || lastProperty()->entryCount() >= PropertyTree::MAX_HEIGHT)) {
            if (!toDictionaryMode(cx))
                return NULL;
            spp = nativeSearch(cx, id, true);
            table = &lastProperty()->table();
        }
    } else if (lastProperty()->hasTable()) {
        table = &lastProperty()->table();
        if (table->needsToGrow()) {
            if (!table->grow(cx))
                return NULL;

            spp = table->search(id, true);
            JS_ASSERT(!SHAPE_FETCH(spp));
        }
    }

    if (!updateFlags(cx, id))
        return NULL;

    /* Find or create a property tree node labeled by our arguments. */
    Shape *shape;
    {
        BaseShape base(getClass(), getParentMaybeScope(), lastProperty()->getObjectFlags(),
                       attrs, getter, setter);
        BaseShape *nbase = BaseShape::lookup(cx, base);
        if (!nbase)
            return NULL;

        Shape child(nbase, id, slot, numFixedSlots(), attrs, flags, shortid);
        shape = getChildProperty(cx, lastProperty(), child);
    }

    if (shape) {
        JS_ASSERT(shape == lastProperty());

        if (table) {
            /* Store the tree node pointer in the table entry for id. */
            SHAPE_STORE_PRESERVING_COLLISION(spp, shape);
            ++table->entryCount;

            /* Pass the table along to the new last property, namely shape. */
            JS_ASSERT(&shape->parent->table() == table);
            shape->parent->handoffTableTo(shape);
        }

        CHECK_SHAPE_CONSISTENCY(this);
        return shape;
    }

    CHECK_SHAPE_CONSISTENCY(this);
    return NULL;
}

/*
 * Check and adjust the new attributes for the shape to make sure that our
 * slot access optimizations are sound. It is responsibility of the callers to
 * enforce all restrictions from ECMA-262 v5 8.12.9 [[DefineOwnProperty]].
 */
inline bool
CheckCanChangeAttrs(JSContext *cx, JSObject *obj, const Shape *shape, uintN *attrsp)
{
    if (shape->configurable())
        return true;

    /* A permanent property must stay permanent. */
    *attrsp |= JSPROP_PERMANENT;

    /* Reject attempts to remove a slot from the permanent data property. */
    if (shape->isDataDescriptor() && shape->hasSlot() &&
        (*attrsp & (JSPROP_GETTER | JSPROP_SETTER | JSPROP_SHARED))) {
        obj->reportNotConfigurable(cx, shape->propid());
        return false;
    }

    return true;
}

const Shape *
JSObject::putProperty(JSContext *cx, jsid id,
                      PropertyOp getter, StrictPropertyOp setter,
                      uint32 slot, uintN attrs,
                      uintN flags, intN shortid)
{
    JS_ASSERT(!JSID_IS_VOID(id));

    NormalizeGetterAndSetter(cx, this, id, attrs, flags, getter, setter);

    /* Search for id in order to claim its entry if table has been allocated. */
    Shape **spp = nativeSearch(cx, id, true);
    Shape *shape = SHAPE_FETCH(spp);
    if (!shape) {
        /*
         * You can't add properties to a non-extensible object, but you can change
         * attributes of properties in such objects.
         */
        if (!isExtensible()) {
            reportNotExtensible(cx);
            return NULL;
        }

        return addPropertyInternal(cx, id, getter, setter, slot, attrs, flags, shortid, spp, true);
    }

    /* Property exists: search must have returned a valid *spp. */
    JS_ASSERT(!SHAPE_IS_REMOVED(*spp));

    if (!CheckCanChangeAttrs(cx, this, shape, &attrs))
        return NULL;
    
    /*
     * If the caller wants to allocate a slot, but doesn't care which slot,
     * copy the existing shape's slot into slot so we can match shape, if all
     * other members match.
     */
    bool hadSlot = shape->hasSlot();
    uint32 oldSlot = shape->maybeSlot();
    if (!(attrs & JSPROP_SHARED) && slot == SHAPE_INVALID_SLOT && hadSlot)
        slot = oldSlot;

    UnownedBaseShape *nbase;
    {
        BaseShape base(getClass(), getParentMaybeScope(), lastProperty()->getObjectFlags(),
                       attrs, getter, setter);
        nbase = BaseShape::lookup(cx, base);
        if (!nbase)
            return NULL;
    }

    /*
     * Now that we've possibly preserved slot, check whether all members match.
     * If so, this is a redundant "put" and we can return without more work.
     */
    if (shape->matchesParamsAfterId(nbase, slot, attrs, flags, shortid))
        return shape;

    /*
     * Overwriting a non-last property requires switching to dictionary mode.
     * The shape tree is shared immutable, and we can't removeProperty and then
     * addPropertyInternal because a failure under add would lose data.
     */
    if (shape != lastProperty() && !inDictionaryMode()) {
        if (!toDictionaryMode(cx))
            return NULL;
        spp = nativeSearch(cx, shape->propid());
        shape = SHAPE_FETCH(spp);
    }

    JS_ASSERT_IF(shape->hasSlot() && !(attrs & JSPROP_SHARED), shape->slot() == slot);

    /*
     * Optimize the case of a dictionary-mode object based on the property that
     * dictionaries exclusively own their mutable shape structs, each of which
     * has a unique shape (not shared via a shape tree). We can update the
     * shape in place, though after each modification we need to generate a new
     * last property to invalidate shape guards.
     *
     * This is more than an optimization: it is required to preserve for-in
     * enumeration order (see bug 601399).
     */
    if (inDictionaryMode()) {
        bool updateLast = (shape == lastProperty());
        if (!generateOwnShape(cx))
            return NULL;
        if (updateLast)
            shape = lastProperty();

        /* FIXME bug 593129 -- slot allocation and JSObject *this must move out of here! */
        if (slot == SHAPE_INVALID_SLOT && !(attrs & JSPROP_SHARED)) {
            if (!allocSlot(cx, &slot))
                return NULL;
        }

        if (shape == lastProperty())
            shape->base()->adoptUnowned(nbase);
        else
            shape->base_ = nbase;

        shape->setSlot(slot);
        shape->attrs = uint8(attrs);
        shape->flags = flags | Shape::IN_DICTIONARY;
        shape->shortid_ = int16(shortid);

        /*
         * We are done updating shape and the last property. Now we may need to
         * update flags. In the last non-dictionary property case in the else
         * clause just below, getChildProperty handles this for us. First update
         * flags.
         */
        jsuint index;
        if (js_IdIsIndex(shape->propid(), &index))
            shape->base()->setObjectFlag(BaseShape::INDEXED);
    } else {
        /*
         * Updating the last property in a non-dictionary-mode object. Such
         * objects share their shapes via a tree rooted at a prototype
         * emptyShape, or perhaps a well-known compartment-wide singleton
         * emptyShape.
         *
         * If any shape in the tree has a property hashtable, it is shared and
         * immutable too, therefore we must not update *spp.
         */
        BaseShape base(getClass(), getParentMaybeScope(), lastProperty()->getObjectFlags(),
                       attrs, getter, setter);
        BaseShape *nbase = BaseShape::lookup(cx, base);
        if (!nbase)
            return NULL;

        JS_ASSERT(shape == lastProperty());

        /* Find or create a property tree node labeled by our arguments. */
        Shape child(nbase, id, slot, numFixedSlots(), attrs, flags, shortid);
        Shape *newShape = getChildProperty(cx, shape->parent, child);

        if (!newShape) {
            CHECK_SHAPE_CONSISTENCY(this);
            return NULL;
        }

        shape = newShape;
    }

    /*
     * Can't fail now, so free the previous incarnation's slot if the new shape
     * has no slot. But we do not need to free oldSlot (and must not, as trying
     * to will botch an assertion in JSObject::freeSlot) if the new last
     * property (shape here) has a slotSpan that does not cover it.
     */
    if (hadSlot && !shape->hasSlot()) {
        if (oldSlot < slotSpan())
            freeSlot(cx, oldSlot);
        JS_ATOMIC_INCREMENT(&cx->runtime->propertyRemovals);
    }

    CHECK_SHAPE_CONSISTENCY(this);

    return shape;
}

const Shape *
JSObject::changeProperty(JSContext *cx, const Shape *shape, uintN attrs, uintN mask,
                         PropertyOp getter, StrictPropertyOp setter)
{
    JS_ASSERT(nativeContains(cx, *shape));

    attrs |= shape->attrs & mask;

    /* Allow only shared (slotless) => unshared (slotful) transition. */
    JS_ASSERT(!((attrs ^ shape->attrs) & JSPROP_SHARED) ||
              !(attrs & JSPROP_SHARED));

    /* Don't allow method properties to be changed to have a getter or setter. */
    JS_ASSERT_IF(shape->isMethod(), !getter && !setter);

    types::MarkTypePropertyConfigured(cx, this, shape->propid());
    if (attrs & (JSPROP_GETTER | JSPROP_SETTER))
        types::AddTypePropertyId(cx, this, shape->propid(), types::Type::UnknownType());

    if (getter == JS_PropertyStub)
        getter = NULL;
    if (setter == JS_StrictPropertyStub)
        setter = NULL;

    if (!CheckCanChangeAttrs(cx, this, shape, &attrs))
        return NULL;
    
    if (shape->attrs == attrs && shape->getter() == getter && shape->setter() == setter)
        return shape;

    /*
     * Let JSObject::putProperty handle this |overwriting| case, including
     * the conservation of shape->slot (if it's valid). We must not call
     * removeProperty because it will free an allocated shape->slot, and
     * putProperty won't re-allocate it.
     */
    const Shape *newShape = putProperty(cx, shape->propid(), getter, setter, shape->maybeSlot(),
                                        attrs, shape->flags, shape->maybeShortid());

    CHECK_SHAPE_CONSISTENCY(this);
    return newShape;
}

bool
JSObject::removeProperty(JSContext *cx, jsid id)
{
    Shape **spp = nativeSearch(cx, id);
    Shape *shape = SHAPE_FETCH(spp);
    if (!shape)
        return true;

    /*
     * If shape is not the last property added, or the last property cannot
     * be removed, switch to dictionary mode.
     */
    if (!inDictionaryMode() && (shape != lastProperty() || !canRemoveLastProperty())) {
        if (!toDictionaryMode(cx))
            return false;
        spp = nativeSearch(cx, shape->propid());
        shape = SHAPE_FETCH(spp);
    }

    /*
     * If in dictionary mode, get a new shape for the last property after the
     * removal. We need a fresh shape for all dictionary deletions, even of
     * the last property. Otherwise, a shape could replay and caches might
     * return deleted DictionaryShapes! See bug 595365. Do this before changing
     * the object or table, so the remaining removal is infallible.
     */
    Shape *spare = NULL;
    if (inDictionaryMode()) {
        spare = js_NewGCShape(cx);
        if (!spare)
            return false;
        PodZero(spare);
    }

    /* If shape has a slot, free its slot number. */
    if (shape->hasSlot()) {
        freeSlot(cx, shape->slot());
        JS_ATOMIC_INCREMENT(&cx->runtime->propertyRemovals);
    }

    /*
     * A dictionary-mode object owns mutable, unique shapes on a non-circular
     * doubly linked list, hashed by lastProp->table. So we can edit the list
     * and hash in place.
     */
    if (inDictionaryMode()) {
        PropertyTable &table = lastProperty()->table();

        if (SHAPE_HAD_COLLISION(*spp)) {
            *spp = SHAPE_REMOVED;
            ++table.removedCount;
            --table.entryCount;
        } else {
            *spp = NULL;
            --table.entryCount;

#ifdef DEBUG
            /*
             * Check the consistency of the table but limit the number of
             * checks not to alter significantly the complexity of the
             * delete in debug builds, see bug 534493.
             */
            const Shape *aprop = lastProperty();
            for (int n = 50; --n >= 0 && aprop->parent; aprop = aprop->parent)
                JS_ASSERT_IF(aprop != shape, nativeContains(cx, *aprop));
#endif
        }

        /* Remove shape from its non-circular doubly linked list. */
        Shape *oldLastProp = lastProperty();
        shape->removeFromDictionary(this);

        /* Hand off table from the old to new last property. */
        oldLastProp->handoffTableTo(lastProperty());

        /* Generate a new shape for the object, infallibly. */
        JS_ALWAYS_TRUE(generateOwnShape(cx, spare));

        /* Consider shrinking table if its load factor is <= .25. */
        uint32 size = table.capacity();
        if (size > PropertyTable::MIN_SIZE && table.entryCount <= size >> 2)
            (void) table.change(-1, cx);
    } else {
        /*
         * Non-dictionary-mode property tables are shared immutables, so all we
         * need do is retract the last property and we'll either get or else
         * lazily make via a later hashify the exact table for the new property
         * lineage.
         */
        JS_ASSERT(shape == lastProperty());
        removeLastProperty(cx);
    }

    CHECK_SHAPE_CONSISTENCY(this);
    return true;
}

void
JSObject::clear(JSContext *cx)
{
    Shape *shape = lastProperty();
    JS_ASSERT(inDictionaryMode() == shape->inDictionary());

    while (shape->parent) {
        shape = shape->parent;
        JS_ASSERT(inDictionaryMode() == shape->inDictionary());
    }
    JS_ASSERT(shape->isEmptyShape());

    if (inDictionaryMode())
        shape->listp = &shape_;

    JS_ALWAYS_TRUE(setLastProperty(cx, shape));

    LeaveTraceIfGlobalObject(cx, this);
    JS_ATOMIC_INCREMENT(&cx->runtime->propertyRemovals);
    CHECK_SHAPE_CONSISTENCY(this);
}

void
JSObject::rollbackProperties(JSContext *cx, uint32 slotSpan)
{
    /*
     * Remove properties from this object until it has a matching slot span.
     * The object cannot have escaped in a way which would prevent safe
     * removal of the last properties.
     */
    JS_ASSERT(!inDictionaryMode() && slotSpan <= this->slotSpan());
    while (this->slotSpan() != slotSpan) {
        JS_ASSERT(lastProperty()->hasSlot() && getSlot(lastProperty()->slot()).isUndefined());
        removeLastProperty(cx);
    }
}

bool
JSObject::generateOwnShape(JSContext *cx, Shape *newShape)
{
#if 0
#ifdef JS_TRACER
    JS_ASSERT_IF(!parent && JS_ON_TRACE(cx), JS_TRACE_MONITOR_ON_TRACE(cx)->bailExit);
    LeaveTraceIfGlobalObject(cx, this);

    /*
     * If we are recording, here is where we forget already-guarded shapes.
     * Any subsequent property operation upon object on the trace currently
     * being recorded will re-guard (and re-memoize).
     */
    if (TraceRecorder *tr = TRACE_RECORDER(cx))
        tr->forgetGuardedShapesForObject(this);
#endif
#endif

    if (!inDictionaryMode() && !toDictionaryMode(cx))
        return false;

    if (!newShape) {
        newShape = js_NewGCShape(cx);
        if (!newShape)
            return false;
    }

    PropertyTable &table = lastProperty()->table();
    Shape **spp = lastProperty()->isEmptyShape() ? NULL : table.search(lastProperty()->maybePropid(), false);

    Shape *oldShape = lastProperty();
    newShape->initDictionaryShape(*oldShape, &shape_);

    JS_ASSERT(newShape->parent == oldShape);
    oldShape->removeFromDictionary(this);

    oldShape->handoffTableTo(newShape);

    if (spp)
        SHAPE_STORE_PRESERVING_COLLISION(spp, newShape);
    return true;
}

const Shape *
JSObject::methodShapeChange(JSContext *cx, const Shape &shape)
{
    const Shape *result = &shape;

    if (!inDictionaryMode() && !toDictionaryMode(cx))
        return NULL;

    Shape *spare = js_NewGCShape(cx);
    if (!spare)
        return NULL;

    if (shape.isMethod()) {
#ifdef DEBUG
        JS_ASSERT(canHaveMethodBarrier());
        JS_ASSERT(!shape.setter());
        JS_ASSERT(!shape.hasShortID());
#endif

        /*
         * Clear Shape::METHOD from flags as we are despecializing from a
         * method memoized in the property tree to a plain old function-valued
         * property.
         */
        result = putProperty(cx, shape.propid(), NULL, NULL, shape.slot(),
                             shape.attrs,
                             shape.getFlags() & ~Shape::METHOD,
                             0);
        if (!result)
            return NULL;
    }

    JS_ALWAYS_TRUE(generateOwnShape(cx, spare));
    return result;
}

bool
JSObject::protoShapeChange(JSContext *cx)
{
    return generateOwnShape(cx);
}

bool
JSObject::shadowingShapeChange(JSContext *cx, const Shape &shape)
{
    return generateOwnShape(cx);
}

bool
JSObject::clearParent(JSContext *cx)
{
    return setParent(cx, NULL);
}

bool
JSObject::setParent(JSContext *cx, JSObject *parent)
{
    if (inDictionaryMode()) {
        lastProperty()->base()->setParent(parent);
        return true;
    }

    return Shape::setObjectParent(cx, parent, &shape_);
}

/* static */ bool
Shape::setObjectParent(JSContext *cx, JSObject *parent, Shape **listp)
{
    if ((*listp)->getObjectParent() == parent)
        return true;

    BaseShape base(*(*listp)->base()->unowned());
    base.setParent(parent);
    BaseShape *nbase = BaseShape::lookup(cx, base);
    if (!nbase)
        return false;

    Shape child(*listp);
    child.base_ = nbase;

    return replaceLastProperty(cx, child, listp);
}

bool
JSObject::preventExtensions(JSContext *cx, js::AutoIdVector *props)
{
    JS_ASSERT(isExtensible());

    if (props) {
        if (js::FixOp fix = getOps()->fix) {
            bool success;
            if (!fix(cx, this, &success, props))
                return false;
            if (!success) {
                JS_ReportErrorNumber(cx, js_GetErrorMessage, NULL, JSMSG_CANT_CHANGE_EXTENSIBILITY);
                return false;
            }
        } else {
            if (!js::GetPropertyNames(cx, this, JSITER_HIDDEN | JSITER_OWNONLY, props))
                return false;
        }
    }

    return setFlag(cx, BaseShape::NOT_EXTENSIBLE, GENERATE_SHAPE);
}

bool
JSObject::setFlag(JSContext *cx, /*BaseShape::Flag*/ uint32 flag_, GenerateShape generateShape)
{
    BaseShape::Flag flag = (BaseShape::Flag) flag_;

    if (lastProperty()->getObjectFlags() & flag)
        return true;

    if (inDictionaryMode()) {
        if (generateShape == GENERATE_SHAPE && !generateOwnShape(cx))
            return false;
        lastProperty()->base()->setObjectFlag(flag);
        return true;
    }

    return Shape::setObjectFlag(cx, flag, &shape_);
}

/* static */ bool
Shape::setObjectFlag(JSContext *cx, BaseShape::Flag flag, Shape **listp)
{
    if ((*listp)->getObjectFlags() & flag)
        return true;

    BaseShape base(*(*listp)->base()->unowned());
    base.flags |= flag;
    BaseShape *nbase = BaseShape::lookup(cx, base);
    if (!nbase)
        return false;

    Shape child(*listp);
    child.base_ = nbase;

    return replaceLastProperty(cx, child, listp);
}

/* static */ inline HashNumber
JSCompartment::BaseShapeEntry::hash(const js::BaseShape *base)
{
    JS_ASSERT(!base->isOwned());

    JSDHashNumber hash = base->flags;
    hash = JS_ROTATE_LEFT32(hash, 4) ^ (jsuword(base->clasp) >> 3);
    hash = JS_ROTATE_LEFT32(hash, 4) ^ (jsuword(base->parent) >> 3);
    if (base->rawGetter)
        hash = JS_ROTATE_LEFT32(hash, 4) ^ jsuword(base->rawGetter);
    if (base->rawSetter)
        hash = JS_ROTATE_LEFT32(hash, 4) ^ jsuword(base->rawSetter);
    return hash;
}

/* static */ inline bool
JSCompartment::BaseShapeEntry::match(const BaseShapeEntry &entry, const BaseShape *lookup)
{
    BaseShape *key = entry.base;
    JS_ASSERT(!key->isOwned() && !lookup->isOwned());

    return key->flags == lookup->flags
        && key->clasp == lookup->clasp
        && key->parent == lookup->parent
        && key->getterObj == lookup->getterObj
        && key->setterObj == lookup->setterObj;
}

static inline JSCompartment::BaseShapeEntry *
LookupBaseShape(JSContext *cx, const BaseShape &base)
{
    JSCompartment::BaseShapeSet &table = cx->compartment->baseShapes;

    if (!table.initialized() && !table.init())
        return false;

    JSCompartment::BaseShapeSet::AddPtr p = table.lookupForAdd(&base);
    if (p)
        return &const_cast<JSCompartment::BaseShapeEntry &>(*p);

    BaseShape *nbase = js_NewGCBaseShape(cx);
    if (!nbase)
        return false;
    new (nbase) BaseShape(base);

    JSCompartment::BaseShapeEntry entry;
    entry.base = static_cast<UnownedBaseShape *>(nbase);
    entry.shapes = NULL;

    if (!table.relookupOrAdd(p, &base, entry))
        return NULL;

    return &const_cast<JSCompartment::BaseShapeEntry &>(*p);
}

/* static */ UnownedBaseShape *
BaseShape::lookup(JSContext *cx, const BaseShape &base)
{
    JSCompartment::BaseShapeEntry *entry = LookupBaseShape(cx, base);
    return entry ? entry->base : NULL;
}

/* static */ Shape *
BaseShape::lookupInitialShape(JSContext *cx, Class *clasp, JSObject *parent,
                              AllocKind kind, uint32 objectFlags, Shape *initial)
{
    js::BaseShape base(clasp, parent, objectFlags);
    JSCompartment::BaseShapeEntry *entry = LookupBaseShape(cx, base);
    if (!entry)
        return NULL;
    if (!entry->shapes) {
        entry->shapes = cx->new_<ShapeKindArray>();
        if (!entry->shapes)
            return NULL;
    }

    Shape *&shape = entry->shapes->get(kind);

    if (shape)
        return shape;

    if (initial) {
        shape = initial;
        return initial;
    }

    shape = JS_PROPERTY_TREE(cx).newShape(cx);
    if (!shape)
        return NULL;
    return new (shape) EmptyShape(entry->base, gc::GetGCKindSlots(kind, clasp));
}

/* static */ void
BaseShape::insertInitialShape(JSContext *cx, AllocKind kind, const Shape *initial)
{
    JSCompartment::BaseShapeEntry *entry = LookupBaseShape(cx, *initial->base());
    JS_ASSERT(entry && entry->base == initial->base() && entry->shapes);
    entry->shapes->get(kind) = const_cast<Shape *>(initial);
}

void
JSCompartment::sweepBaseShapeTable(JSContext *cx)
{
    if (baseShapes.initialized()) {
        for (BaseShapeSet::Enum e(baseShapes); !e.empty(); e.popFront()) {
            JSCompartment::BaseShapeEntry &entry =
                const_cast<JSCompartment::BaseShapeEntry &>(e.front());
            if (!entry.base->isMarked()) {
                if (entry.shapes)
                    cx->delete_(entry.shapes);
                e.removeFront();
            } else if (entry.shapes) {
                for (size_t i = 0; i < ShapeKindArray::SHAPE_COUNT; i++) {
                    Shape *&shape = entry.shapes->getIndex(i);
                    if (shape && !shape->isMarked())
                        shape = NULL;
                }
            }
        }
    }
}

void
BaseShape::finalize(JSContext *cx, bool background)
{
    if (table_) {
        cx->delete_(table_);
        table_ = NULL;
    }
}

/* static */ bool
Shape::setExtensibleParents(JSContext *cx, Shape **listp)
{
    Shape *shape = *listp;
    JS_ASSERT(!shape->inDictionary());

    BaseShape base(*shape->base()->unowned());
    base.flags |= BaseShape::EXTENSIBLE_PARENTS;
    BaseShape *nbase = BaseShape::lookup(cx, base);
    if (!nbase)
        return NULL;

    Shape child(shape);
    child.base_ = nbase;

    return replaceLastProperty(cx, child, listp);
}

bool
Bindings::setExtensibleParents(JSContext *cx)
{
    if (!ensureShape(cx))
        return false;
    return Shape::setExtensibleParents(cx, &lastBinding);
}

bool
Bindings::setParent(JSContext *cx, JSObject *obj)
{
    if (!ensureShape(cx))
        return false;
    return Shape::setObjectParent(cx, obj, &lastBinding);
}<|MERGE_RESOLUTION|>--- conflicted
+++ resolved
@@ -67,71 +67,6 @@
 using namespace js;
 using namespace js::gc;
 
-<<<<<<< HEAD
-=======
-uint32
-js_GenerateShape(JSRuntime *rt)
-{
-    uint32 shape;
-
-    shape = JS_ATOMIC_INCREMENT(&rt->shapeGen);
-    JS_ASSERT(shape != 0);
-    if (shape >= SHAPE_OVERFLOW_BIT) {
-        /*
-         * FIXME bug 440834: The shape id space has overflowed. Currently we
-         * cope badly with this and schedule the GC on the every call. But
-         * first we make sure that increments from other threads would not
-         * have a chance to wrap around shapeGen to zero.
-         */
-        rt->shapeGen = SHAPE_OVERFLOW_BIT;
-        shape = SHAPE_OVERFLOW_BIT;
-
-#ifdef JS_THREADSAFE
-        AutoLockGC lockIf(rt);
-#endif
-        TriggerGC(rt, gcstats::SHAPE);
-    }
-    return shape;
-}
-
-uint32
-js_GenerateShape(JSContext *cx)
-{
-    return js_GenerateShape(cx->runtime);
-}
-
-bool
-JSObject::ensureClassReservedSlotsForEmptyObject(JSContext *cx)
-{
-    JS_ASSERT(nativeEmpty());
-
-    /*
-     * Subtle rule: objects that call JSObject::ensureInstanceReservedSlots
-     * must either:
-     *
-     * (a) never escape anywhere an ad-hoc property could be set on them; or
-     *
-     * (b) protect their instance-reserved slots with shapes, at least a custom
-     * empty shape with the right slotSpan member.
-     *
-     * Block objects are the only objects that fall into category (a). While
-     * Call objects cannot escape, they can grow ad-hoc properties via eval
-     * of a var declaration, or due to a function statement being evaluated,
-     * but they have slots mapped by compiler-created shapes, and thus (b) no
-     * problem predicting first ad-hoc property slot. Bound Function objects
-     * have a custom empty shape.
-     *
-     * (Note that Block, Call, and bound Function objects are the only native
-     * class objects that are allowed to call ensureInstanceReservedSlots.)
-     */
-    uint32 nfixed = JSSLOT_FREE(getClass());
-    if (nfixed > numSlots() && !allocSlots(cx, nfixed))
-        return false;
-
-    return true;
-}
-
->>>>>>> 33bf9ee4
 bool
 PropertyTable::init(JSRuntime *rt, Shape *lastProp)
 {
