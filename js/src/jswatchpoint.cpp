/* -*- Mode: C++; tab-width: 8; indent-tabs-mode: nil; c-basic-offset: 4 -*-
 *
 * ***** BEGIN LICENSE BLOCK *****
 * Version: MPL 1.1/GPL 2.0/LGPL 2.1
 *
 * The contents of this file are subject to the Mozilla Public License Version
 * 1.1 (the "License"); you may not use this file except in compliance with
 * the License. You may obtain a copy of the License at
 * http://www.mozilla.org/MPL/
 *
 * Software distributed under the License is distributed on an "AS IS" basis,
 * WITHOUT WARRANTY OF ANY KIND, either express or implied. See the License
 * for the specific language governing rights and limitations under the
 * License.
 *
 * The Original Code is an implementation of watchpoints for SpiderMonkey.
 *
 * The Initial Developer of the Original Code is
 * Mozilla Foundation.
 * Portions created by the Initial Developer are Copyright (C) 2011
 * the Initial Developer. All Rights Reserved.
 *
 * Contributor(s):
 *   Jason Orendorff <jorendorff@mozilla.com>
 *
 * Alternatively, the contents of this file may be used under the terms of
 * either the GNU General Public License Version 2 or later (the "GPL"), or
 * the GNU Lesser General Public License Version 2.1 or later (the "LGPL"),
 * in which case the provisions of the GPL or the LGPL are applicable instead
 * of those above. If you wish to allow use of your version of this file only
 * under the terms of either the GPL or the LGPL, and not to allow others to
 * use your version of this file under the terms of the MPL, indicate your
 * decision by deleting the provisions above and replace them with the notice
 * and other provisions required by the GPL or the LGPL. If you do not delete
 * the provisions above, a recipient may use your version of this file under
 * the terms of any one of the MPL, the GPL or the LGPL.
 *
 * ***** END LICENSE BLOCK ***** */

#include "jswatchpoint.h"
#include "jsatom.h"
#include "jsgcmark.h"
#include "jsobjinlines.h"

using namespace js;
using namespace js::gc;

inline HashNumber
DefaultHasher<WatchKey>::hash(const Lookup &key)
{
    return DefaultHasher<JSObject *>::hash(key.object) ^ HashId(key.id);
}

class AutoEntryHolder {
    typedef WatchpointMap::Map Map;
    Map &map;
    Map::Ptr p;
    uint32 gen;
    WatchKey key;

  public:
    AutoEntryHolder(Map &map, Map::Ptr p)
        : map(map), p(p), gen(map.generation()), key(p->key) {
        JS_ASSERT(!p->value.held);
        p->value.held = true;
    }

    ~AutoEntryHolder() {
        if (gen != map.generation())
            p = map.lookup(key);
        if (p)
            p->value.held = false;
    }
};

bool
WatchpointMap::init()
{
    return map.init();
}

bool
WatchpointMap::watch(JSContext *cx, JSObject *obj, jsid id,
                     JSWatchPointHandler handler, JSObject *closure)
{
    JS_ASSERT(id == js_CheckForStringIndex(id));
<<<<<<< HEAD
    if (!obj->setWatched(cx))
        return false;
=======
    JS_ASSERT(JSID_IS_STRING(id) || JSID_IS_INT(id));

    obj->setWatched(cx);
>>>>>>> 3f057dd5
    Watchpoint w;
    w.handler = handler;
    w.closure = closure;
    w.held = false;
    if (!map.put(WatchKey(obj, id), w)) {
        js_ReportOutOfMemory(cx);
        return false;
    }
    return true;
}

void
WatchpointMap::unwatch(JSObject *obj, jsid id,
                       JSWatchPointHandler *handlerp, JSObject **closurep)
{
    JS_ASSERT(id == js_CheckForStringIndex(id));
    if (Map::Ptr p = map.lookup(WatchKey(obj, id))) {
        if (handlerp)
            *handlerp = p->value.handler;
        if (closurep)
            *closurep = p->value.closure;
        map.remove(p);
    }
}

void
WatchpointMap::unwatchObject(JSObject *obj)
{
    for (Map::Enum r(map); !r.empty(); r.popFront()) {
        Map::Entry &e = r.front();
        if (e.key.object == obj)
            r.removeFront();
    }
}

void
WatchpointMap::clear()
{
    map.clear();
}

bool
WatchpointMap::triggerWatchpoint(JSContext *cx, JSObject *obj, jsid id, Value *vp)
{
    JS_ASSERT(id == js_CheckForStringIndex(id));
    Map::Ptr p = map.lookup(WatchKey(obj, id));
    if (!p || p->value.held)
        return true;

    AutoEntryHolder holder(map, p);

    /* Copy the entry, since GC would invalidate p. */
    JSWatchPointHandler handler = p->value.handler;
    JSObject *closure = p->value.closure;

    /* Determine the property's old value. */
    Value old;
    old.setUndefined();
    if (obj->isNative()) {
        if (const Shape *shape = obj->nativeLookup(cx, id)) {
            if (shape->hasSlot()) {
                if (shape->isMethod()) {
                    /*
                     * The existing watched property is a method. Trip
                     * the method read barrier in order to avoid
                     * passing an uncloned function object to the
                     * handler.
                     */
                    old = UndefinedValue();
                    Value method = ObjectValue(*obj->nativeGetMethod(shape));
                    if (!obj->methodReadBarrier(cx, *shape, &method))
                        return false;
                    shape = obj->nativeLookup(cx, id);
                    JS_ASSERT(shape->isDataDescriptor());
                    JS_ASSERT(!shape->isMethod());
                    old = method;
                } else {
                    old = obj->nativeGetSlot(shape->slot());
                }
            }
        }
    }

    /* Call the handler. */
    return handler(cx, obj, id, old, vp, closure);
}

bool
WatchpointMap::markAllIteratively(JSTracer *trc)
{
    JSRuntime *rt = trc->context->runtime;
    if (rt->gcCurrentCompartment) {
        WatchpointMap *wpmap = rt->gcCurrentCompartment->watchpointMap;
        return wpmap && wpmap->markIteratively(trc);
    }

    bool mutated = false;
    for (JSCompartment **c = rt->compartments.begin(); c != rt->compartments.end(); ++c) {
        if ((*c)->watchpointMap)
            mutated |= (*c)->watchpointMap->markIteratively(trc);
    }
    return mutated;
}

bool
WatchpointMap::markIteratively(JSTracer *trc)
{
    JSContext *cx = trc->context;
    bool marked = false;
    for (Map::Range r = map.all(); !r.empty(); r.popFront()) {
        Map::Entry &e = r.front();
        bool objectIsLive = !IsAboutToBeFinalized(cx, e.key.object);
        if (objectIsLive || e.value.held) {
            if (!objectIsLive) {
                MarkObject(trc, *e.key.object, "held Watchpoint object");
                marked = true;
            }

            jsid id = e.key.id;
            JS_ASSERT(JSID_IS_STRING(id) || JSID_IS_INT(id));
            MarkId(trc, id, "WatchKey::id");

            if (e.value.closure && IsAboutToBeFinalized(cx, e.value.closure)) {
                MarkObject(trc, *e.value.closure, "Watchpoint::closure");
                marked = true;
            }
        }
    }
    return marked;
}

void
WatchpointMap::sweepAll(JSContext *cx)
{
    JSRuntime *rt = cx->runtime;
    if (rt->gcCurrentCompartment) {
        if (WatchpointMap *wpmap = rt->gcCurrentCompartment->watchpointMap)
            wpmap->sweep(cx);
    } else {
        for (JSCompartment **c = rt->compartments.begin(); c != rt->compartments.end(); ++c) {
            if (WatchpointMap *wpmap = (*c)->watchpointMap)
                wpmap->sweep(cx);
        }
    }
}

void
WatchpointMap::sweep(JSContext *cx)
{
    for (Map::Enum r(map); !r.empty(); r.popFront()) {
        Map::Entry &e = r.front();
        if (IsAboutToBeFinalized(cx, e.key.object)) {
            JS_ASSERT(!e.value.held);
            r.removeFront();
        }
    }
}<|MERGE_RESOLUTION|>--- conflicted
+++ resolved
@@ -84,14 +84,11 @@
                      JSWatchPointHandler handler, JSObject *closure)
 {
     JS_ASSERT(id == js_CheckForStringIndex(id));
-<<<<<<< HEAD
+    JS_ASSERT(JSID_IS_STRING(id) || JSID_IS_INT(id));
+
     if (!obj->setWatched(cx))
         return false;
-=======
-    JS_ASSERT(JSID_IS_STRING(id) || JSID_IS_INT(id));
-
-    obj->setWatched(cx);
->>>>>>> 3f057dd5
+
     Watchpoint w;
     w.handler = handler;
     w.closure = closure;
