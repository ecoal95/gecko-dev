--- conflicted
+++ resolved
@@ -4179,15 +4179,10 @@
                         LOCAL_ASSERT(*pc == JSOP_NULLBLOCKCHAIN);
                         pc += JSOP_NULLBLOCKCHAIN_LENGTH;
                     }
-<<<<<<< HEAD
-                    LOCAL_ASSERT(*pc == JSOP_PUSH);
-                    pc += JSOP_PUSH_LENGTH;
+                    LOCAL_ASSERT(*pc == JSOP_UNDEFINED);
+                    pc += JSOP_UNDEFINED_LENGTH;
                     LOCAL_ASSERT(*pc == JSOP_NOTEARG);
                     pc += JSOP_NOTEARG_LENGTH;
-=======
-                    LOCAL_ASSERT(*pc == JSOP_UNDEFINED);
-                    pc += JSOP_UNDEFINED_LENGTH;
->>>>>>> 1172cf87
                     LOCAL_ASSERT(*pc == JSOP_CALL);
                     LOCAL_ASSERT(GET_ARGC(pc) == 0);
                     len = JSOP_CALL_LENGTH;
