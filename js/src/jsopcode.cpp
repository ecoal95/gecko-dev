--- conflicted
+++ resolved
@@ -1908,8 +1908,8 @@
         const Shape &shape = r.front();
         LOCAL_ASSERT(shape.hasShortID());
         --i;
-        LOCAL_ASSERT((uintN)shape.shortid == i);
-        (*atoms)[i] = JSID_TO_ATOM(shape.propid);
+        LOCAL_ASSERT((uintN)shape.shortid() == i);
+        (*atoms)[i] = JSID_TO_ATOM(shape.propid());
     }
 
     LOCAL_ASSERT(i == 0);
@@ -2788,42 +2788,9 @@
               case JSOP_ENTERBLOCK:
               {
                 LOAD_OBJECT(0);
-<<<<<<< HEAD
-                argc = OBJ_BLOCK_COUNT(cx, obj);
-                if ((size_t)argc <= ArrayLength(smallv)) {
-                    atomv = smallv;
-                } else {
-                    atomv = (JSAtom **) cx->malloc_(argc * sizeof(JSAtom *));
-                    if (!atomv)
-                        return NULL;
-                }
-
-                MUST_FLOW_THROUGH("enterblock_out");
-#define LOCAL_ASSERT_OUT(expr) LOCAL_ASSERT_CUSTOM(expr, ok = JS_FALSE; \
-                                                   goto enterblock_out)
-                for (Shape::Range r = obj->lastProperty()->all(); !r.empty(); r.popFront()) {
-                    const Shape &shape = r.front();
-
-                    if (!shape.hasShortID())
-                        continue;
-                    LOCAL_ASSERT_OUT(shape.shortid() < argc);
-                    atomv[shape.shortid()] = JSID_TO_ATOM(shape.propid());
-                }
-                ok = JS_TRUE;
-                for (i = 0; i < argc; i++) {
-                    atom = atomv[i];
-                    rval = QuoteString(&ss->sprinter, atom, 0);
-                    if (!rval ||
-                        !PushOff(ss, STR2OFF(&ss->sprinter, rval), op)) {
-                        ok = JS_FALSE;
-                        goto enterblock_out;
-                    }
-                }
-=======
                 AtomVector atoms(cx);
                 if (!GetBlockNames(cx, obj, &atoms) || !PushBlockNames(cx, ss, atoms))
                     return NULL;
->>>>>>> 6744c47e
 
                 sn = js_GetSrcNote(jp->script, pc);
                 switch (sn ? SN_TYPE(sn) : SRC_NULL) {
@@ -2881,7 +2848,7 @@
                         LOCAL_ASSERT(*pc == JSOP_SETLOCALPOP);
                         pc += JSOP_SETLOCALPOP_LENGTH;
                         LOCAL_ASSERT(OBJ_BLOCK_COUNT(cx, obj) == 1);
-                        atom = JSID_TO_ATOM(obj->lastProperty()->propid);
+                        atom = JSID_TO_ATOM(obj->lastProperty()->propid());
                         if (!QuoteString(&jp->sprinter, atom, 0))
                             return NULL;
 #if JS_HAS_DESTRUCTURING
