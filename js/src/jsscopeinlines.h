/* -*- Mode: C++; tab-width: 8; indent-tabs-mode: nil; c-basic-offset: 4 -*-
 *
 * ***** BEGIN LICENSE BLOCK *****
 * Version: MPL 1.1/GPL 2.0/LGPL 2.1
 *
 * The contents of this file are subject to the Mozilla Public License Version
 * 1.1 (the "License"); you may not use this file except in compliance with
 * the License. You may obtain a copy of the License at
 * http://www.mozilla.org/MPL/
 *
 * Software distributed under the License is distributed on an "AS IS" basis,
 * WITHOUT WARRANTY OF ANY KIND, either express or implied. See the License
 * for the specific language governing rights and limitations under the
 * License.
 *
 * The Original Code is Mozilla Communicator client code, released
 * March 31, 1998.
 *
 * The Initial Developer of the Original Code is
 * Netscape Communications Corporation.
 * Portions created by the Initial Developer are Copyright (C) 1998
 * the Initial Developer. All Rights Reserved.
 *
 * Contributor(s):
 *
 * Alternatively, the contents of this file may be used under the terms of
 * either of the GNU General Public License Version 2 or later (the "GPL"),
 * or the GNU Lesser General Public License Version 2.1 or later (the "LGPL"),
 * in which case the provisions of the GPL or the LGPL are applicable instead
 * of those above. If you wish to allow use of your version of this file only
 * under the terms of either the GPL or the LGPL, and not to allow others to
 * use your version of this file under the terms of the MPL, indicate your
 * decision by deleting the provisions above and replace them with the notice
 * and other provisions required by the GPL or the LGPL. If you do not delete
 * the provisions above, a recipient may use your version of this file under
 * the terms of any one of the MPL, the GPL or the LGPL.
 *
 * ***** END LICENSE BLOCK ***** */

#ifndef jsscopeinlines_h___
#define jsscopeinlines_h___

#include <new>
#include "jsbool.h"
#include "jscntxt.h"
#include "jsdbgapi.h"
#include "jsfun.h"
#include "jsobj.h"
#include "jsscope.h"

#include "jscntxtinlines.h"
#include "jsobjinlines.h"

inline void
js::Shape::freeTable(JSContext *cx)
{
    if (hasTable()) {
        cx->destroy(getTable());
        setTable(NULL);
    }
}

inline js::EmptyShape *
js::types::TypeObject::getEmptyShape(JSContext *cx, js::Class *aclasp,
                                     /* gc::FinalizeKind */ unsigned kind)
{
    JS_ASSERT(kind >= js::gc::FINALIZE_OBJECT0 && kind <= js::gc::FINALIZE_OBJECT_LAST);
    int i = kind - js::gc::FINALIZE_OBJECT0;

    if (!emptyShapes) {
        emptyShapes = (js::EmptyShape**)
            cx->calloc(sizeof(js::EmptyShape*) * js::gc::JS_FINALIZE_OBJECT_LIMIT);
        if (!emptyShapes)
            return NULL;

        /*
         * Always fill in emptyShapes[0], so canProvideEmptyShape works.
         * Other empty shapes are filled in lazily.
         */
        emptyShapes[0] = js::EmptyShape::create(cx, aclasp);
        if (!emptyShapes[0]) {
            cx->free(emptyShapes);
            emptyShapes = NULL;
            return NULL;
        }
    }

    JS_ASSERT(aclasp == emptyShapes[0]->getClass());

    if (!emptyShapes[i]) {
        emptyShapes[i] = js::EmptyShape::create(cx, aclasp);
        if (!emptyShapes[i])
            return NULL;
    }

    return emptyShapes[i];
}

inline bool
js::types::TypeObject::canProvideEmptyShape(js::Class *aclasp)
{
    return !emptyShapes || emptyShapes[0]->getClass() == aclasp;
}

inline void
JSObject::updateShape(JSContext *cx)
{
    JS_ASSERT(isNative());
    js::LeaveTraceIfGlobalObject(cx, this);
    if (hasOwnShape())
        setOwnShape(js_GenerateShape(cx));
    else
        objShape = lastProp->shape;
}

inline void
JSObject::updateFlags(const js::Shape *shape, bool isDefinitelyAtom)
{
    jsuint index;
    if (!isDefinitelyAtom && js_IdIsIndex(shape->id, &index))
        setIndexed();

    if (shape->isMethod())
        setMethodBarrier();
}

inline void
JSObject::extend(JSContext *cx, const js::Shape *shape, bool isDefinitelyAtom)
{
    setLastProperty(shape);
    updateFlags(shape, isDefinitelyAtom);
    updateShape(cx);
}

<<<<<<< HEAD
inline void
JSObject::trace(JSTracer *trc)
{
    if (!isNative())
        return;

    JSContext *cx = trc->context;
    js::Shape *shape = lastProp;

    if (IS_GC_MARKING_TRACER(trc) && cx->runtime->gcRegenShapes) {
        /*
         * Either this object has its own shape, which must be regenerated, or
         * it must have the same shape as lastProp.
         */
        if (!shape->hasRegenFlag()) {
            shape->shape = js_RegenerateShapeForGC(cx->runtime);
            shape->setRegenFlag();
        }

        uint32 newShape = shape->shape;
        if (hasOwnShape()) {
            newShape = js_RegenerateShapeForGC(cx->runtime);
            JS_ASSERT(newShape != shape->shape);
        }
        objShape = newShape;
    }

    /* Trace our property tree or dictionary ancestor line. */
    js::Shape::trace(trc, shape);
}

=======
>>>>>>> 005351ed
namespace js {

inline
Shape::Shape(jsid id, js::PropertyOp getter, js::StrictPropertyOp setter, uint32 slot, uintN attrs,
             uintN flags, intN shortid, uint32 shape, uint32 slotSpan)
  : JSObjectMap(shape, slotSpan),
    numLinearSearches(0), id(id), rawGetter(getter), rawSetter(setter), slot(slot),
    attrs(uint8(attrs)), flags(uint8(flags)), shortid(int16(shortid)), parent(NULL)
{
    JS_ASSERT_IF(slotSpan != SHAPE_INVALID_SLOT, slotSpan < JSObject::NSLOTS_LIMIT);
    JS_ASSERT_IF(getter && (attrs & JSPROP_GETTER), getterObj->isCallable());
    JS_ASSERT_IF(setter && (attrs & JSPROP_SETTER), setterObj->isCallable());
    kids.setNull();
}

inline
Shape::Shape(JSCompartment *comp, Class *aclasp)
  : JSObjectMap(js_GenerateShape(comp->rt), JSSLOT_FREE(aclasp)),
    numLinearSearches(0),
    id(JSID_EMPTY),
    clasp(aclasp),
    rawSetter(NULL),
    slot(SHAPE_INVALID_SLOT),
    attrs(0),
    flags(SHARED_EMPTY),
    shortid(0),
    parent(NULL)
{
    kids.setNull();
}

inline JSDHashNumber
Shape::hash() const
{
    JSDHashNumber hash = 0;

    /* Accumulate from least to most random so the low bits are most random. */
    JS_ASSERT_IF(isMethod(), !rawSetter || rawSetter == js_watch_set);
    if (rawGetter)
        hash = JS_ROTATE_LEFT32(hash, 4) ^ jsuword(rawGetter);
    if (rawSetter)
        hash = JS_ROTATE_LEFT32(hash, 4) ^ jsuword(rawSetter);
    hash = JS_ROTATE_LEFT32(hash, 4) ^ (flags & PUBLIC_FLAGS);
    hash = JS_ROTATE_LEFT32(hash, 4) ^ attrs;
    hash = JS_ROTATE_LEFT32(hash, 4) ^ shortid;
    hash = JS_ROTATE_LEFT32(hash, 4) ^ slot;
    hash = JS_ROTATE_LEFT32(hash, 4) ^ JSID_BITS(id);
    return hash;
}

inline bool
Shape::matches(const js::Shape *other) const
{
    JS_ASSERT(!JSID_IS_VOID(id));
    JS_ASSERT(!JSID_IS_VOID(other->id));
    return id == other->id &&
           matchesParamsAfterId(other->rawGetter, other->rawSetter, other->slot, other->attrs,
                                other->flags, other->shortid);
}

inline bool
Shape::matchesParamsAfterId(js::PropertyOp agetter, js::StrictPropertyOp asetter, uint32 aslot,
                            uintN aattrs, uintN aflags, intN ashortid) const
{
    JS_ASSERT(!JSID_IS_VOID(id));
    return rawGetter == agetter &&
           rawSetter == asetter &&
           slot == aslot &&
           attrs == aattrs &&
           ((flags ^ aflags) & PUBLIC_FLAGS) == 0 &&
           shortid == ashortid;
}

inline bool
Shape::get(JSContext* cx, JSObject *receiver, JSObject* obj, JSObject *pobj, js::Value* vp) const
{
    JS_ASSERT(!JSID_IS_VOID(this->id));
    JS_ASSERT(!hasDefaultGetter());

    if (hasGetterValue()) {
        JS_ASSERT(!isMethod());
        js::Value fval = getterValue();
        return js::ExternalGetOrSet(cx, receiver, id, fval, JSACC_READ, 0, 0, vp);
    }

    if (isMethod()) {
        vp->setObject(methodObject());
        return pobj->methodReadBarrier(cx, *this, vp);
    }

    /*
     * |with (it) color;| ends up here, as do XML filter-expressions.
     * Avoid exposing the With object to native getters.
     */
    if (obj->getClass() == &js_WithClass)
        obj = js_UnwrapWithObject(cx, obj);
    return js::CallJSPropertyOp(cx, getterOp(), obj, SHAPE_USERID(this), vp);
}

inline bool
Shape::set(JSContext* cx, JSObject* obj, bool strict, js::Value* vp) const
{
    JS_ASSERT_IF(hasDefaultSetter(), hasGetterValue());

    if (attrs & JSPROP_SETTER) {
        js::Value fval = setterValue();
        return js::ExternalGetOrSet(cx, obj, id, fval, JSACC_WRITE, 1, vp, vp);
    }

    if (attrs & JSPROP_GETTER)
        return js_ReportGetterOnlyAssignment(cx);

    /* See the comment in js::Shape::get as to why we check for With. */
    if (obj->getClass() == &js_WithClass)
        obj = js_UnwrapWithObject(cx, obj);
    return js::CallJSPropertyOpSetter(cx, setterOp(), obj, SHAPE_USERID(this), strict, vp);
}

inline
EmptyShape::EmptyShape(JSCompartment *comp, js::Class *aclasp)
  : js::Shape(comp, aclasp)
{
#ifdef DEBUG
    if (comp->rt->meterEmptyShapes())
        comp->emptyShapes.put(this);
#endif
}

} /* namespace js */

#endif /* jsscopeinlines_h___ */<|MERGE_RESOLUTION|>--- conflicted
+++ resolved
@@ -132,40 +132,6 @@
     updateShape(cx);
 }
 
-<<<<<<< HEAD
-inline void
-JSObject::trace(JSTracer *trc)
-{
-    if (!isNative())
-        return;
-
-    JSContext *cx = trc->context;
-    js::Shape *shape = lastProp;
-
-    if (IS_GC_MARKING_TRACER(trc) && cx->runtime->gcRegenShapes) {
-        /*
-         * Either this object has its own shape, which must be regenerated, or
-         * it must have the same shape as lastProp.
-         */
-        if (!shape->hasRegenFlag()) {
-            shape->shape = js_RegenerateShapeForGC(cx->runtime);
-            shape->setRegenFlag();
-        }
-
-        uint32 newShape = shape->shape;
-        if (hasOwnShape()) {
-            newShape = js_RegenerateShapeForGC(cx->runtime);
-            JS_ASSERT(newShape != shape->shape);
-        }
-        objShape = newShape;
-    }
-
-    /* Trace our property tree or dictionary ancestor line. */
-    js::Shape::trace(trc, shape);
-}
-
-=======
->>>>>>> 005351ed
 namespace js {
 
 inline
