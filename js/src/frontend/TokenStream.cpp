--- conflicted
+++ resolved
@@ -395,8 +395,6 @@
 bool
 TokenStream::reportStrictModeErrorNumberVA(ParseNode *pn, unsigned errorNumber, va_list args)
 {
-<<<<<<< HEAD
-=======
     /* In strict mode code, this is an error, not merely a warning. */
     unsigned flags;
     if (isStrictMode())
@@ -413,7 +411,6 @@
 TokenStream::reportCompileErrorNumberVA(ParseNode *pn, unsigned flags, unsigned errorNumber,
                                         va_list args)
 {
->>>>>>> 03e6a9a4
     class ReportManager
     {
         JSContext *cx;
@@ -468,11 +465,7 @@
     ReportManager mgr(cx, &report, hasCharArgs);
 
     if (!js_ExpandErrorArguments(cx, js_GetErrorMessage, NULL, errorNumber, &mgr.message, &report,
-<<<<<<< HEAD
-                                 hasCharArgs, ap)) {
-=======
                                  hasCharArgs, args)) {
->>>>>>> 03e6a9a4
         return false;
     }
 
