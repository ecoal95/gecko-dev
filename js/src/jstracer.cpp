--- conflicted
+++ resolved
@@ -1180,13 +1180,8 @@
     state.cx = cx;
     union { NIns *code; GuardRecord* (FASTCALL *func)(InterpState*, Fragment*); } u;
     u.code = f->code();
-<<<<<<< HEAD
 #if defined(DEBUG) && defined(NANOJIT_IA32)
-    printf("entering trace at %s:%u, sp=%p\n", 
-=======
-#if defined(DEBUG) && defined(AVMPLUS_IA32)
     printf("entering trace at %s:%u, sp=%p\n",
->>>>>>> e3eb8b8a
            cx->fp->script->filename, js_PCToLineNumber(cx, cx->fp->script, cx->fp->regs->pc),
            state.sp);
     uint64 start = rdtsc();
@@ -1194,15 +1189,9 @@
     GuardRecord* lr = u.func(&state, NULL);
     cx->fp->regs->sp += (double*)state.sp - entry_sp;
     cx->fp->regs->pc = (jsbytecode*)state.ip;
-<<<<<<< HEAD
 #if defined(DEBUG) && defined(NANOJIT_IA32)
-    printf("leaving trace at %s:%u, sp=%p, cycles=%llu\n", 
-           cx->fp->script->filename, js_PCToLineNumber(cx, cx->fp->script, cx->fp->regs->pc), 
-=======
-#if defined(DEBUG) && defined(AVMPLUS_IA32)
     printf("leaving trace at %s:%u, sp=%p, cycles=%llu\n",
            cx->fp->script->filename, js_PCToLineNumber(cx, cx->fp->script, cx->fp->regs->pc),
->>>>>>> e3eb8b8a
            state.sp,
            (rdtsc() - start));
 #endif
