/* -*- Mode: C++; tab-width: 8; indent-tabs-mode: nil; c-basic-offset: 4 -*-
 * vim: set ts=8 sw=4 et tw=79:
 *
 * ***** BEGIN LICENSE BLOCK *****
 * Version: MPL 1.1/GPL 2.0/LGPL 2.1
 *
 * The contents of this file are subject to the Mozilla Public License Version
 * 1.1 (the "License"); you may not use this file except in compliance with
 * the License. You may obtain a copy of the License at
 * http://www.mozilla.org/MPL/
 *
 * Software distributed under the License is distributed on an "AS IS" basis,
 * WITHOUT WARRANTY OF ANY KIND, either express or implied. See the License
 * for the specific language governing rights and limitations under the
 * License.
 *
 * The Original Code is Mozilla Communicator client code, released
 * March 31, 1998.
 *
 * The Initial Developer of the Original Code is
 * Netscape Communications Corporation.
 * Portions created by the Initial Developer are Copyright (C) 1998
 * the Initial Developer. All Rights Reserved.
 *
 * Contributor(s):
 *
 * Alternatively, the contents of this file may be used under the terms of
 * either of the GNU General Public License Version 2 or later (the "GPL"),
 * or the GNU Lesser General Public License Version 2.1 or later (the "LGPL"),
 * in which case the provisions of the GPL or the LGPL are applicable instead
 * of those above. If you wish to allow use of your version of this file only
 * under the terms of either the GPL or the LGPL, and not to allow others to
 * use your version of this file under the terms of the MPL, indicate your
 * decision by deleting the provisions above and replace them with the notice
 * and other provisions required by the GPL or the LGPL. If you do not delete
 * the provisions above, a recipient may use your version of this file under
 * the terms of any one of the MPL, the GPL or the LGPL.
 *
 * ***** END LICENSE BLOCK ***** */

/*
 * JS object implementation.
 */
#include <stdlib.h>
#include <string.h>
#include "jstypes.h"
#include "jsstdint.h"
#include "jsarena.h"
#include "jsbit.h"
#include "jsutil.h"
#include "jshash.h"
#include "jsdhash.h"
#include "jsprf.h"
#include "jsapi.h"
#include "jsarray.h"
#include "jsatom.h"
#include "jsbool.h"
#include "jsbuiltins.h"
#include "jscntxt.h"
#include "jsversion.h"
#include "jsemit.h"
#include "jsfun.h"
#include "jsgc.h"
#include "jsgcmark.h"
#include "jsinterp.h"
#include "jsiter.h"
#include "jslock.h"
#include "jsnum.h"
#include "jsobj.h"
#include "jsonparser.h"
#include "jsopcode.h"
#include "jsparse.h"
#include "jsprobes.h"
#include "jsproxy.h"
#include "jsscope.h"
#include "jsscript.h"
#include "jsstaticcheck.h"
#include "jsstdint.h"
#include "jsstr.h"
#include "jstracer.h"
#include "jsdbgapi.h"
#include "json.h"
#include "jswrapper.h"

#include "jsarrayinlines.h"
#include "jsinterpinlines.h"
#include "jsscopeinlines.h"
#include "jsscriptinlines.h"
#include "jsobjinlines.h"

#include "vm/StringObject-inl.h"

#if JS_HAS_GENERATORS
#include "jsiter.h"
#endif

#if JS_HAS_XML_SUPPORT
#include "jsxml.h"
#endif

#if JS_HAS_XDR
#include "jsxdrapi.h"
#endif

#include "jsatominlines.h"
#include "jsobjinlines.h"
#include "jsscriptinlines.h"

#include "jsautooplen.h"

using namespace js;
using namespace js::gc;
using namespace js::types;

JS_FRIEND_DATA(js::Shape) Shape::sharedNonNative(SHAPELESS);

Class js_ObjectClass = {
    js_Object_str,
    JSCLASS_HAS_CACHED_PROTO(JSProto_Object),
    PropertyStub,         /* addProperty */
    PropertyStub,         /* delProperty */
    PropertyStub,         /* getProperty */
    StrictPropertyStub,   /* setProperty */
    EnumerateStub,
    ResolveStub,
    ConvertStub
};

JS_FRIEND_API(JSObject *)
js_ObjectToOuterObject(JSContext *cx, JSObject *obj)
{
    OBJ_TO_OUTER_OBJECT(cx, obj);
    return obj;
}

JS_FRIEND_API(bool)
NULLABLE_OBJ_TO_INNER_OBJECT(JSContext *cx, JSObject *&obj)
{
    if (!obj) {
        JS_ReportErrorNumber(cx, js_GetErrorMessage, NULL, JSMSG_INACTIVE);
        return false;
    }
    OBJ_TO_INNER_OBJECT(cx, obj);
    return !!obj;
}

#if JS_HAS_OBJ_PROTO_PROP

static JSBool
obj_getProto(JSContext *cx, JSObject *obj, jsid id, Value *vp);

static JSBool
obj_setProto(JSContext *cx, JSObject *obj, jsid id, JSBool strict, Value *vp);

static JSPropertySpec object_props[] = {
    {js_proto_str, 0, JSPROP_PERMANENT|JSPROP_SHARED, Jsvalify(obj_getProto), Jsvalify(obj_setProto)},
    {0,0,0,0,0}
};

static JSBool
obj_getProto(JSContext *cx, JSObject *obj, jsid id, Value *vp)
{
    /* Let CheckAccess get the slot's value, based on the access mode. */
    uintN attrs;
    id = ATOM_TO_JSID(cx->runtime->atomState.protoAtom);
    return CheckAccess(cx, obj, id, JSACC_PROTO, vp, &attrs);
}

static JSBool
obj_setProto(JSContext *cx, JSObject *obj, jsid id, JSBool strict, Value *vp)
{
    /* ECMAScript 5 8.6.2 forbids changing [[Prototype]] if not [[Extensible]]. */
    if (!obj->isExtensible()) {
        obj->reportNotExtensible(cx);
        return false;
    }

    if (!vp->isObjectOrNull())
        return JS_TRUE;

    JSObject *pobj = vp->toObjectOrNull();
    if (pobj) {
        /*
         * Innerize pobj here to avoid sticking unwanted properties on the
         * outer object. This ensures that any with statements only grant
         * access to the inner object.
         */
        OBJ_TO_INNER_OBJECT(cx, pobj);
        if (!pobj)
            return JS_FALSE;
    }

    uintN attrs;
    id = ATOM_TO_JSID(cx->runtime->atomState.protoAtom);
    if (!CheckAccess(cx, obj, id, JSAccessMode(JSACC_PROTO|JSACC_WRITE), vp, &attrs))
        return JS_FALSE;

    return SetProto(cx, obj, pobj, JS_TRUE);
}

#else  /* !JS_HAS_OBJ_PROTO_PROP */

#define object_props NULL

#endif /* !JS_HAS_OBJ_PROTO_PROP */

static JSHashNumber
js_hash_object(const void *key)
{
    return JSHashNumber(uintptr_t(key) >> JS_GCTHING_ALIGN);
}

static JSHashEntry *
MarkSharpObjects(JSContext *cx, JSObject *obj, JSIdArray **idap)
{
    JSSharpObjectMap *map;
    JSHashTable *table;
    JSHashNumber hash;
    JSHashEntry **hep, *he;
    jsatomid sharpid;
    JSIdArray *ida;
    JSBool ok;
    jsint i, length;
    jsid id;
    JSObject *obj2;
    JSProperty *prop;

    JS_CHECK_RECURSION(cx, return NULL);

    map = &cx->sharpObjectMap;
    JS_ASSERT(map->depth >= 1);
    table = map->table;
    hash = js_hash_object(obj);
    hep = JS_HashTableRawLookup(table, hash, obj);
    he = *hep;
    if (!he) {
        sharpid = 0;
        he = JS_HashTableRawAdd(table, hep, hash, obj, (void *) sharpid);
        if (!he) {
            JS_ReportOutOfMemory(cx);
            return NULL;
        }

        ida = JS_Enumerate(cx, obj);
        if (!ida)
            return NULL;

        ok = JS_TRUE;
        for (i = 0, length = ida->length; i < length; i++) {
            id = ida->vector[i];
            ok = obj->lookupProperty(cx, id, &obj2, &prop);
            if (!ok)
                break;
            if (!prop)
                continue;
            bool hasGetter, hasSetter;
            AutoValueRooter v(cx);
            AutoValueRooter setter(cx);
            if (obj2->isNative()) {
                const Shape *shape = (Shape *) prop;
                hasGetter = shape->hasGetterValue();
                hasSetter = shape->hasSetterValue();
                if (hasGetter)
                    v.set(shape->getterValue());
                if (hasSetter)
                    setter.set(shape->setterValue());
            } else {
                hasGetter = hasSetter = false;
            }
            if (hasSetter) {
                /* Mark the getter, then set val to setter. */
                if (hasGetter && v.value().isObject()) {
                    ok = !!MarkSharpObjects(cx, &v.value().toObject(), NULL);
                    if (!ok)
                        break;
                }
                v.set(setter.value());
            } else if (!hasGetter) {
                ok = obj->getProperty(cx, id, v.addr());
                if (!ok)
                    break;
            }
            if (v.value().isObject() &&
                !MarkSharpObjects(cx, &v.value().toObject(), NULL)) {
                ok = JS_FALSE;
                break;
            }
        }
        if (!ok || !idap)
            JS_DestroyIdArray(cx, ida);
        if (!ok)
            return NULL;
    } else {
        sharpid = uintptr_t(he->value);
        if (sharpid == 0) {
            sharpid = ++map->sharpgen << SHARP_ID_SHIFT;
            he->value = (void *) sharpid;
        }
        ida = NULL;
    }
    if (idap)
        *idap = ida;
    return he;
}

JSHashEntry *
js_EnterSharpObject(JSContext *cx, JSObject *obj, JSIdArray **idap,
                    jschar **sp)
{
    JSSharpObjectMap *map;
    JSHashTable *table;
    JSIdArray *ida;
    JSHashNumber hash;
    JSHashEntry *he, **hep;
    jsatomid sharpid;
    char buf[20];
    size_t len;

    if (!JS_CHECK_OPERATION_LIMIT(cx))
        return NULL;

    /* Set to null in case we return an early error. */
    *sp = NULL;
    map = &cx->sharpObjectMap;
    table = map->table;
    if (!table) {
        table = JS_NewHashTable(8, js_hash_object, JS_CompareValues,
                                JS_CompareValues, NULL, NULL);
        if (!table) {
            JS_ReportOutOfMemory(cx);
            return NULL;
        }
        map->table = table;
        JS_KEEP_ATOMS(cx->runtime);
    }

    /* From this point the control must flow either through out: or bad:. */
    ida = NULL;
    if (map->depth == 0) {
        /*
         * Although MarkSharpObjects tries to avoid invoking getters,
         * it ends up doing so anyway under some circumstances; for
         * example, if a wrapped object has getters, the wrapper will
         * prevent MarkSharpObjects from recognizing them as such.
         * This could lead to js_LeaveSharpObject being called while
         * MarkSharpObjects is still working.
         *
         * Increment map->depth while we call MarkSharpObjects, to
         * ensure that such a call doesn't free the hash table we're
         * still using.
         */
        ++map->depth;
        he = MarkSharpObjects(cx, obj, &ida);
        --map->depth;
        if (!he)
            goto bad;
        JS_ASSERT((uintptr_t(he->value) & SHARP_BIT) == 0);
        if (!idap) {
            JS_DestroyIdArray(cx, ida);
            ida = NULL;
        }
    } else {
        hash = js_hash_object(obj);
        hep = JS_HashTableRawLookup(table, hash, obj);
        he = *hep;

        /*
         * It's possible that the value of a property has changed from the
         * first time the object's properties are traversed (when the property
         * ids are entered into the hash table) to the second (when they are
         * converted to strings), i.e., the JSObject::getProperty() call is not
         * idempotent.
         */
        if (!he) {
            he = JS_HashTableRawAdd(table, hep, hash, obj, NULL);
            if (!he) {
                JS_ReportOutOfMemory(cx);
                goto bad;
            }
            sharpid = 0;
            goto out;
        }
    }

    sharpid = uintptr_t(he->value);
    if (sharpid != 0) {
        len = JS_snprintf(buf, sizeof buf, "#%u%c",
                          sharpid >> SHARP_ID_SHIFT,
                          (sharpid & SHARP_BIT) ? '#' : '=');
        *sp = InflateString(cx, buf, &len);
        if (!*sp) {
            if (ida)
                JS_DestroyIdArray(cx, ida);
            goto bad;
        }
    }

out:
    JS_ASSERT(he);
    if ((sharpid & SHARP_BIT) == 0) {
        if (idap && !ida) {
            ida = JS_Enumerate(cx, obj);
            if (!ida) {
                if (*sp) {
                    cx->free_(*sp);
                    *sp = NULL;
                }
                goto bad;
            }
        }
        map->depth++;
    }

    if (idap)
        *idap = ida;
    return he;

bad:
    /* Clean up the sharpObjectMap table on outermost error. */
    if (map->depth == 0) {
        JS_UNKEEP_ATOMS(cx->runtime);
        map->sharpgen = 0;
        JS_HashTableDestroy(map->table);
        map->table = NULL;
    }
    return NULL;
}

void
js_LeaveSharpObject(JSContext *cx, JSIdArray **idap)
{
    JSSharpObjectMap *map;
    JSIdArray *ida;

    map = &cx->sharpObjectMap;
    JS_ASSERT(map->depth > 0);
    if (--map->depth == 0) {
        JS_UNKEEP_ATOMS(cx->runtime);
        map->sharpgen = 0;
        JS_HashTableDestroy(map->table);
        map->table = NULL;
    }
    if (idap) {
        ida = *idap;
        if (ida) {
            JS_DestroyIdArray(cx, ida);
            *idap = NULL;
        }
    }
}

static intN
gc_sharp_table_entry_marker(JSHashEntry *he, intN i, void *arg)
{
    MarkObject((JSTracer *)arg, *(JSObject *)he->key, "sharp table entry");
    return JS_DHASH_NEXT;
}

void
js_TraceSharpMap(JSTracer *trc, JSSharpObjectMap *map)
{
    JS_ASSERT(map->depth > 0);
    JS_ASSERT(map->table);

    /*
     * During recursive calls to MarkSharpObjects a non-native object or
     * object with a custom getProperty method can potentially return an
     * unrooted value or even cut from the object graph an argument of one of
     * MarkSharpObjects recursive invocations. So we must protect map->table
     * entries against GC.
     *
     * We can not simply use JSTempValueRooter to mark the obj argument of
     * MarkSharpObjects during recursion as we have to protect *all* entries
     * in JSSharpObjectMap including those that contains otherwise unreachable
     * objects just allocated through custom getProperty. Otherwise newer
     * allocations can re-use the address of an object stored in the hashtable
     * confusing js_EnterSharpObject. So to address the problem we simply
     * mark all objects from map->table.
     *
     * An alternative "proper" solution is to use JSTempValueRooter in
     * MarkSharpObjects with code to remove during finalization entries
     * with otherwise unreachable objects. But this is way too complex
     * to justify spending efforts.
     */
    JS_HashTableEnumerateEntries(map->table, gc_sharp_table_entry_marker, trc);
}

#if JS_HAS_TOSOURCE
static JSBool
obj_toSource(JSContext *cx, uintN argc, Value *vp)
{
    JSBool ok;
    JSHashEntry *he;
    JSIdArray *ida;
    jschar *chars, *ochars, *vsharp;
    const jschar *idstrchars, *vchars;
    size_t nchars, idstrlength, gsoplength, vlength, vsharplength, curlen;
    const char *comma;
    JSObject *obj2;
    JSProperty *prop;
    Value *val;
    JSString *gsop[2];
    JSString *valstr, *str;
    JSLinearString *idstr;

    JS_CHECK_RECURSION(cx, return JS_FALSE);

    Value localroot[4];
    PodArrayZero(localroot);
    AutoArrayRooter tvr(cx, JS_ARRAY_LENGTH(localroot), localroot);

    /* If outermost, we need parentheses to be an expression, not a block. */
    JSBool outermost = (cx->sharpObjectMap.depth == 0);

    JSObject *obj = ToObject(cx, &vp[1]);
    if (!obj)
        return false;

    if (!(he = js_EnterSharpObject(cx, obj, &ida, &chars))) {
        ok = JS_FALSE;
        goto out;
    }
    if (!ida) {
        /*
         * We didn't enter -- obj is already "sharp", meaning we've visited it
         * already in our depth first search, and therefore chars contains a
         * string of the form "#n#".
         */
        JS_ASSERT(IS_SHARP(he));
#if JS_HAS_SHARP_VARS
        nchars = js_strlen(chars);
#else
        chars[0] = '{';
        chars[1] = '}';
        chars[2] = 0;
        nchars = 2;
#endif
        goto make_string;
    }
    JS_ASSERT(!IS_SHARP(he));
    ok = JS_TRUE;

    if (!chars) {
        /* If outermost, allocate 4 + 1 for "({})" and the terminator. */
        chars = (jschar *) cx->malloc_(((outermost ? 4 : 2) + 1) * sizeof(jschar));
        nchars = 0;
        if (!chars)
            goto error;
        if (outermost)
            chars[nchars++] = '(';
    } else {
        /* js_EnterSharpObject returned a string of the form "#n=" in chars. */
        MAKE_SHARP(he);
        nchars = js_strlen(chars);
        chars = (jschar *)
            cx->realloc_((ochars = chars), (nchars + 2 + 1) * sizeof(jschar));
        if (!chars) {
            Foreground::free_(ochars);
            goto error;
        }
        if (outermost) {
            /*
             * No need for parentheses around the whole shebang, because #n=
             * unambiguously begins an object initializer, and never a block
             * statement.
             */
            outermost = JS_FALSE;
        }
    }

    chars[nchars++] = '{';

    comma = NULL;

    /*
     * We have four local roots for cooked and raw value GC safety.  Hoist the
     * "localroot + 2" out of the loop using the val local, which refers to
     * the raw (unconverted, "uncooked") values.
     */
    val = localroot + 2;

    for (jsint i = 0, length = ida->length; i < length; i++) {
        /* Get strings for id and value and GC-root them via vp. */
        jsid id = ida->vector[i];

        ok = obj->lookupProperty(cx, id, &obj2, &prop);
        if (!ok)
            goto error;

        /*
         * Convert id to a value and then to a string.  Decide early whether we
         * prefer get/set or old getter/setter syntax.
         */
        JSString *s = js_ValueToString(cx, IdToValue(id));
        if (!s || !(idstr = s->ensureLinear(cx))) {
            ok = JS_FALSE;
            goto error;
        }
        vp->setString(idstr);                           /* local root */

        jsint valcnt = 0;
        if (prop) {
            bool doGet = true;
            if (obj2->isNative()) {
                const Shape *shape = (Shape *) prop;
                unsigned attrs = shape->attributes();
                if (attrs & JSPROP_GETTER) {
                    doGet = false;
                    val[valcnt] = shape->getterValue();
                    gsop[valcnt] = cx->runtime->atomState.getAtom;
                    valcnt++;
                }
                if (attrs & JSPROP_SETTER) {
                    doGet = false;
                    val[valcnt] = shape->setterValue();
                    gsop[valcnt] = cx->runtime->atomState.setAtom;
                    valcnt++;
                }
            }
            if (doGet) {
                valcnt = 1;
                gsop[0] = NULL;
                ok = obj->getProperty(cx, id, &val[0]);
                if (!ok)
                    goto error;
            }
        }

        /*
         * If id is a string that's not an identifier, or if it's a negative
         * integer, then it must be quoted.
         */
        bool idIsLexicalIdentifier = js_IsIdentifier(idstr);
        if (JSID_IS_ATOM(id)
            ? !idIsLexicalIdentifier
            : (!JSID_IS_INT(id) || JSID_TO_INT(id) < 0)) {
            s = js_QuoteString(cx, idstr, jschar('\''));
            if (!s || !(idstr = s->ensureLinear(cx))) {
                ok = JS_FALSE;
                goto error;
            }
            vp->setString(idstr);                       /* local root */
        }
        idstrlength = idstr->length();
        idstrchars = idstr->getChars(cx);
        if (!idstrchars) {
            ok = JS_FALSE;
            goto error;
        }

        for (jsint j = 0; j < valcnt; j++) {
            /*
             * Censor an accessor descriptor getter or setter part if it's
             * undefined.
             */
            if (gsop[j] && val[j].isUndefined())
                continue;

            /* Convert val[j] to its canonical source form. */
            valstr = js_ValueToSource(cx, val[j]);
            if (!valstr) {
                ok = JS_FALSE;
                goto error;
            }
            localroot[j].setString(valstr);             /* local root */
            vchars = valstr->getChars(cx);
            if (!vchars) {
                ok = JS_FALSE;
                goto error;
            }
            vlength = valstr->length();

            /*
             * If val[j] is a non-sharp object, and we're not serializing an
             * accessor (ECMA syntax can't accommodate sharpened accessors),
             * consider sharpening it.
             */
            vsharp = NULL;
            vsharplength = 0;
#if JS_HAS_SHARP_VARS
            if (!gsop[j] && val[j].isObject() && vchars[0] != '#') {
                he = js_EnterSharpObject(cx, &val[j].toObject(), NULL, &vsharp);
                if (!he) {
                    ok = JS_FALSE;
                    goto error;
                }
                if (IS_SHARP(he)) {
                    vchars = vsharp;
                    vlength = js_strlen(vchars);
                } else {
                    if (vsharp) {
                        vsharplength = js_strlen(vsharp);
                        MAKE_SHARP(he);
                    }
                    js_LeaveSharpObject(cx, NULL);
                }
            }
#endif

            /*
             * Remove '(function ' from the beginning of valstr and ')' from the
             * end so that we can put "get" in front of the function definition.
             */
            if (gsop[j] && IsFunctionObject(val[j])) {
                const jschar *start = vchars;
                const jschar *end = vchars + vlength;

                uint8 parenChomp = 0;
                if (vchars[0] == '(') {
                    vchars++;
                    parenChomp = 1;
                }

                /* Try to jump "function" keyword. */
                if (vchars)
                    vchars = js_strchr_limit(vchars, ' ', end);

                /*
                 * Jump over the function's name: it can't be encoded as part
                 * of an ECMA getter or setter.
                 */
                if (vchars)
                    vchars = js_strchr_limit(vchars, '(', end);

                if (vchars) {
                    if (*vchars == ' ')
                        vchars++;
                    vlength = end - vchars - parenChomp;
                } else {
                    gsop[j] = NULL;
                    vchars = start;
                }
            }

#define SAFE_ADD(n)                                                          \
    JS_BEGIN_MACRO                                                           \
        size_t n_ = (n);                                                     \
        curlen += n_;                                                        \
        if (curlen < n_)                                                     \
            goto overflow;                                                   \
    JS_END_MACRO

            curlen = nchars;
            if (comma)
                SAFE_ADD(2);
            SAFE_ADD(idstrlength + 1);
            if (gsop[j])
                SAFE_ADD(gsop[j]->length() + 1);
            SAFE_ADD(vsharplength);
            SAFE_ADD(vlength);
            /* Account for the trailing null. */
            SAFE_ADD((outermost ? 2 : 1) + 1);
#undef SAFE_ADD

            if (curlen > size_t(-1) / sizeof(jschar))
                goto overflow;

            /* Allocate 1 + 1 at end for closing brace and terminating 0. */
            chars = (jschar *) cx->realloc_((ochars = chars), curlen * sizeof(jschar));
            if (!chars) {
                chars = ochars;
                goto overflow;
            }

            if (comma) {
                chars[nchars++] = comma[0];
                chars[nchars++] = comma[1];
            }
            comma = ", ";

            if (gsop[j]) {
                gsoplength = gsop[j]->length();
                const jschar *gsopchars = gsop[j]->getChars(cx);
                if (!gsopchars)
                    goto overflow;
                js_strncpy(&chars[nchars], gsopchars, gsoplength);
                nchars += gsoplength;
                chars[nchars++] = ' ';
            }
            js_strncpy(&chars[nchars], idstrchars, idstrlength);
            nchars += idstrlength;
            /* Extraneous space after id here will be extracted later */
            chars[nchars++] = gsop[j] ? ' ' : ':';

            if (vsharplength) {
                js_strncpy(&chars[nchars], vsharp, vsharplength);
                nchars += vsharplength;
            }
            js_strncpy(&chars[nchars], vchars, vlength);
            nchars += vlength;

            if (vsharp)
                cx->free_(vsharp);
        }
    }

    chars[nchars++] = '}';
    if (outermost)
        chars[nchars++] = ')';
    chars[nchars] = 0;

  error:
    js_LeaveSharpObject(cx, &ida);

    if (!ok) {
        if (chars)
            Foreground::free_(chars);
        goto out;
    }

    if (!chars) {
        JS_ReportOutOfMemory(cx);
        ok = JS_FALSE;
        goto out;
    }
  make_string:
    str = js_NewString(cx, chars, nchars);
    if (!str) {
        cx->free_(chars);
        ok = JS_FALSE;
        goto out;
    }
    vp->setString(str);
    ok = JS_TRUE;
  out:
    return ok;

  overflow:
    cx->free_(vsharp);
    cx->free_(chars);
    chars = NULL;
    goto error;
}
#endif /* JS_HAS_TOSOURCE */

namespace js {

JSString *
obj_toStringHelper(JSContext *cx, JSObject *obj)
{
    if (obj->isProxy())
        return JSProxy::obj_toString(cx, obj);

    const char *clazz = obj->getClass()->name;
    size_t nchars = 9 + strlen(clazz); /* 9 for "[object ]" */
    jschar *chars = (jschar *) cx->malloc_((nchars + 1) * sizeof(jschar));
    if (!chars)
        return NULL;

    const char *prefix = "[object ";
    nchars = 0;
    while ((chars[nchars] = (jschar)*prefix) != 0)
        nchars++, prefix++;
    while ((chars[nchars] = (jschar)*clazz) != 0)
        nchars++, clazz++;
    chars[nchars++] = ']';
    chars[nchars] = 0;

    JSString *str = js_NewString(cx, chars, nchars);
    if (!str)
        cx->free_(chars);
    return str;
}

JSObject *
NonNullObject(JSContext *cx, const Value &v)
{
    if (v.isPrimitive()) {
        JS_ReportErrorNumber(cx, js_GetErrorMessage, NULL, JSMSG_NOT_NONNULL_OBJECT);
        return NULL;
    }
    return &v.toObject();
}

}

/* ES5 15.2.4.2.  Note steps 1 and 2 are errata. */
static JSBool
obj_toString(JSContext *cx, uintN argc, Value *vp)
{
    Value &thisv = vp[1];

    /* Step 1. */
    if (thisv.isUndefined()) {
        vp->setString(cx->runtime->atomState.objectUndefinedAtom);
        return true;
    }

    /* Step 2. */
    if (thisv.isNull()) {
        vp->setString(cx->runtime->atomState.objectNullAtom);
        return true;
    }

    /* Step 3. */
    JSObject *obj = ToObject(cx, &thisv);
    if (!obj)
        return false;

    /* Steps 4-5. */
    JSString *str = js::obj_toStringHelper(cx, obj);
    if (!str)
        return false;
    vp->setString(str);
    return true;
}

/* ES5 15.2.4.3. */
static JSBool
obj_toLocaleString(JSContext *cx, uintN argc, Value *vp)
{
    JS_CHECK_RECURSION(cx, return false);

    /* Step 1. */
    JSObject *obj = ToObject(cx, &vp[1]);
    if (!obj)
        return false;

    /* Steps 2-4. */
    return obj->callMethod(cx, ATOM_TO_JSID(cx->runtime->atomState.toStringAtom), 0, NULL, vp);
}

static JSBool
obj_valueOf(JSContext *cx, uintN argc, Value *vp)
{
    JSObject *obj = ToObject(cx, &vp[1]);
    if (!obj)
        return false;
    vp->setObject(*obj);
    return true;
}

/* We should be able to assert this for *any* fp->scopeChain(). */
static void
AssertInnerizedScopeChain(JSContext *cx, JSObject &scopeobj)
{
#ifdef DEBUG
    for (JSObject *o = &scopeobj; o; o = o->getParent()) {
        if (JSObjectOp op = o->getClass()->ext.innerObject)
            JS_ASSERT(op(cx, o) == o);
    }
#endif
}

#ifndef EVAL_CACHE_CHAIN_LIMIT
# define EVAL_CACHE_CHAIN_LIMIT 4
#endif

static inline JSScript **
EvalCacheHash(JSContext *cx, JSLinearString *str)
{
    const jschar *s = str->chars();
    size_t n = str->length();

    if (n > 100)
        n = 100;
    uint32 h;
    for (h = 0; n; s++, n--)
        h = JS_ROTATE_LEFT32(h, 4) ^ *s;

    h *= JS_GOLDEN_RATIO;
    h >>= 32 - JS_EVAL_CACHE_SHIFT;
    return &JS_SCRIPTS_TO_GC(cx)[h];
}

static JS_ALWAYS_INLINE JSScript *
EvalCacheLookup(JSContext *cx, JSLinearString *str, StackFrame *caller, uintN staticLevel,
                JSPrincipals *principals, JSObject &scopeobj, JSScript **bucket)
{
    /*
     * Cache local eval scripts indexed by source qualified by scope.
     *
     * An eval cache entry should never be considered a hit unless its
     * strictness matches that of the new eval code. The existing code takes
     * care of this, because hits are qualified by the function from which
     * eval was called, whose strictness doesn't change. (We don't cache evals
     * in eval code, so the calling function corresponds to the calling script,
     * and its strictness never varies.) Scripts produced by calls to eval from
     * global code aren't cached.
     *
     * FIXME bug 620141: Qualify hits by calling script rather than function.
     * Then we wouldn't need the unintuitive !isEvalFrame() hack in EvalKernel
     * to avoid caching nested evals in functions (thus potentially mismatching
     * on strict mode), and we could cache evals in global code if desired.
     */
    uintN count = 0;
    JSScript **scriptp = bucket;

    JSVersion version = cx->findVersion();
    JSScript *script;
    while ((script = *scriptp) != NULL) {
        if (script->savedCallerFun &&
            script->staticLevel == staticLevel &&
            script->getVersion() == version &&
            !script->hasSingletons &&
            (script->principals == principals ||
             (principals && script->principals &&
              principals->subsume(principals, script->principals) &&
              script->principals->subsume(script->principals, principals)))) {
            /*
             * Get the prior (cache-filling) eval's saved caller function.
             * See Compiler::compileScript in jsparse.cpp.
             */
            JSFunction *fun = script->getFunction(0);

            if (fun == caller->fun()) {
                /*
                 * Get the source string passed for safekeeping in the
                 * atom map by the prior eval to Compiler::compileScript.
                 */
                JSAtom *src = script->atomMap.vector[0];

                if (src == str || EqualStrings(src, str)) {
                    /*
                     * Source matches, qualify by comparing scopeobj to the
                     * COMPILE_N_GO-memoized parent of the first literal
                     * function or regexp object if any. If none, then this
                     * script has no compiled-in dependencies on the prior
                     * eval's scopeobj.
                     */
                    JSObjectArray *objarray = script->objects();
                    int i = 1;

                    if (objarray->length == 1) {
                        if (JSScript::isValidOffset(script->regexpsOffset)) {
                            objarray = script->regexps();
                            i = 0;
                        } else {
                            i = -1;
                        }
                    }
                    if (i < 0 ||
                        objarray->vector[i]->getParent() == &scopeobj) {
                        JS_ASSERT(staticLevel == script->staticLevel);
                        *scriptp = script->u.nextToGC;
                        script->u.nextToGC = NULL;
                        return script;
                    }
                }
            }
        }

        if (++count == EVAL_CACHE_CHAIN_LIMIT)
            return NULL;
        scriptp = &script->u.nextToGC;
    }
    return NULL;
}

/*
 * There are two things we want to do with each script executed in EvalKernel:
 *  1. notify jsdbgapi about script creation/destruction
 *  2. add the script to the eval cache when EvalKernel is finished
 *
 * NB: Although the eval cache keeps a script alive wrt to the JS engine, from
 * a jsdbgapi user's perspective, we want each eval() to create and destroy a
 * script. This hides implementation details and means we don't have to deal
 * with calls to JS_GetScriptObject for scripts in the eval cache (currently,
 * script->u.object aliases script->u.nextToGC).
 */
class EvalScriptGuard
{
    JSContext *cx_;
    JSLinearString *str_;
    JSScript **bucket_;
    JSScript *script_;

  public:
    EvalScriptGuard(JSContext *cx, JSLinearString *str)
      : cx_(cx),
        str_(str),
        script_(NULL) {
        bucket_ = EvalCacheHash(cx, str);
    }

    ~EvalScriptGuard() {
        if (script_) {
            js_CallDestroyScriptHook(cx_, script_);
            script_->isActiveEval = false;
            script_->isCachedEval = true;
            script_->u.nextToGC = *bucket_;
            *bucket_ = script_;
#ifdef CHECK_SCRIPT_OWNER
            script_->owner = NULL;
#endif
        }
    }

    void lookupInEvalCache(StackFrame *caller, uintN staticLevel,
                           JSPrincipals *principals, JSObject &scopeobj) {
        if (JSScript *found = EvalCacheLookup(cx_, str_, caller, staticLevel,
                                              principals, scopeobj, bucket_)) {
            js_CallNewScriptHook(cx_, found, NULL);
            script_ = found;
            script_->isCachedEval = false;
            script_->isActiveEval = true;
        }
    }

    void setNewScript(JSScript *script) {
        /* NewScriptFromCG has already called js_CallNewScriptHook. */
        JS_ASSERT(!script_ && script);
        script_ = script;
        script_->isActiveEval = true;
    }

    bool foundScript() {
        return !!script_;
    }

    JSScript *script() const {
        JS_ASSERT(script_);
        return script_;
    }
};

/* Define subset of ExecuteType so that casting performs the injection. */
enum EvalType { DIRECT_EVAL = EXECUTE_DIRECT_EVAL, INDIRECT_EVAL = EXECUTE_INDIRECT_EVAL };

/*
 * Common code implementing direct and indirect eval.
 *
 * Evaluate call.argv[2], if it is a string, in the context of the given calling
 * frame, with the provided scope chain, with the semantics of either a direct
 * or indirect eval (see ES5 10.4.2).  If this is an indirect eval, scopeobj
 * must be a global object.
 *
 * On success, store the completion value in call.rval and return true.
 */
static bool
EvalKernel(JSContext *cx, const CallArgs &call, EvalType evalType, StackFrame *caller,
           JSObject &scopeobj)
{
    JS_ASSERT((evalType == INDIRECT_EVAL) == (caller == NULL));
    AssertInnerizedScopeChain(cx, scopeobj);

    if (!scopeobj.getGlobal()->isRuntimeCodeGenEnabled(cx)) {
        JS_ReportError(cx, "call to eval() blocked by CSP");
        return false;
    }

    /* ES5 15.1.2.1 step 1. */
    if (call.argc() < 1) {
        call.rval().setUndefined();
        return true;
    }
    if (!call[0].isString()) {
        call.rval() = call[0];
        return true;
    }
    JSString *str = call[0].toString();

    /* ES5 15.1.2.1 steps 2-8. */

    /*
     * Per ES5, indirect eval runs in the global scope. (eval is specified this
     * way so that the compiler can make assumptions about what bindings may or
     * may not exist in the current frame if it doesn't see 'eval'.)
     */
    uintN staticLevel;
    Value thisv;
    if (evalType == DIRECT_EVAL) {
        staticLevel = caller->script()->staticLevel + 1;

        /*
         * Direct calls to eval are supposed to see the caller's |this|. If we
         * haven't wrapped that yet, do so now, before we make a copy of it for
         * the eval code to use.
         */
        if (!ComputeThis(cx, caller))
            return false;
        thisv = caller->thisValue();

#ifdef DEBUG
        jsbytecode *callerPC = caller->pcQuadratic(cx->stack);
        JS_ASSERT_IF(caller->isFunctionFrame(), caller->fun()->isHeavyweight());
        JS_ASSERT(callerPC && js_GetOpcode(cx, caller->script(), callerPC) == JSOP_EVAL);
#endif
    } else {
        JS_ASSERT(call.callee().getGlobal() == &scopeobj);
        staticLevel = 0;

        /* Use the global as 'this', modulo outerization. */
        JSObject *thisobj = scopeobj.thisObject(cx);
        if (!thisobj)
            return false;
        thisv = ObjectValue(*thisobj);
    }

    JSLinearString *linearStr = str->ensureLinear(cx);
    if (!linearStr)
        return false;
    const jschar *chars = linearStr->chars();
    size_t length = linearStr->length();

    /*
     * If the eval string starts with '(' and ends with ')', it may be JSON.
     * Try the JSON parser first because it's much faster.  If the eval string
     * isn't JSON, JSON parsing will probably fail quickly, so little time
     * will be lost.
     *
     * Don't use the JSON parser if the caller is strict mode code, because in
     * strict mode object literals must not have repeated properties, and the
     * JSON parser cheerfully (and correctly) accepts them.  If you're parsing
     * JSON with eval and using strict mode, you deserve to be slow.
     */
    if (length > 2 &&
        chars[0] == '(' && chars[length - 1] == ')' &&
        (!caller || !caller->script()->strictModeCode))
    {
        /*
         * Remarkably, JavaScript syntax is not a superset of JSON syntax:
         * strings in JavaScript cannot contain the Unicode line and paragraph
         * terminator characters U+2028 and U+2029, but strings in JSON can.
         * Rather than force the JSON parser to handle this quirk when used by
         * eval, we simply don't use the JSON parser when either character
         * appears in the provided string.  See bug 657367.
         */
        for (const jschar *cp = &chars[1], *end = &chars[length - 2]; ; cp++) {
            if (*cp == 0x2028 || *cp == 0x2029)
                break;

            if (cp == end) {
                JSONParser parser(cx, chars + 1, length - 2,
                                  JSONParser::StrictJSON, JSONParser::NoError);
                Value tmp;
                if (!parser.parse(&tmp))
                    return false;
                if (tmp.isUndefined())
                    break;
                call.rval() = tmp;
                return true;
            }
        }
    }

    EvalScriptGuard esg(cx, linearStr);

    JSPrincipals *principals = PrincipalsForCompiledCode(call, cx);

    if (evalType == DIRECT_EVAL && caller->isNonEvalFunctionFrame())
        esg.lookupInEvalCache(caller, staticLevel, principals, scopeobj);

    if (!esg.foundScript()) {
        uintN lineno;
        const char *filename = CurrentScriptFileAndLine(cx, &lineno,
                                                        evalType == DIRECT_EVAL
                                                        ? CALLED_FROM_JSOP_EVAL
                                                        : NOT_CALLED_FROM_JSOP_EVAL);
        uint32 tcflags = TCF_COMPILE_N_GO | TCF_NEED_MUTABLE_SCRIPT | TCF_COMPILE_FOR_EVAL;
        JSScript *compiled = Compiler::compileScript(cx, &scopeobj, caller, principals, tcflags,
                                                     chars, length, filename, lineno,
                                                     cx->findVersion(), linearStr, staticLevel);
        if (!compiled)
            return false;

        esg.setNewScript(compiled);
    }

    return Execute(cx, esg.script(), scopeobj, thisv, ExecuteType(evalType),
                   NULL /* evalInFrame */, &call.rval());
}

/*
 * We once supported a second argument to eval to use as the scope chain
 * when evaluating the code string.  Warn when such uses are seen so that
 * authors will know that support for eval(s, o) has been removed.
 */
static inline bool
WarnOnTooManyArgs(JSContext *cx, const CallArgs &call)
{
    if (call.argc() > 1) {
        if (JSScript *script = cx->stack.currentScript()) {
            if (!script->warnedAboutTwoArgumentEval) {
                static const char TWO_ARGUMENT_WARNING[] =
                    "Support for eval(code, scopeObject) has been removed. "
                    "Use |with (scopeObject) eval(code);| instead.";
                if (!JS_ReportWarning(cx, TWO_ARGUMENT_WARNING))
                    return false;
                script->warnedAboutTwoArgumentEval = true;
            }
        } else {
            /*
             * In the case of an indirect call without a caller frame, avoid a
             * potential warning-flood by doing nothing.
             */
        }
    }

    return true;
}

/*
 * ES5 15.1.2.1.
 *
 * NB: This method handles only indirect eval.
 */
static JSBool
eval(JSContext *cx, uintN argc, Value *vp)
{
    CallArgs call = CallArgsFromVp(argc, vp);
    return WarnOnTooManyArgs(cx, call) &&
           EvalKernel(cx, call, INDIRECT_EVAL, NULL, *call.callee().getGlobal());
}

namespace js {

bool
DirectEval(JSContext *cx, const CallArgs &call)
{
    /* Direct eval can assume it was called from an interpreted frame. */
    StackFrame *caller = cx->fp();
    JS_ASSERT(caller->isScriptFrame());
    JS_ASSERT(IsBuiltinEvalForScope(&caller->scopeChain(), call.calleev()));
    JS_ASSERT(js_GetOpcode(cx, cx->fp()->script(), cx->regs().pc) == JSOP_EVAL);

    AutoFunctionCallProbe callProbe(cx, call.callee().getFunctionPrivate(), caller->script());

    JSObject *scopeChain =
        GetScopeChainFast(cx, caller, JSOP_EVAL, JSOP_EVAL_LENGTH + JSOP_LINENO_LENGTH);

    return scopeChain &&
           WarnOnTooManyArgs(cx, call) &&
           EvalKernel(cx, call, DIRECT_EVAL, caller, *scopeChain);
}

bool
IsBuiltinEvalForScope(JSObject *scopeChain, const Value &v)
{
    return scopeChain->getGlobal()->getOriginalEval() == v;
}

bool
IsAnyBuiltinEval(JSFunction *fun)
{
    return fun->maybeNative() == eval;
}

JSPrincipals *
PrincipalsForCompiledCode(const CallArgs &call, JSContext *cx)
{
    JS_ASSERT(IsAnyBuiltinEval(call.callee().getFunctionPrivate()) ||
              IsBuiltinFunctionConstructor(call.callee().getFunctionPrivate()));

    /*
     * To compute the principals of the compiled eval/Function code, we simply
     * use the callee's principals. To see why the caller's principals are
     * ignored, consider first that, in the capability-model we assume, the
     * high-privileged eval/Function should never have escaped to the
     * low-privileged caller. (For the Mozilla embedding, this is brute-enforced
     * by explicit filtering by wrappers.) Thus, the caller's privileges should
     * subsume the callee's.
     *
     * In the converse situation, where the callee has lower privileges than the
     * caller, we might initially guess that the caller would want to retain
     * their higher privileges in the generated code. However, since the
     * compiled code will be run with the callee's scope chain, this would make
     * fp->script()->compartment() != fp->compartment().
     */

    return call.callee().principals(cx);
}

}  /* namespace js */

#if JS_HAS_OBJ_WATCHPOINT

static JSBool
obj_watch_handler(JSContext *cx, JSObject *obj, jsid id, jsval old,
                  jsval *nvp, void *closure)
{
    JSObject *callable = (JSObject *) closure;
    if (JSPrincipals *watcher = callable->principals(cx)) {
        if (JSObject *scopeChain = cx->stack.currentScriptedScopeChain()) {
            if (JSPrincipals *subject = scopeChain->principals(cx)) {
                if (!watcher->subsume(watcher, subject)) {
                    /* Silently don't call the watch handler. */
                    return JS_TRUE;
                }
            }
        }
    }

    /* Avoid recursion on (obj, id) already being watched on cx. */
    AutoResolving resolving(cx, obj, id, AutoResolving::WATCH);
    if (resolving.alreadyStarted())
        return true;

    Value argv[] = { IdToValue(id), Valueify(old), Valueify(*nvp) };
    return ExternalInvoke(cx, ObjectValue(*obj), ObjectOrNullValue(callable),
                          JS_ARRAY_LENGTH(argv), argv, Valueify(nvp));
}

static JSBool
obj_watch(JSContext *cx, uintN argc, Value *vp)
{
    if (argc <= 1) {
        js_ReportMissingArg(cx, *vp, 1);
        return JS_FALSE;
    }

    JSObject *callable = js_ValueToCallableObject(cx, &vp[3], 0);
    if (!callable)
        return JS_FALSE;

    /* Compute the unique int/atom symbol id needed by js_LookupProperty. */
    jsid propid;
    if (!ValueToId(cx, vp[2], &propid))
        return JS_FALSE;

    JSObject *obj = ToObject(cx, &vp[1]);
    if (!obj)
        return false;

    Value tmp;
    uintN attrs;
    if (!CheckAccess(cx, obj, propid, JSACC_WATCH, &tmp, &attrs))
        return JS_FALSE;

    vp->setUndefined();

    if (attrs & JSPROP_READONLY)
        return JS_TRUE;
    if (obj->isDenseArray() && !obj->makeDenseArraySlow(cx))
        return JS_FALSE;
    return JS_SetWatchPoint(cx, obj, propid, obj_watch_handler, callable);
}

static JSBool
obj_unwatch(JSContext *cx, uintN argc, Value *vp)
{
    JSObject *obj = ToObject(cx, &vp[1]);
    if (!obj)
        return false;
    vp->setUndefined();
    jsid id;
    if (argc != 0) {
        if (!ValueToId(cx, vp[2], &id))
            return JS_FALSE;
    } else {
        id = JSID_VOID;
    }
    return JS_ClearWatchPoint(cx, obj, id, NULL, NULL);
}

#endif /* JS_HAS_OBJ_WATCHPOINT */

/*
 * Prototype and property query methods, to complement the 'in' and
 * 'instanceof' operators.
 */

/* Proposed ECMA 15.2.4.5. */
static JSBool
obj_hasOwnProperty(JSContext *cx, uintN argc, Value *vp)
{
    JSObject *obj = ToObject(cx, &vp[1]);
    if (!obj)
        return false;
    return js_HasOwnPropertyHelper(cx, obj->getOps()->lookupProperty, argc, vp);
}

JSBool
js_HasOwnPropertyHelper(JSContext *cx, LookupPropOp lookup, uintN argc,
                        Value *vp)
{
    jsid id;
    if (!ValueToId(cx, argc != 0 ? vp[2] : UndefinedValue(), &id))
        return JS_FALSE;

    JSObject *obj = ToObject(cx, &vp[1]);
    if (!obj)
        return false;
    JSObject *obj2;
    JSProperty *prop;
    if (obj->isProxy()) {
        bool has;
        if (!JSProxy::hasOwn(cx, obj, id, &has))
            return false;
        vp->setBoolean(has);
        return true;
    }
    if (!js_HasOwnProperty(cx, lookup, obj, id, &obj2, &prop))
        return JS_FALSE;
    vp->setBoolean(!!prop);
    return JS_TRUE;
}

JSBool
js_HasOwnProperty(JSContext *cx, LookupPropOp lookup, JSObject *obj, jsid id,
                  JSObject **objp, JSProperty **propp)
{
    JSAutoResolveFlags rf(cx, JSRESOLVE_QUALIFIED | JSRESOLVE_DETECTING);
    if (!(lookup ? lookup : js_LookupProperty)(cx, obj, id, objp, propp))
        return false;
    if (!*propp)
        return true;

    if (*objp == obj)
        return true;

    JSObject *outer = NULL;
    if (JSObjectOp op = (*objp)->getClass()->ext.outerObject) {
        outer = op(cx, *objp);
        if (!outer)
            return false;
    }

    if (outer != *objp)
        *propp = NULL;
    return true;
}

/* ES5 15.2.4.6. */
static JSBool
obj_isPrototypeOf(JSContext *cx, uintN argc, Value *vp)
{
    /* Step 1. */
    if (argc < 1 || !vp[2].isObject()) {
        vp->setBoolean(false);
        return true;
    }

    /* Step 2. */
    JSObject *obj = ToObject(cx, &vp[1]);
    if (!obj)
        return false;

    /* Step 3. */
    vp->setBoolean(js_IsDelegate(cx, obj, vp[2]));
    return true;
}

/* ES5 15.2.4.7. */
static JSBool
obj_propertyIsEnumerable(JSContext *cx, uintN argc, Value *vp)
{
    /* Step 1. */
    jsid id;
    if (!ValueToId(cx, argc != 0 ? vp[2] : UndefinedValue(), &id))
        return false;

    /* Step 2. */
    JSObject *obj = ToObject(cx, &vp[1]);
    if (!obj)
        return false;

    /* Steps 3-5. */
    return js_PropertyIsEnumerable(cx, obj, id, vp);
}

JSBool
js_PropertyIsEnumerable(JSContext *cx, JSObject *obj, jsid id, Value *vp)
{
    JSObject *pobj;
    JSProperty *prop;
    if (!obj->lookupProperty(cx, id, &pobj, &prop))
        return false;

    if (!prop) {
        vp->setBoolean(false);
        return true;
    }

    /*
     * ECMA spec botch: return false unless hasOwnProperty. Leaving "own" out
     * of propertyIsEnumerable's name was a mistake.
     */
    if (pobj != obj) {
        vp->setBoolean(false);
        return true;
    }

    uintN attrs;
    if (!pobj->getAttributes(cx, id, &attrs))
        return false;

    vp->setBoolean((attrs & JSPROP_ENUMERATE) != 0);
    return true;
}

#if OLD_GETTER_SETTER_METHODS

const char js_defineGetter_str[] = "__defineGetter__";
const char js_defineSetter_str[] = "__defineSetter__";
const char js_lookupGetter_str[] = "__lookupGetter__";
const char js_lookupSetter_str[] = "__lookupSetter__";

JS_FRIEND_API(JSBool)
js_obj_defineGetter(JSContext *cx, uintN argc, Value *vp)
{
    CallArgs call = CallArgsFromVp(argc, vp);
    if (!BoxNonStrictThis(cx, call))
        return false;
    JSObject *obj = &call.thisv().toObject();

    if (argc <= 1 || !js_IsCallable(call[1])) {
        JS_ReportErrorNumber(cx, js_GetErrorMessage, NULL,
                             JSMSG_BAD_GETTER_OR_SETTER,
                             js_getter_str);
        return JS_FALSE;
    }
    PropertyOp getter = CastAsPropertyOp(&call[1].toObject());

    jsid id;
    if (!ValueToId(cx, call[0], &id))
        return JS_FALSE;
    if (!CheckRedeclaration(cx, obj, id, JSPROP_GETTER))
        return JS_FALSE;
    /*
     * Getters and setters are just like watchpoints from an access
     * control point of view.
     */
    Value junk;
    uintN attrs;
    if (!CheckAccess(cx, obj, id, JSACC_WATCH, &junk, &attrs))
        return JS_FALSE;
    call.rval().setUndefined();
    return obj->defineProperty(cx, id, UndefinedValue(), getter, StrictPropertyStub,
                               JSPROP_ENUMERATE | JSPROP_GETTER | JSPROP_SHARED);
}

JS_FRIEND_API(JSBool)
js_obj_defineSetter(JSContext *cx, uintN argc, Value *vp)
{
    CallArgs call = CallArgsFromVp(argc, vp);
    if (!BoxNonStrictThis(cx, call))
        return false;
    JSObject *obj = &call.thisv().toObject();

    if (argc <= 1 || !js_IsCallable(call[1])) {
        JS_ReportErrorNumber(cx, js_GetErrorMessage, NULL,
                             JSMSG_BAD_GETTER_OR_SETTER,
                             js_setter_str);
        return JS_FALSE;
    }
    StrictPropertyOp setter = CastAsStrictPropertyOp(&call[1].toObject());

    jsid id;
    if (!ValueToId(cx, call[0], &id))
        return JS_FALSE;
    if (!CheckRedeclaration(cx, obj, id, JSPROP_SETTER))
        return JS_FALSE;
    /*
     * Getters and setters are just like watchpoints from an access
     * control point of view.
     */
    Value junk;
    uintN attrs;
    if (!CheckAccess(cx, obj, id, JSACC_WATCH, &junk, &attrs))
        return JS_FALSE;
    call.rval().setUndefined();
    return obj->defineProperty(cx, id, UndefinedValue(), PropertyStub, setter,
                               JSPROP_ENUMERATE | JSPROP_SETTER | JSPROP_SHARED);
}

static JSBool
obj_lookupGetter(JSContext *cx, uintN argc, Value *vp)
{
    jsid id;
    if (!ValueToId(cx, argc != 0 ? vp[2] : UndefinedValue(), &id))
        return JS_FALSE;
    JSObject *obj = ToObject(cx, &vp[1]);
    if (!obj)
        return JS_FALSE;
    JSObject *pobj;
    JSProperty *prop;
    if (!obj->lookupProperty(cx, id, &pobj, &prop))
        return JS_FALSE;
    vp->setUndefined();
    if (prop) {
        if (pobj->isNative()) {
            Shape *shape = (Shape *) prop;
            if (shape->hasGetterValue())
                *vp = shape->getterValue();
        }
    }
    return JS_TRUE;
}

static JSBool
obj_lookupSetter(JSContext *cx, uintN argc, Value *vp)
{
    jsid id;
    if (!ValueToId(cx, argc != 0 ? vp[2] : UndefinedValue(), &id))
        return JS_FALSE;
    JSObject *obj = ToObject(cx, &vp[1]);
    if (!obj)
        return JS_FALSE;
    JSObject *pobj;
    JSProperty *prop;
    if (!obj->lookupProperty(cx, id, &pobj, &prop))
        return JS_FALSE;
    vp->setUndefined();
    if (prop) {
        if (pobj->isNative()) {
            Shape *shape = (Shape *) prop;
            if (shape->hasSetterValue())
                *vp = shape->setterValue();
        }
    }
    return JS_TRUE;
}
#endif /* OLD_GETTER_SETTER_METHODS */

JSBool
obj_getPrototypeOf(JSContext *cx, uintN argc, Value *vp)
{
    if (argc == 0) {
        js_ReportMissingArg(cx, *vp, 0);
        return JS_FALSE;
    }

    if (vp[2].isPrimitive()) {
        char *bytes = DecompileValueGenerator(cx, JSDVG_SEARCH_STACK, vp[2], NULL);
        if (!bytes)
            return JS_FALSE;
        JS_ReportErrorNumber(cx, js_GetErrorMessage, NULL,
                             JSMSG_UNEXPECTED_TYPE, bytes, "not an object");
        JS_free(cx, bytes);
        return JS_FALSE;
    }

    JSObject *obj = &vp[2].toObject();
    uintN attrs;
    return CheckAccess(cx, obj, ATOM_TO_JSID(cx->runtime->atomState.protoAtom),
                       JSACC_PROTO, vp, &attrs);
}

extern JSBool
js_NewPropertyDescriptorObject(JSContext *cx, jsid id, uintN attrs,
                               const Value &getter, const Value &setter,
                               const Value &value, Value *vp)
{
    /* We have our own property, so start creating the descriptor. */
    JSObject *desc = NewBuiltinClassInstance(cx, &js_ObjectClass);
    if (!desc)
        return false;
    vp->setObject(*desc);    /* Root and return. */

    const JSAtomState &atomState = cx->runtime->atomState;
    if (attrs & (JSPROP_GETTER | JSPROP_SETTER)) {
        if (!desc->defineProperty(cx, ATOM_TO_JSID(atomState.getAtom), getter,
                                  PropertyStub, StrictPropertyStub, JSPROP_ENUMERATE) ||
            !desc->defineProperty(cx, ATOM_TO_JSID(atomState.setAtom), setter,
                                  PropertyStub, StrictPropertyStub, JSPROP_ENUMERATE)) {
            return false;
        }
    } else {
        if (!desc->defineProperty(cx, ATOM_TO_JSID(atomState.valueAtom), value,
                                  PropertyStub, StrictPropertyStub, JSPROP_ENUMERATE) ||
            !desc->defineProperty(cx, ATOM_TO_JSID(atomState.writableAtom),
                                  BooleanValue((attrs & JSPROP_READONLY) == 0),
                                  PropertyStub, StrictPropertyStub, JSPROP_ENUMERATE)) {
            return false;
        }
    }

    return desc->defineProperty(cx, ATOM_TO_JSID(atomState.enumerableAtom),
                                BooleanValue((attrs & JSPROP_ENUMERATE) != 0),
                                PropertyStub, StrictPropertyStub, JSPROP_ENUMERATE) &&
           desc->defineProperty(cx, ATOM_TO_JSID(atomState.configurableAtom),
                                BooleanValue((attrs & JSPROP_PERMANENT) == 0),
                                PropertyStub, StrictPropertyStub, JSPROP_ENUMERATE);
}

JSBool
js_GetOwnPropertyDescriptor(JSContext *cx, JSObject *obj, jsid id, Value *vp)
{
    if (obj->isProxy())
        return JSProxy::getOwnPropertyDescriptor(cx, obj, id, false, vp);

    JSObject *pobj;
    JSProperty *prop;
    if (!js_HasOwnProperty(cx, obj->getOps()->lookupProperty, obj, id, &pobj, &prop))
        return false;
    if (!prop) {
        vp->setUndefined();
        return true;
    }

    Value roots[] = { UndefinedValue(), UndefinedValue(), UndefinedValue() };
    AutoArrayRooter tvr(cx, JS_ARRAY_LENGTH(roots), roots);
    unsigned attrs;
    bool doGet = true;
    if (pobj->isNative()) {
        Shape *shape = (Shape *) prop;
        attrs = shape->attributes();
        if (attrs & (JSPROP_GETTER | JSPROP_SETTER)) {
            doGet = false;
            if (attrs & JSPROP_GETTER)
                roots[0] = shape->getterValue();
            if (attrs & JSPROP_SETTER)
                roots[1] = shape->setterValue();
        }
    } else {
        if (!pobj->getAttributes(cx, id, &attrs))
            return false;
    }

    if (doGet && !obj->getProperty(cx, id, &roots[2]))
        return false;

    return js_NewPropertyDescriptorObject(cx, id,
                                          attrs,
                                          roots[0], /* getter */
                                          roots[1], /* setter */
                                          roots[2], /* value */
                                          vp);
}

static bool
GetFirstArgumentAsObject(JSContext *cx, uintN argc, Value *vp, const char *method, JSObject **objp)
{
    if (argc == 0) {
        JS_ReportErrorNumber(cx, js_GetErrorMessage, NULL, JSMSG_MORE_ARGS_NEEDED,
                             method, "0", "s");
        return false;
    }

    const Value &v = vp[2];
    if (!v.isObject()) {
        char *bytes = DecompileValueGenerator(cx, JSDVG_SEARCH_STACK, v, NULL);
        if (!bytes)
            return false;
        JS_ReportErrorNumber(cx, js_GetErrorMessage, NULL, JSMSG_UNEXPECTED_TYPE,
                             bytes, "not an object");
        JS_free(cx, bytes);
        return false;
    }

    *objp = &v.toObject();
    return true;
}

static JSBool
obj_getOwnPropertyDescriptor(JSContext *cx, uintN argc, Value *vp)
{
    JSObject *obj;
    if (!GetFirstArgumentAsObject(cx, argc, vp, "Object.getOwnPropertyDescriptor", &obj))
        return JS_FALSE;
    AutoIdRooter nameidr(cx);
    if (!ValueToId(cx, argc >= 2 ? vp[3] : UndefinedValue(), nameidr.addr()))
        return JS_FALSE;
    return js_GetOwnPropertyDescriptor(cx, obj, nameidr.id(), vp);
}

static JSBool
obj_keys(JSContext *cx, uintN argc, Value *vp)
{
    JSObject *obj;
    if (!GetFirstArgumentAsObject(cx, argc, vp, "Object.keys", &obj))
        return false;

    AutoIdVector props(cx);
    if (!GetPropertyNames(cx, obj, JSITER_OWNONLY, &props))
        return false;

    AutoValueVector vals(cx);
    if (!vals.reserve(props.length()))
        return false;
    for (size_t i = 0, len = props.length(); i < len; i++) {
        jsid id = props[i];
        if (JSID_IS_STRING(id)) {
            JS_ALWAYS_TRUE(vals.append(StringValue(JSID_TO_STRING(id))));
        } else if (JSID_IS_INT(id)) {
            JSString *str = js_IntToString(cx, JSID_TO_INT(id));
            if (!str)
                return false;
            vals.infallibleAppend(StringValue(str));
        } else {
            JS_ASSERT(JSID_IS_OBJECT(id));
        }
    }

    JS_ASSERT(props.length() <= UINT32_MAX);
    JSObject *aobj = NewDenseCopiedArray(cx, jsuint(vals.length()), vals.begin());
    if (!aobj)
        return false;
    vp->setObject(*aobj);

    return true;
}

static bool
HasProperty(JSContext* cx, JSObject* obj, jsid id, Value* vp, bool *foundp)
{
    if (!obj->hasProperty(cx, id, foundp, JSRESOLVE_QUALIFIED | JSRESOLVE_DETECTING))
        return false;
    if (!*foundp) {
        vp->setUndefined();
        return true;
    }

    /*
     * We must go through the method read barrier in case id is 'get' or 'set'.
     * There is no obvious way to defer cloning a joined function object whose
     * identity will be used by DefinePropertyOnObject, e.g., or reflected via
     * js_GetOwnPropertyDescriptor, as the getter or setter callable object.
     */
    return !!obj->getProperty(cx, id, vp);
}

PropDesc::PropDesc()
  : pd(UndefinedValue()),
    value(UndefinedValue()),
    get(UndefinedValue()),
    set(UndefinedValue()),
    attrs(0),
    hasGet(false),
    hasSet(false),
    hasValue(false),
    hasWritable(false),
    hasEnumerable(false),
    hasConfigurable(false)
{
}

bool
PropDesc::initialize(JSContext* cx, const Value &origval)
{
    Value v = origval;

    /* 8.10.5 step 1 */
    if (v.isPrimitive()) {
        JS_ReportErrorNumber(cx, js_GetErrorMessage, NULL, JSMSG_NOT_NONNULL_OBJECT);
        return false;
    }
    JSObject* desc = &v.toObject();

    /* Make a copy of the descriptor. We might need it later. */
    pd = v;

    /* Start with the proper defaults. */
    attrs = JSPROP_PERMANENT | JSPROP_READONLY;

    bool found;

    /* 8.10.5 step 3 */
#ifdef __GNUC__ /* quell GCC overwarning */
    found = false;
#endif
    if (!HasProperty(cx, desc, ATOM_TO_JSID(cx->runtime->atomState.enumerableAtom), &v, &found))
        return false;
    if (found) {
        hasEnumerable = JS_TRUE;
        if (js_ValueToBoolean(v))
            attrs |= JSPROP_ENUMERATE;
    }

    /* 8.10.5 step 4 */
    if (!HasProperty(cx, desc, ATOM_TO_JSID(cx->runtime->atomState.configurableAtom), &v, &found))
        return false;
    if (found) {
        hasConfigurable = JS_TRUE;
        if (js_ValueToBoolean(v))
            attrs &= ~JSPROP_PERMANENT;
    }

    /* 8.10.5 step 5 */
    if (!HasProperty(cx, desc, ATOM_TO_JSID(cx->runtime->atomState.valueAtom), &v, &found))
        return false;
    if (found) {
        hasValue = true;
        value = v;
    }

    /* 8.10.6 step 6 */
    if (!HasProperty(cx, desc, ATOM_TO_JSID(cx->runtime->atomState.writableAtom), &v, &found))
        return false;
    if (found) {
        hasWritable = JS_TRUE;
        if (js_ValueToBoolean(v))
            attrs &= ~JSPROP_READONLY;
    }

    /* 8.10.7 step 7 */
    if (!HasProperty(cx, desc, ATOM_TO_JSID(cx->runtime->atomState.getAtom), &v, &found))
        return false;
    if (found) {
        if ((v.isPrimitive() || !js_IsCallable(v)) && !v.isUndefined()) {
            JS_ReportErrorNumber(cx, js_GetErrorMessage, NULL, JSMSG_BAD_GET_SET_FIELD,
                                 js_getter_str);
            return false;
        }
        hasGet = true;
        get = v;
        attrs |= JSPROP_GETTER | JSPROP_SHARED;
    }

    /* 8.10.7 step 8 */
    if (!HasProperty(cx, desc, ATOM_TO_JSID(cx->runtime->atomState.setAtom), &v, &found))
        return false;
    if (found) {
        if ((v.isPrimitive() || !js_IsCallable(v)) && !v.isUndefined()) {
            JS_ReportErrorNumber(cx, js_GetErrorMessage, NULL, JSMSG_BAD_GET_SET_FIELD,
                                 js_setter_str);
            return false;
        }
        hasSet = true;
        set = v;
        attrs |= JSPROP_SETTER | JSPROP_SHARED;
    }

    /* 8.10.7 step 9 */
    if ((hasGet || hasSet) && (hasValue || hasWritable)) {
        JS_ReportErrorNumber(cx, js_GetErrorMessage, NULL, JSMSG_INVALID_DESCRIPTOR);
        return false;
    }

    return true;
}

static JSBool
Reject(JSContext *cx, uintN errorNumber, bool throwError, jsid id, bool *rval)
{
    if (throwError) {
        jsid idstr;
        if (!js_ValueToStringId(cx, IdToValue(id), &idstr))
           return JS_FALSE;
        JSAutoByteString bytes(cx, JSID_TO_STRING(idstr));
        if (!bytes)
            return JS_FALSE;
        JS_ReportErrorNumber(cx, js_GetErrorMessage, NULL, errorNumber, bytes.ptr());
        return JS_FALSE;
    }

    *rval = false;
    return JS_TRUE;
}

static JSBool
Reject(JSContext *cx, JSObject *obj, uintN errorNumber, bool throwError, bool *rval)
{
    if (throwError) {
        if (js_ErrorFormatString[errorNumber].argCount == 1) {
            js_ReportValueErrorFlags(cx, JSREPORT_ERROR, errorNumber,
                                     JSDVG_IGNORE_STACK, ObjectValue(*obj),
                                     NULL, NULL, NULL);
        } else {
            JS_ASSERT(js_ErrorFormatString[errorNumber].argCount == 0);
            JS_ReportErrorNumber(cx, js_GetErrorMessage, NULL, errorNumber);
        }
        return JS_FALSE;
    }

    *rval = false;
    return JS_TRUE;
}

static JSBool
DefinePropertyOnObject(JSContext *cx, JSObject *obj, const jsid &id, const PropDesc &desc,
                       bool throwError, bool *rval)
{
    /* 8.12.9 step 1. */
    JSProperty *current;
    JSObject *obj2;
    JS_ASSERT(!obj->getOps()->lookupProperty);
    if (!js_HasOwnProperty(cx, NULL, obj, id, &obj2, &current))
        return JS_FALSE;

    JS_ASSERT(!obj->getOps()->defineProperty);

    /* 8.12.9 steps 2-4. */
    if (!current) {
        if (!obj->isExtensible())
            return Reject(cx, obj, JSMSG_OBJECT_NOT_EXTENSIBLE, throwError, rval);

        *rval = true;

        if (desc.isGenericDescriptor() || desc.isDataDescriptor()) {
            JS_ASSERT(!obj->getOps()->defineProperty);
            return js_DefineProperty(cx, obj, id, &desc.value,
                                     PropertyStub, StrictPropertyStub, desc.attrs);
        }

        JS_ASSERT(desc.isAccessorDescriptor());

        /*
         * Getters and setters are just like watchpoints from an access
         * control point of view.
         */
        Value dummy;
        uintN dummyAttrs;
        if (!CheckAccess(cx, obj, id, JSACC_WATCH, &dummy, &dummyAttrs))
            return JS_FALSE;

        Value tmp = UndefinedValue();
        return js_DefineProperty(cx, obj, id, &tmp,
                                 desc.getter(), desc.setter(), desc.attrs);
    }

    /* 8.12.9 steps 5-6 (note 5 is merely a special case of 6). */
    Value v = UndefinedValue();

    JS_ASSERT(obj == obj2);

    const Shape *shape = reinterpret_cast<Shape *>(current);
    do {
        if (desc.isAccessorDescriptor()) {
            if (!shape->isAccessorDescriptor())
                break;

            if (desc.hasGet) {
                JSBool same;
                if (!SameValue(cx, desc.getterValue(), shape->getterOrUndefined(), &same))
                    return JS_FALSE;
                if (!same)
                    break;
            }

            if (desc.hasSet) {
                JSBool same;
                if (!SameValue(cx, desc.setterValue(), shape->setterOrUndefined(), &same))
                    return JS_FALSE;
                if (!same)
                    break;
            }
        } else {
            /*
             * Determine the current value of the property once, if the current
             * value might actually need to be used or preserved later.  NB: we
             * guard on whether the current property is a data descriptor to
             * avoid calling a getter; we won't need the value if it's not a
             * data descriptor.
             */
            if (shape->isDataDescriptor()) {
                /*
                 * We must rule out a non-configurable js::PropertyOp-guarded
                 * property becoming a writable unguarded data property, since
                 * such a property can have its value changed to one the getter
                 * and setter preclude.
                 *
                 * A desc lacking writable but with value is a data descriptor
                 * and we must reject it as if it had writable: true if current
                 * is writable.
                 */
                if (!shape->configurable() &&
                    (!shape->hasDefaultGetter() || !shape->hasDefaultSetter()) &&
                    desc.isDataDescriptor() &&
                    (desc.hasWritable ? desc.writable() : shape->writable()))
                {
                    return Reject(cx, JSMSG_CANT_REDEFINE_PROP, throwError, id, rval);
                }

                if (!js_NativeGet(cx, obj, obj2, shape, JSGET_NO_METHOD_BARRIER, &v))
                    return JS_FALSE;
            }

            if (desc.isDataDescriptor()) {
                if (!shape->isDataDescriptor())
                    break;

                JSBool same;
                if (desc.hasValue) {
                    if (!SameValue(cx, desc.value, v, &same))
                        return JS_FALSE;
                    if (!same) {
                        /*
                         * Insist that a non-configurable js::PropertyOp data
                         * property is frozen at exactly the last-got value.
                         *
                         * Duplicate the first part of the big conjunction that
                         * we tested above, rather than add a local bool flag.
                         * Likewise, don't try to keep shape->writable() in a
                         * flag we veto from true to false for non-configurable
                         * PropertyOp-based data properties and test before the
                         * SameValue check later on in order to re-use that "if
                         * (!SameValue) Reject" logic.
                         *
                         * This function is large and complex enough that it
                         * seems best to repeat a small bit of code and return
                         * Reject(...) ASAP, instead of being clever.
                         */
                        if (!shape->configurable() &&
                            (!shape->hasDefaultGetter() || !shape->hasDefaultSetter()))
                        {
                            return Reject(cx, JSMSG_CANT_REDEFINE_PROP, throwError, id, rval);
                        }
                        break;
                    }
                }
                if (desc.hasWritable && desc.writable() != shape->writable())
                    break;
            } else {
                /* The only fields in desc will be handled below. */
                JS_ASSERT(desc.isGenericDescriptor());
            }
        }

        if (desc.hasConfigurable && desc.configurable() != shape->configurable())
            break;
        if (desc.hasEnumerable && desc.enumerable() != shape->enumerable())
            break;

        /* The conditions imposed by step 5 or step 6 apply. */
        *rval = true;
        return JS_TRUE;
    } while (0);

    /* 8.12.9 step 7. */
    if (!shape->configurable()) {
        /*
         * Since [[Configurable]] defaults to false, we don't need to check
         * whether it was specified.  We can't do likewise for [[Enumerable]]
         * because its putative value is used in a comparison -- a comparison
         * whose result must always be false per spec if the [[Enumerable]]
         * field is not present.  Perfectly pellucid logic, eh?
         */
        JS_ASSERT_IF(!desc.hasConfigurable, !desc.configurable());
        if (desc.configurable() ||
            (desc.hasEnumerable && desc.enumerable() != shape->enumerable())) {
            return Reject(cx, JSMSG_CANT_REDEFINE_PROP, throwError, id, rval);
        }
    }

    bool callDelProperty = false;

    if (desc.isGenericDescriptor()) {
        /* 8.12.9 step 8, no validation required */
    } else if (desc.isDataDescriptor() != shape->isDataDescriptor()) {
        /* 8.12.9 step 9. */
        if (!shape->configurable())
            return Reject(cx, JSMSG_CANT_REDEFINE_PROP, throwError, id, rval);
    } else if (desc.isDataDescriptor()) {
        /* 8.12.9 step 10. */
        JS_ASSERT(shape->isDataDescriptor());
        if (!shape->configurable() && !shape->writable()) {
            if (desc.hasWritable && desc.writable())
                return Reject(cx, JSMSG_CANT_REDEFINE_PROP, throwError, id, rval);
            if (desc.hasValue) {
                JSBool same;
                if (!SameValue(cx, desc.value, v, &same))
                    return JS_FALSE;
                if (!same)
                    return Reject(cx, JSMSG_CANT_REDEFINE_PROP, throwError, id, rval);
            }
        }

        callDelProperty = !shape->hasDefaultGetter() || !shape->hasDefaultSetter();
    } else {
        /* 8.12.9 step 11. */
        JS_ASSERT(desc.isAccessorDescriptor() && shape->isAccessorDescriptor());
        if (!shape->configurable()) {
            if (desc.hasSet) {
                JSBool same;
                if (!SameValue(cx, desc.setterValue(), shape->setterOrUndefined(), &same))
                    return JS_FALSE;
                if (!same)
                    return Reject(cx, JSMSG_CANT_REDEFINE_PROP, throwError, id, rval);
            }

            if (desc.hasGet) {
                JSBool same;
                if (!SameValue(cx, desc.getterValue(), shape->getterOrUndefined(), &same))
                    return JS_FALSE;
                if (!same)
                    return Reject(cx, JSMSG_CANT_REDEFINE_PROP, throwError, id, rval);
            }
        }
    }

    /* 8.12.9 step 12. */
    uintN attrs;
    PropertyOp getter;
    StrictPropertyOp setter;
    if (desc.isGenericDescriptor()) {
        uintN changed = 0;
        if (desc.hasConfigurable)
            changed |= JSPROP_PERMANENT;
        if (desc.hasEnumerable)
            changed |= JSPROP_ENUMERATE;

        attrs = (shape->attributes() & ~changed) | (desc.attrs & changed);
        if (shape->isMethod()) {
            JS_ASSERT(!(attrs & (JSPROP_GETTER | JSPROP_SETTER)));
            getter = PropertyStub;
            setter = StrictPropertyStub;
        } else {
            getter = shape->getter();
            setter = shape->setter();
        }
    } else if (desc.isDataDescriptor()) {
        uintN unchanged = 0;
        if (!desc.hasConfigurable)
            unchanged |= JSPROP_PERMANENT;
        if (!desc.hasEnumerable)
            unchanged |= JSPROP_ENUMERATE;
        if (!desc.hasWritable)
            unchanged |= JSPROP_READONLY;

        if (desc.hasValue)
            v = desc.value;
        attrs = (desc.attrs & ~unchanged) | (shape->attributes() & unchanged);
        getter = PropertyStub;
        setter = StrictPropertyStub;
    } else {
        JS_ASSERT(desc.isAccessorDescriptor());

        /*
         * Getters and setters are just like watchpoints from an access
         * control point of view.
         */
        Value dummy;
        if (!CheckAccess(cx, obj2, id, JSACC_WATCH, &dummy, &attrs))
             return JS_FALSE;

        JS_ASSERT_IF(shape->isMethod(), !(attrs & (JSPROP_GETTER | JSPROP_SETTER)));

        /* 8.12.9 step 12. */
        uintN changed = 0;
        if (desc.hasConfigurable)
            changed |= JSPROP_PERMANENT;
        if (desc.hasEnumerable)
            changed |= JSPROP_ENUMERATE;
        if (desc.hasGet)
            changed |= JSPROP_GETTER | JSPROP_SHARED;
        if (desc.hasSet)
            changed |= JSPROP_SETTER | JSPROP_SHARED;

        attrs = (desc.attrs & changed) | (shape->attributes() & ~changed);
        if (desc.hasGet) {
            getter = desc.getter();
        } else {
            getter = (shape->isMethod() || (shape->hasDefaultGetter() && !shape->hasGetterValue()))
                     ? PropertyStub
                     : shape->getter();
        }
        if (desc.hasSet) {
            setter = desc.setter();
        } else {
            setter = (shape->hasDefaultSetter() && !shape->hasSetterValue())
                     ? StrictPropertyStub
                     : shape->setter();
        }
    }

    *rval = true;

    /*
     * Since "data" properties implemented using native C functions may rely on
     * side effects during setting, we must make them aware that they have been
     * "assigned"; deleting the property before redefining it does the trick.
     * See bug 539766, where we ran into problems when we redefined
     * arguments.length without making the property aware that its value had
     * been changed (which would have happened if we had deleted it before
     * redefining it or we had invoked its setter to change its value).
     */
    if (callDelProperty) {
        Value dummy = UndefinedValue();
        if (!CallJSPropertyOp(cx, obj2->getClass()->delProperty, obj2, id, &dummy))
            return false;
    }

    return js_DefineProperty(cx, obj, id, &v, getter, setter, attrs);
}

static JSBool
DefinePropertyOnArray(JSContext *cx, JSObject *obj, const jsid &id, const PropDesc &desc,
                      bool throwError, bool *rval)
{
    /*
     * We probably should optimize dense array property definitions where
     * the descriptor describes a traditional array property (enumerable,
     * configurable, writable, numeric index or length without altering its
     * attributes).  Such definitions are probably unlikely, so we don't bother
     * for now.
     */
    if (obj->isDenseArray() && !obj->makeDenseArraySlow(cx))
        return JS_FALSE;

    jsuint oldLen = obj->getArrayLength();

    if (JSID_IS_ATOM(id, cx->runtime->atomState.lengthAtom)) {
        /*
         * Our optimization of storage of the length property of arrays makes
         * it very difficult to properly implement defining the property.  For
         * now simply throw an exception (NB: not merely Reject) on any attempt
         * to define the "length" property, rather than attempting to implement
         * some difficult-for-authors-to-grasp subset of that functionality.
         */
        JS_ReportErrorNumber(cx, js_GetErrorMessage, NULL, JSMSG_CANT_DEFINE_ARRAY_LENGTH);
        return JS_FALSE;
    }

    uint32 index;
    if (js_IdIsIndex(id, &index)) {
        /*
        // Disabled until we support defining "length":
        if (index >= oldLen && lengthPropertyNotWritable())
            return ThrowTypeError(cx, JSMSG_CANT_APPEND_TO_ARRAY);
         */
        if (!DefinePropertyOnObject(cx, obj, id, desc, false, rval))
            return JS_FALSE;
        if (!*rval)
            return Reject(cx, obj, JSMSG_CANT_DEFINE_ARRAY_INDEX, throwError, rval);

        if (index >= oldLen) {
            JS_ASSERT(index != UINT32_MAX);
            obj->setArrayLength(cx, index + 1);
        }

        *rval = true;
        return JS_TRUE;
    }

    return DefinePropertyOnObject(cx, obj, id, desc, throwError, rval);
}

static JSBool
DefineProperty(JSContext *cx, JSObject *obj, const jsid &id, const PropDesc &desc, bool throwError,
               bool *rval)
{
    if (obj->isArray())
        return DefinePropertyOnArray(cx, obj, id, desc, throwError, rval);

    if (obj->getOps()->lookupProperty) {
        if (obj->isProxy())
            return JSProxy::defineProperty(cx, obj, id, desc.pd);
        return Reject(cx, obj, JSMSG_OBJECT_NOT_EXTENSIBLE, throwError, rval);
    }

    return DefinePropertyOnObject(cx, obj, id, desc, throwError, rval);
}

JSBool
js_DefineOwnProperty(JSContext *cx, JSObject *obj, jsid id, const Value &descriptor, JSBool *bp)
{
    AutoPropDescArrayRooter descs(cx);
    PropDesc *desc = descs.append();
    if (!desc || !desc->initialize(cx, descriptor))
        return false;

    bool rval;
    if (!DefineProperty(cx, obj, id, *desc, true, &rval))
        return false;
    *bp = !!rval;
    return true;
}

/* ES5 15.2.3.6: Object.defineProperty(O, P, Attributes) */
static JSBool
obj_defineProperty(JSContext* cx, uintN argc, Value* vp)
{
    /* 15.2.3.6 steps 1 and 5. */
    JSObject *obj;
    if (!GetFirstArgumentAsObject(cx, argc, vp, "Object.defineProperty", &obj))
        return JS_FALSE;
    vp->setObject(*obj);

    /* 15.2.3.6 step 2. */
    AutoIdRooter nameidr(cx);
    if (!ValueToId(cx, argc >= 2 ? vp[3] : UndefinedValue(), nameidr.addr()))
        return JS_FALSE;

    /* 15.2.3.6 step 3. */
    const Value &descval = argc >= 3 ? vp[4] : UndefinedValue();

    /* 15.2.3.6 step 4 */
    JSBool junk;
    return js_DefineOwnProperty(cx, obj, nameidr.id(), descval, &junk);
}

static bool
DefineProperties(JSContext *cx, JSObject *obj, JSObject *props)
{
    AutoIdVector ids(cx);
    if (!GetPropertyNames(cx, props, JSITER_OWNONLY, &ids))
        return false;

     AutoPropDescArrayRooter descs(cx);
     size_t len = ids.length();
     for (size_t i = 0; i < len; i++) {
         jsid id = ids[i];
         PropDesc* desc = descs.append();
         Value v;
         if (!desc || !props->getProperty(cx, id, &v) || !desc->initialize(cx, v))
             return false;
     }

     bool dummy;
     for (size_t i = 0; i < len; i++) {
         if (!DefineProperty(cx, obj, ids[i], descs[i], true, &dummy))
             return false;
     }

     return true;
}

extern JSBool
js_PopulateObject(JSContext *cx, JSObject *newborn, JSObject *props)
{
    return DefineProperties(cx, newborn, props);
}

/* ES5 15.2.3.7: Object.defineProperties(O, Properties) */
static JSBool
obj_defineProperties(JSContext* cx, uintN argc, Value* vp)
{
    /* Steps 1 and 7. */
    JSObject *obj;
    if (!GetFirstArgumentAsObject(cx, argc, vp, "Object.defineProperties", &obj))
        return false;
    vp->setObject(*obj);

    /* Step 2. */
    if (argc < 2) {
        JS_ReportErrorNumber(cx, js_GetErrorMessage, NULL, JSMSG_MORE_ARGS_NEEDED,
                             "Object.defineProperties", "0", "s");
        return false;
    }
    JSObject* props = ToObject(cx, &vp[3]);
    if (!props)
        return false;

    /* Steps 3-6. */
    return DefineProperties(cx, obj, props);
}

/* ES5 15.2.3.5: Object.create(O [, Properties]) */
static JSBool
obj_create(JSContext *cx, uintN argc, Value *vp)
{
    if (argc == 0) {
        JS_ReportErrorNumber(cx, js_GetErrorMessage, NULL, JSMSG_MORE_ARGS_NEEDED,
                             "Object.create", "0", "s");
        return JS_FALSE;
    }

    const Value &v = vp[2];
    if (!v.isObjectOrNull()) {
        char *bytes = DecompileValueGenerator(cx, JSDVG_SEARCH_STACK, v, NULL);
        if (!bytes)
            return JS_FALSE;
        JS_ReportErrorNumber(cx, js_GetErrorMessage, NULL, JSMSG_UNEXPECTED_TYPE,
                             bytes, "not an object or null");
        JS_free(cx, bytes);
        return JS_FALSE;
    }

    JSObject *proto = v.toObjectOrNull();
    if (proto && proto->isXML()) {
        JS_ReportErrorNumber(cx, js_GetErrorMessage, NULL, JSMSG_XML_PROTO_FORBIDDEN);
        return false;
    }

    /*
     * Use the callee's global as the parent of the new object to avoid dynamic
     * scoping (i.e., using the caller's global).
     */
    JSObject *obj = NewNonFunction<WithProto::Given>(cx, &js_ObjectClass, proto,
                                                     vp->toObject().getGlobal());
    if (!obj)
        return JS_FALSE;
    vp->setObject(*obj); /* Root and prepare for eventual return. */

    /* Don't track types or array-ness for objects created here. */
    MarkTypeObjectUnknownProperties(cx, obj->type());

    /* 15.2.3.5 step 4. */
    if (argc > 1 && !vp[3].isUndefined()) {
        if (vp[3].isPrimitive()) {
            JS_ReportErrorNumber(cx, js_GetErrorMessage, NULL, JSMSG_NOT_NONNULL_OBJECT);
            return JS_FALSE;
        }

        if (!DefineProperties(cx, obj, &vp[3].toObject()))
            return JS_FALSE;
    }

    /* 5. Return obj. */
    return JS_TRUE;
}

static JSBool
obj_getOwnPropertyNames(JSContext *cx, uintN argc, Value *vp)
{
    JSObject *obj;
    if (!GetFirstArgumentAsObject(cx, argc, vp, "Object.getOwnPropertyNames", &obj))
        return false;

    AutoIdVector keys(cx);
    if (!GetPropertyNames(cx, obj, JSITER_OWNONLY | JSITER_HIDDEN, &keys))
        return false;

    AutoValueVector vals(cx);
    if (!vals.resize(keys.length()))
        return false;

    for (size_t i = 0, len = keys.length(); i < len; i++) {
         jsid id = keys[i];
         if (JSID_IS_INT(id)) {
             JSString *str = js_ValueToString(cx, Int32Value(JSID_TO_INT(id)));
             if (!str)
                 return false;
             vals[i].setString(str);
         } else if (JSID_IS_ATOM(id)) {
             vals[i].setString(JSID_TO_STRING(id));
         } else {
             vals[i].setObject(*JSID_TO_OBJECT(id));
         }
    }

    JSObject *aobj = NewDenseCopiedArray(cx, vals.length(), vals.begin());
    if (!aobj)
        return false;

    vp->setObject(*aobj);
    return true;
}

static JSBool
obj_isExtensible(JSContext *cx, uintN argc, Value *vp)
{
    JSObject *obj;
    if (!GetFirstArgumentAsObject(cx, argc, vp, "Object.isExtensible", &obj))
        return false;

    vp->setBoolean(obj->isExtensible());
    return true;
}

static JSBool
obj_preventExtensions(JSContext *cx, uintN argc, Value *vp)
{
    JSObject *obj;
    if (!GetFirstArgumentAsObject(cx, argc, vp, "Object.preventExtensions", &obj))
        return false;

    vp->setObject(*obj);
    if (!obj->isExtensible())
        return true;

    AutoIdVector props(cx);
    return obj->preventExtensions(cx, &props);
}

bool
JSObject::sealOrFreeze(JSContext *cx, ImmutabilityType it)
{
    assertSameCompartment(cx, this);
    JS_ASSERT(it == SEAL || it == FREEZE);

    AutoIdVector props(cx);
    if (isExtensible()) {
        if (!preventExtensions(cx, &props))
            return false;
    } else {
        if (!GetPropertyNames(cx, this, JSITER_HIDDEN | JSITER_OWNONLY, &props))
            return false;
    }

    /* preventExtensions must slowify dense arrays, so we can assign to holes without checks. */
    JS_ASSERT(!isDenseArray());

    for (size_t i = 0, len = props.length(); i < len; i++) {
        jsid id = props[i];

        uintN attrs;
        if (!getAttributes(cx, id, &attrs))
            return false;

        /* Make all attributes permanent; if freezing, make data attributes read-only. */
        uintN new_attrs;
        if (it == FREEZE && !(attrs & (JSPROP_GETTER | JSPROP_SETTER)))
            new_attrs = JSPROP_PERMANENT | JSPROP_READONLY;
        else
            new_attrs = JSPROP_PERMANENT;

        /* If we already have the attributes we need, skip the setAttributes call. */
        if ((attrs | new_attrs) == attrs)
            continue;

        attrs |= new_attrs;
        if (!setAttributes(cx, id, &attrs))
            return false;
    }

    return true;
}

static JSBool
obj_freeze(JSContext *cx, uintN argc, Value *vp)
{
    JSObject *obj;
    if (!GetFirstArgumentAsObject(cx, argc, vp, "Object.freeze", &obj))
        return false;

    vp->setObject(*obj);

    return obj->freeze(cx);
}

static JSBool
obj_isFrozen(JSContext *cx, uintN argc, Value *vp)
{
    JSObject *obj;
    if (!GetFirstArgumentAsObject(cx, argc, vp, "Object.preventExtensions", &obj))
        return false;

    vp->setBoolean(false);

    if (obj->isExtensible())
        return true; /* The JavaScript value returned is false. */

    AutoIdVector props(cx);
    if (!GetPropertyNames(cx, obj, JSITER_HIDDEN | JSITER_OWNONLY, &props))
        return false;

    for (size_t i = 0, len = props.length(); i < len; i++) {
        jsid id = props[i];

        uintN attrs = 0;
        if (!obj->getAttributes(cx, id, &attrs))
            return false;

        /* The property must be non-configurable and either read-only or an accessor. */
        if (!(attrs & JSPROP_PERMANENT) ||
            !(attrs & (JSPROP_READONLY | JSPROP_GETTER | JSPROP_SETTER)))
            return true; /* The JavaScript value returned is false. */
    }

    /* It really was sealed, so return true. */
    vp->setBoolean(true);
    return true;
}

static JSBool
obj_seal(JSContext *cx, uintN argc, Value *vp)
{
    JSObject *obj;
    if (!GetFirstArgumentAsObject(cx, argc, vp, "Object.seal", &obj))
        return false;

    vp->setObject(*obj);

    return obj->seal(cx);
}

static JSBool
obj_isSealed(JSContext *cx, uintN argc, Value *vp)
{
    JSObject *obj;
    if (!GetFirstArgumentAsObject(cx, argc, vp, "Object.isSealed", &obj))
        return false;

    /* Assume not sealed until proven otherwise. */
    vp->setBoolean(false);

    if (obj->isExtensible())
        return true; /* The JavaScript value returned is false. */

    AutoIdVector props(cx);
    if (!GetPropertyNames(cx, obj, JSITER_HIDDEN | JSITER_OWNONLY, &props))
        return false;

    for (size_t i = 0, len = props.length(); i < len; i++) {
        jsid id = props[i];

        uintN attrs;
        if (!obj->getAttributes(cx, id, &attrs))
            return false;

        if (!(attrs & JSPROP_PERMANENT))
            return true; /* The JavaScript value returned is false. */
    }

    /* It really was sealed, so return true. */
    vp->setBoolean(true);
    return true;
}

#if JS_HAS_OBJ_WATCHPOINT
const char js_watch_str[] = "watch";
const char js_unwatch_str[] = "unwatch";
#endif
const char js_hasOwnProperty_str[] = "hasOwnProperty";
const char js_isPrototypeOf_str[] = "isPrototypeOf";
const char js_propertyIsEnumerable_str[] = "propertyIsEnumerable";

static JSFunctionSpec object_methods[] = {
#if JS_HAS_TOSOURCE
    JS_FN(js_toSource_str,             obj_toSource,                0,0),
#endif
    JS_FN(js_toString_str,             obj_toString,                0,0),
    JS_FN(js_toLocaleString_str,       obj_toLocaleString,          0,0),
    JS_FN(js_valueOf_str,              obj_valueOf,                 0,0),
#if JS_HAS_OBJ_WATCHPOINT
    JS_FN(js_watch_str,                obj_watch,                   2,0),
    JS_FN(js_unwatch_str,              obj_unwatch,                 1,0),
#endif
    JS_FN(js_hasOwnProperty_str,       obj_hasOwnProperty,          1,0),
    JS_FN(js_isPrototypeOf_str,        obj_isPrototypeOf,           1,0),
    JS_FN(js_propertyIsEnumerable_str, obj_propertyIsEnumerable,    1,0),
#if OLD_GETTER_SETTER_METHODS
    JS_FN(js_defineGetter_str,         js_obj_defineGetter,         2,0),
    JS_FN(js_defineSetter_str,         js_obj_defineSetter,         2,0),
    JS_FN(js_lookupGetter_str,         obj_lookupGetter,            1,0),
    JS_FN(js_lookupSetter_str,         obj_lookupSetter,            1,0),
#endif
    JS_FS_END
};

static JSFunctionSpec object_static_methods[] = {
    JS_FN("getPrototypeOf",            obj_getPrototypeOf,          1,0),
    JS_FN("getOwnPropertyDescriptor",  obj_getOwnPropertyDescriptor,2,0),
    JS_FN("keys",                      obj_keys,                    1,0),
    JS_FN("defineProperty",            obj_defineProperty,          3,0),
    JS_FN("defineProperties",          obj_defineProperties,        2,0),
    JS_FN("create",                    obj_create,                  2,0),
    JS_FN("getOwnPropertyNames",       obj_getOwnPropertyNames,     1,0),
    JS_FN("isExtensible",              obj_isExtensible,            1,0),
    JS_FN("preventExtensions",         obj_preventExtensions,       1,0),
    JS_FN("freeze",                    obj_freeze,                  1,0),
    JS_FN("isFrozen",                  obj_isFrozen,                1,0),
    JS_FN("seal",                      obj_seal,                    1,0),
    JS_FN("isSealed",                  obj_isSealed,                1,0),
    JS_FS_END
};

JSBool
js_Object(JSContext *cx, uintN argc, Value *vp)
{
    JSObject *obj;
    if (argc == 0) {
        /* Trigger logic below to construct a blank object. */
        obj = NULL;
    } else {
        /* If argv[0] is null or undefined, obj comes back null. */
        if (!js_ValueToObjectOrNull(cx, vp[2], &obj))
            return JS_FALSE;
    }
    if (!obj) {
        /* Make an object whether this was called with 'new' or not. */
        JS_ASSERT(!argc || vp[2].isNull() || vp[2].isUndefined());
        gc::FinalizeKind kind = NewObjectGCKind(cx, &js_ObjectClass);
        obj = NewBuiltinClassInstance(cx, &js_ObjectClass, kind);
        if (!obj)
            return JS_FALSE;
        TypeObject *type = GetTypeCallerInitObject(cx, JSProto_Object);
        if (!type || !obj->setTypeAndEmptyShape(cx, type))
            return JS_FALSE;
    }
    vp->setObject(*obj);
    return JS_TRUE;
}

JSObject *
js::NewReshapedObject(JSContext *cx, TypeObject *type, JSObject *parent,
                      gc::FinalizeKind kind, const Shape *shape)
{
    JSObject *res = NewObjectWithType(cx, type, parent, kind);
    if (!res)
        return NULL;

    if (JSID_IS_EMPTY(shape->propid))
        return res;

    /* Get all the ids in the object, in order. */
    js::AutoIdVector ids(cx);
    for (unsigned i = 0; i <= shape->slot; i++) {
        if (!ids.append(JSID_VOID))
            return NULL;
    }
    const js::Shape *nshape = shape;
    while (!JSID_IS_EMPTY(nshape->propid)) {
        ids[nshape->slot] = nshape->propid;
        nshape = nshape->previous();
    }

    /* Construct the new shape. */
    for (unsigned i = 0; i < ids.length(); i++) {
        if (!DefineNativeProperty(cx, res, ids[i], js::UndefinedValue(), NULL, NULL,
                                  JSPROP_ENUMERATE, 0, 0, DNP_SKIP_TYPE)) {
            return NULL;
        }
    }
    JS_ASSERT(!res->inDictionaryMode());

    return res;
}

JSObject*
js_CreateThis(JSContext *cx, JSObject *callee)
{
    Class *clasp = callee->getClass();

    Class *newclasp = &js_ObjectClass;
    if (clasp == &js_FunctionClass) {
        JSFunction *fun = callee->getFunctionPrivate();
        if (fun->isNative() && fun->u.n.clasp)
            newclasp = fun->u.n.clasp;
    }

    Value protov;
    if (!callee->getProperty(cx, ATOM_TO_JSID(cx->runtime->atomState.classPrototypeAtom), &protov))
        return NULL;

    JSObject *proto = protov.isObjectOrNull() ? protov.toObjectOrNull() : NULL;
    JSObject *parent = callee->getParent();
    gc::FinalizeKind kind = NewObjectGCKind(cx, newclasp);
    JSObject *obj = NewObject<WithProto::Class>(cx, newclasp, proto, parent, kind);
    if (obj)
        obj->syncSpecialEquality();
    return obj;
}

static inline JSObject *
CreateThisForFunctionWithType(JSContext *cx, types::TypeObject *type, JSObject *parent)
{
    if (type->newScript) {
        /*
         * Make an object with the type's associated finalize kind and shape,
         * which reflects any properties that will definitely be added to the
         * object before it is read from.
         */
        gc::FinalizeKind kind = gc::FinalizeKind(type->newScript->finalizeKind);
        JSObject *res = NewObjectWithType(cx, type, parent, kind);
        if (res)
            res->setMap((Shape *) type->newScript->shape);
        return res;
    }

    gc::FinalizeKind kind = NewObjectGCKind(cx, &js_ObjectClass);
    return NewObjectWithType(cx, type, parent, kind);
}

JSObject *
js_CreateThisForFunctionWithProto(JSContext *cx, JSObject *callee, JSObject *proto)
{
    JSScript *calleeScript = callee->getFunctionPrivate()->script();
    JSObject *res;

    if (proto) {
        types::TypeObject *type = proto->getNewType(cx, calleeScript);
        if (!type)
            return NULL;
        res = CreateThisForFunctionWithType(cx, type, callee->getParent());
    } else {
        gc::FinalizeKind kind = NewObjectGCKind(cx, &js_ObjectClass);
        res = NewNonFunction<WithProto::Class>(cx, &js_ObjectClass, proto, callee->getParent(), kind);
    }

    if (res && cx->typeInferenceEnabled())
        calleeScript->types.setThis(cx, types::Type::ObjectType(res));

    return res;
}

JSObject *
js_CreateThisForFunction(JSContext *cx, JSObject *callee, bool newType)
{
    Value protov;
    if (!callee->getProperty(cx,
                             ATOM_TO_JSID(cx->runtime->atomState.classPrototypeAtom),
                             &protov)) {
        return NULL;
    }
    JSObject *proto;
    if (protov.isObject())
        proto = &protov.toObject();
    else
        proto = NULL;
    JSObject *obj = js_CreateThisForFunctionWithProto(cx, callee, proto);

    if (obj && newType) {
        /*
         * Reshape the object and give it a (lazily instantiated) singleton
         * type before passing it as the 'this' value for the call.
         */
        obj->clear(cx);
        if (!obj->setSingletonType(cx))
            return NULL;

        JSScript *calleeScript = callee->getFunctionPrivate()->script();
        calleeScript->types.setThis(cx, types::Type::ObjectType(obj));
    }

    return obj;
}

#ifdef JS_TRACER

JSObject* FASTCALL
js_Object_tn(JSContext* cx, JSObject* proto)
{
    JS_ASSERT(!(js_ObjectClass.flags & JSCLASS_HAS_PRIVATE));
    return NewObjectWithClassProto(cx, &js_ObjectClass, proto, FINALIZE_OBJECT8);
}

JS_DEFINE_TRCINFO_1(js_Object,
    (2, (extern, CONSTRUCTOR_RETRY, js_Object_tn, CONTEXT, CALLEE_PROTOTYPE, 0,
         nanojit::ACCSET_STORE_ANY)))

JSObject* FASTCALL
js_InitializerObject(JSContext* cx, JSObject *proto, JSObject *baseobj)
{
    if (!baseobj) {
        gc::FinalizeKind kind = GuessObjectGCKind(0, false);
        return NewObjectWithClassProto(cx, &js_ObjectClass, proto, kind);
    }

    /* :FIXME: bug 637856 new Objects do not have the right type when created on trace. */
    TypeObject *type = proto->getNewType(cx);
    if (!type)
        return NULL;

    return CopyInitializerObject(cx, baseobj, type);
}

JS_DEFINE_CALLINFO_3(extern, OBJECT, js_InitializerObject, CONTEXT, OBJECT, OBJECT,
                     0, nanojit::ACCSET_STORE_ANY)

JSObject* FASTCALL
js_String_tn(JSContext* cx, JSObject* proto, JSString* str)
{
    JS_ASSERT(JS_ON_TRACE(cx));
    JS_ASSERT(proto);
    return StringObject::createWithProto(cx, str, *proto);
}
JS_DEFINE_CALLINFO_3(extern, OBJECT, js_String_tn, CONTEXT, CALLEE_PROTOTYPE, STRING, 0,
                     nanojit::ACCSET_STORE_ANY)

JSObject * FASTCALL
js_CreateThisFromTrace(JSContext *cx, JSObject *ctor, uintN protoSlot)
{
#ifdef DEBUG
    JS_ASSERT(ctor->isFunction());
    JS_ASSERT(ctor->getFunctionPrivate()->isInterpreted());
    jsid id = ATOM_TO_JSID(cx->runtime->atomState.classPrototypeAtom);
    const Shape *shape = ctor->nativeLookup(id);
    JS_ASSERT(shape->slot == protoSlot);
    JS_ASSERT(!shape->configurable());
    JS_ASSERT(!shape->isMethod());
#endif

    JSObject *parent = ctor->getParent();
    JSObject *proto;
    const Value &protov = ctor->getSlotRef(protoSlot);
    if (protov.isObject()) {
        proto = &protov.toObject();
    } else {
        /*
         * GetInterpretedFunctionPrototype found that ctor.prototype is
         * primitive. Use Object.prototype for proto, per ES5 13.2.2 step 7.
         */
        if (!js_GetClassPrototype(cx, parent, JSProto_Object, &proto))
            return NULL;
    }

    gc::FinalizeKind kind = NewObjectGCKind(cx, &js_ObjectClass);
    return NewNativeClassInstance(cx, &js_ObjectClass, proto, parent, kind);
}
JS_DEFINE_CALLINFO_3(extern, CONSTRUCTOR_RETRY, js_CreateThisFromTrace, CONTEXT, OBJECT, UINTN, 0,
                     nanojit::ACCSET_STORE_ANY)

#else  /* !JS_TRACER */

# define js_Object_trcinfo NULL

#endif /* !JS_TRACER */

/*
 * Given pc pointing after a property accessing bytecode, return true if the
 * access is "object-detecting" in the sense used by web scripts, e.g., when
 * checking whether document.all is defined.
 */
JS_REQUIRES_STACK JSBool
Detecting(JSContext *cx, jsbytecode *pc)
{
    jsbytecode *endpc;
    JSOp op;
    JSAtom *atom;

    JSScript *script = cx->stack.currentScript();
    endpc = script->code + script->length;
    for (;; pc += js_CodeSpec[op].length) {
        JS_ASSERT_IF(!cx->fp()->hasImacropc(), script->code <= pc && pc < endpc);

        /* General case: a branch or equality op follows the access. */
        op = js_GetOpcode(cx, script, pc);
        if (js_CodeSpec[op].format & JOF_DETECTING)
            return JS_TRUE;

        switch (op) {
          case JSOP_NULL:
            /*
             * Special case #1: handle (document.all == null).  Don't sweat
             * about JS1.2's revision of the equality operators here.
             */
            if (++pc < endpc) {
                op = js_GetOpcode(cx, script, pc);
                return *pc == JSOP_EQ || *pc == JSOP_NE;
            }
            return JS_FALSE;

          case JSOP_GETGNAME:
          case JSOP_NAME:
            /*
             * Special case #2: handle (document.all == undefined).  Don't
             * worry about someone redefining undefined, which was added by
             * Edition 3, so is read/write for backward compatibility.
             */
            GET_ATOM_FROM_BYTECODE(script, pc, 0, atom);
            if (atom == cx->runtime->atomState.typeAtoms[JSTYPE_VOID] &&
                (pc += js_CodeSpec[op].length) < endpc) {
                op = js_GetOpcode(cx, script, pc);
                return op == JSOP_EQ || op == JSOP_NE ||
                       op == JSOP_STRICTEQ || op == JSOP_STRICTNE;
            }
            return JS_FALSE;

          default:
            /*
             * At this point, anything but an extended atom index prefix means
             * we're not detecting.
             */
            if (!(js_CodeSpec[op].format & JOF_INDEXBASE))
                return JS_FALSE;
            break;
        }
    }
}

/*
 * Infer lookup flags from the currently executing bytecode. This does
 * not attempt to infer JSRESOLVE_WITH, because the current bytecode
 * does not indicate whether we are in a with statement. Return defaultFlags
 * if a currently executing bytecode cannot be determined.
 */
uintN
js_InferFlags(JSContext *cx, uintN defaultFlags)
{
#ifdef JS_TRACER
    if (JS_ON_TRACE(cx))
        return JS_TRACE_MONITOR_ON_TRACE(cx)->bailExit->lookupFlags;
#endif

    JS_ASSERT_NOT_ON_TRACE(cx);

    const JSCodeSpec *cs;
    uint32 format;
    uintN flags = 0;

    jsbytecode *pc;
    JSScript *script = cx->stack.currentScript(&pc);
    if (!script || !pc)
        return defaultFlags;

    cs = &js_CodeSpec[js_GetOpcode(cx, script, pc)];
    format = cs->format;
    if (JOF_MODE(format) != JOF_NAME)
        flags |= JSRESOLVE_QUALIFIED;
    if (format & (JOF_SET | JOF_FOR)) {
        flags |= JSRESOLVE_ASSIGNING;
    } else if (cs->length >= 0) {
        pc += cs->length;
        if (pc < script->code + script->length && Detecting(cx, pc))
            flags |= JSRESOLVE_DETECTING;
    }
    if (format & JOF_DECLARING)
        flags |= JSRESOLVE_DECLARING;
    return flags;
}

/*
 * ObjectOps and Class for with-statement stack objects.
 */
static JSBool
with_LookupProperty(JSContext *cx, JSObject *obj, jsid id, JSObject **objp,
                    JSProperty **propp)
{
    /* Fixes bug 463997 */
    uintN flags = cx->resolveFlags;
    if (flags == RESOLVE_INFER)
        flags = js_InferFlags(cx, flags);
    flags |= JSRESOLVE_WITH;
    JSAutoResolveFlags rf(cx, flags);
    return obj->getProto()->lookupProperty(cx, id, objp, propp);
}

static JSBool
with_GetProperty(JSContext *cx, JSObject *obj, JSObject *receiver, jsid id, Value *vp)
{
    return obj->getProto()->getProperty(cx, id, vp);
}

static JSBool
with_SetProperty(JSContext *cx, JSObject *obj, jsid id, Value *vp, JSBool strict)
{
    return obj->getProto()->setProperty(cx, id, vp, strict);
}

static JSBool
with_GetAttributes(JSContext *cx, JSObject *obj, jsid id, uintN *attrsp)
{
    return obj->getProto()->getAttributes(cx, id, attrsp);
}

static JSBool
with_SetAttributes(JSContext *cx, JSObject *obj, jsid id, uintN *attrsp)
{
    return obj->getProto()->setAttributes(cx, id, attrsp);
}

static JSBool
with_DeleteProperty(JSContext *cx, JSObject *obj, jsid id, Value *rval, JSBool strict)
{
    return obj->getProto()->deleteProperty(cx, id, rval, strict);
}

static JSBool
with_Enumerate(JSContext *cx, JSObject *obj, JSIterateOp enum_op,
               Value *statep, jsid *idp)
{
    return obj->getProto()->enumerate(cx, enum_op, statep, idp);
}

static JSType
with_TypeOf(JSContext *cx, JSObject *obj)
{
    return JSTYPE_OBJECT;
}

static JSObject *
with_ThisObject(JSContext *cx, JSObject *obj)
{
    return obj->getWithThis();
}

Class js_WithClass = {
    "With",
    JSCLASS_HAS_PRIVATE | JSCLASS_HAS_RESERVED_SLOTS(2) | JSCLASS_IS_ANONYMOUS,
    PropertyStub,         /* addProperty */
    PropertyStub,         /* delProperty */
    PropertyStub,         /* getProperty */
    StrictPropertyStub,   /* setProperty */
    EnumerateStub,
    ResolveStub,
    ConvertStub,
    NULL,                 /* finalize */
    NULL,                 /* reserved    */
    NULL,                 /* checkAccess */
    NULL,                 /* call        */
    NULL,                 /* construct   */
    NULL,                 /* xdrObject   */
    NULL,                 /* hasInstance */
    NULL,                 /* trace       */
    JS_NULL_CLASS_EXT,
    {
        with_LookupProperty,
        NULL,             /* defineProperty */
        with_GetProperty,
        with_SetProperty,
        with_GetAttributes,
        with_SetAttributes,
        with_DeleteProperty,
        with_Enumerate,
        with_TypeOf,
        NULL,             /* fix   */
        with_ThisObject,
        NULL,             /* clear */
    }
};

JS_REQUIRES_STACK JSObject *
js_NewWithObject(JSContext *cx, JSObject *proto, JSObject *parent, jsint depth)
{
    JSObject *obj;

    TypeObject *type = proto->getNewType(cx);
    if (!type)
        return NULL;

    obj = js_NewGCObject(cx, FINALIZE_OBJECT2);
    if (!obj)
        return NULL;

    StackFrame *priv = js_FloatingFrameIfGenerator(cx, cx->fp());

    obj->init(cx, &js_WithClass, type, parent, priv, false);

    EmptyShape *emptyWithShape = EmptyShape::getEmptyWithShape(cx);
    if (!emptyWithShape)
        return NULL;

    obj->setMap(emptyWithShape);
    OBJ_SET_BLOCK_DEPTH(cx, obj, depth);

    AutoObjectRooter tvr(cx, obj);
    JSObject *thisp = proto->thisObject(cx);
    if (!thisp)
        return NULL;

    assertSameCompartment(cx, obj, thisp);

    obj->setWithThis(thisp);
    return obj;
}

JSObject *
js_NewBlockObject(JSContext *cx)
{
    /*
     * Null obj's proto slot so that Object.prototype.* does not pollute block
     * scopes and to give the block object its own scope.
     */
    JSObject *blockObj = js_NewGCObject(cx, FINALIZE_OBJECT2);
    if (!blockObj)
        return NULL;

    EmptyShape *emptyBlockShape = EmptyShape::getEmptyBlockShape(cx);
    if (!emptyBlockShape)
        return NULL;
    blockObj->init(cx, &js_BlockClass, &emptyTypeObject, NULL, NULL, false);
    blockObj->setMap(emptyBlockShape);

    return blockObj;
}

JSObject *
js_CloneBlockObject(JSContext *cx, JSObject *proto, StackFrame *fp)
{
    JS_ASSERT(proto->isStaticBlock());

    size_t count = OBJ_BLOCK_COUNT(cx, proto);
    gc::FinalizeKind kind = gc::GetGCObjectKind(count + 1);

    TypeObject *type = proto->getNewType(cx);
    if (!type)
        return false;

    JSObject *clone = js_NewGCObject(cx, kind);
    if (!clone)
        return NULL;

    StackFrame *priv = js_FloatingFrameIfGenerator(cx, fp);

    /* The caller sets parent on its own. */
    clone->initClonedBlock(cx, type, priv);

    if (!clone->ensureInstanceReservedSlots(cx, count + 1))
        return NULL;

    clone->setSlot(JSSLOT_BLOCK_DEPTH, proto->getSlot(JSSLOT_BLOCK_DEPTH));

    JS_ASSERT(clone->isClonedBlock());
    return clone;
}

JS_REQUIRES_STACK JSBool
js_PutBlockObject(JSContext *cx, JSBool normalUnwind)
{
    StackFrame *const fp = cx->fp();
    JSObject *obj = &fp->scopeChain();
    JS_ASSERT(obj->isClonedBlock());
    JS_ASSERT(obj->getPrivate() == js_FloatingFrameIfGenerator(cx, cx->fp()));

    /* Block objects should have all reserved slots allocated early. */
    uintN count = OBJ_BLOCK_COUNT(cx, obj);
    JS_ASSERT(obj->numSlots() >= JSSLOT_BLOCK_DEPTH + 1 + count);

    /* The block and its locals must be on the current stack for GC safety. */
    uintN depth = OBJ_BLOCK_DEPTH(cx, obj);
    JS_ASSERT(depth <= size_t(cx->regs().sp - fp->base()));
    JS_ASSERT(count <= size_t(cx->regs().sp - fp->base() - depth));

    /* See comments in CheckDestructuring from jsparse.cpp. */
    JS_ASSERT(count >= 1);

    if (normalUnwind) {
        uintN slot = JSSLOT_BLOCK_FIRST_FREE_SLOT;
        depth += fp->numFixed();
        obj->copySlotRange(slot, fp->slots() + depth, count);
    }

    /* We must clear the private slot even with errors. */
    obj->setPrivate(NULL);
    fp->setScopeChainNoCallObj(*obj->getParent());
    return normalUnwind;
}

static JSBool
block_getProperty(JSContext *cx, JSObject *obj, jsid id, Value *vp)
{
    /*
     * Block objects are never exposed to script, and the engine handles them
     * with care. So unlike other getters, this one can assert (rather than
     * check) certain invariants about obj.
     */
    JS_ASSERT(obj->isClonedBlock());
    uintN index = (uintN) JSID_TO_INT(id);
    JS_ASSERT(index < OBJ_BLOCK_COUNT(cx, obj));

    StackFrame *fp = (StackFrame *) obj->getPrivate();
    if (fp) {
        fp = js_LiveFrameIfGenerator(fp);
        index += fp->numFixed() + OBJ_BLOCK_DEPTH(cx, obj);
        JS_ASSERT(index < fp->numSlots());
        *vp = fp->slots()[index];
        return true;
    }

    /* Values are in slots immediately following the class-reserved ones. */
    JS_ASSERT(obj->getSlot(JSSLOT_FREE(&js_BlockClass) + index) == *vp);
    return true;
}

static JSBool
block_setProperty(JSContext *cx, JSObject *obj, jsid id, JSBool strict, Value *vp)
{
    JS_ASSERT(obj->isClonedBlock());
    uintN index = (uintN) JSID_TO_INT(id);
    JS_ASSERT(index < OBJ_BLOCK_COUNT(cx, obj));

    StackFrame *fp = (StackFrame *) obj->getPrivate();
    if (fp) {
        fp = js_LiveFrameIfGenerator(fp);
        index += fp->numFixed() + OBJ_BLOCK_DEPTH(cx, obj);
        JS_ASSERT(index < fp->numSlots());
        fp->slots()[index] = *vp;
        return true;
    }

    /*
     * The value in *vp will be written back to the slot in obj that was
     * allocated when this let binding was defined.
     */
    return true;
}

const Shape *
JSObject::defineBlockVariable(JSContext *cx, jsid id, intN index)
{
    JS_ASSERT(isStaticBlock());

    /* Use JSPROP_ENUMERATE to aid the disassembler. */
    uint32 slot = JSSLOT_FREE(&js_BlockClass) + index;
    const Shape *shape = addProperty(cx, id,
                                     block_getProperty, block_setProperty,
                                     slot, JSPROP_ENUMERATE | JSPROP_PERMANENT,
                                     Shape::HAS_SHORTID, index);
    if (!shape)
        return NULL;
    if (slot >= numSlots() && !growSlots(cx, slot + 1))
        return NULL;
    return shape;
}

bool
JSObject::copyPropertiesFrom(JSContext *cx, JSObject *obj)
{
    // If we're not native, then we cannot copy properties.
    JS_ASSERT(isNative() == obj->isNative());
    if (!isNative())
        return true;

    AutoShapeVector shapes(cx);
    for (Shape::Range r(obj->lastProperty()); !r.empty(); r.popFront()) {
        if (!shapes.append(&r.front()))
            return false;
    }

    size_t n = shapes.length();
    while (n > 0) {
        const Shape *shape = shapes[--n];
        uintN attrs = shape->attributes();
        PropertyOp getter = shape->getter();
        if ((attrs & JSPROP_GETTER) && !cx->compartment->wrap(cx, &getter))
            return false;
        StrictPropertyOp setter = shape->setter();
        if ((attrs & JSPROP_SETTER) && !cx->compartment->wrap(cx, &setter))
            return false;
        Value v = shape->hasSlot() ? obj->getSlot(shape->slot) : UndefinedValue();
        if (!cx->compartment->wrap(cx, &v))
            return false;
        if (!defineProperty(cx, shape->propid, v, getter, setter, attrs))
            return false;
    }
    return true;
}

static bool
CopySlots(JSContext *cx, JSObject *from, JSObject *to)
{
    JS_ASSERT(!from->isNative() && !to->isNative());
    size_t nslots = from->numSlots();
    if (to->ensureSlots(cx, nslots))
        return false;

    size_t n = 0;
    if (to->isWrapper() &&
        (JSWrapper::wrapperHandler(to)->flags() & JSWrapper::CROSS_COMPARTMENT)) {
        to->setSlot(0, from->getSlot(0));
        to->setSlot(1, from->getSlot(1));
        n = 2;
    }

    for (; n < nslots; ++n) {
        Value v = from->getSlot(n);
        if (!cx->compartment->wrap(cx, &v))
            return false;
        to->setSlot(n, v);
    }
    return true;
}

JSObject *
JSObject::clone(JSContext *cx, JSObject *proto, JSObject *parent)
{
    /*
     * We can only clone native objects and proxies. Dense arrays are slowified if
     * we try to clone them.
     */
    if (!isNative()) {
        if (isDenseArray()) {
            if (!makeDenseArraySlow(cx))
                return NULL;
        } else if (!isProxy()) {
            JS_ReportErrorNumber(cx, js_GetErrorMessage, NULL,
                                 JSMSG_CANT_CLONE_OBJECT);
            return NULL;
        }
    }
    JSObject *clone = NewObject<WithProto::Given>(cx, getClass(),
                                                  proto, parent,
                                                  gc::FinalizeKind(finalizeKind()));
    if (!clone)
        return NULL;
    if (isNative()) {
        if (clone->isFunction() && (compartment() != clone->compartment())) {
            JS_ReportErrorNumber(cx, js_GetErrorMessage, NULL,
                                 JSMSG_CANT_CLONE_OBJECT);
            return NULL;
        }

        if (getClass()->flags & JSCLASS_HAS_PRIVATE)
            clone->setPrivate(getPrivate());
    } else {
        JS_ASSERT(isProxy());
        if (!CopySlots(cx, this, clone))
            return NULL;
    }
    return clone;
}

struct JSObject::TradeGutsReserved {
    JSContext *cx;
    Vector<Value> avals;
    Vector<Value> bvals;
    Value *newaslots;
    Value *newbslots;

    TradeGutsReserved(JSContext *cx)
        : cx(cx), avals(cx), bvals(cx), newaslots(NULL), newbslots(NULL)
    {}

    ~TradeGutsReserved()
    {
        if (newaslots)
            cx->free_(newaslots);
        if (newbslots)
            cx->free_(newbslots);
    }
};

bool
JSObject::ReserveForTradeGuts(JSContext *cx, JSObject *a, JSObject *b,
                              TradeGutsReserved &reserved)
{
    /*
     * When performing multiple swaps between objects which may have different
     * numbers of fixed slots, we reserve all space ahead of time so that the
     * swaps can be performed infallibly.
     */

    if (a->structSize() == b->structSize())
        return true;

    /* The avals/bvals vectors hold all original values from the objects. */

    unsigned acap = a->numSlots();
    unsigned bcap = b->numSlots();

    if (!reserved.avals.reserve(acap))
        return false;
    if (!reserved.bvals.reserve(bcap))
        return false;

    /*
     * The newaslots/newbslots arrays hold any dynamic slots for the objects
     * if they do not have enough fixed slots to accomodate the slots in the
     * other object.
     */

    unsigned afixed = a->numFixedSlots();
    unsigned bfixed = b->numFixedSlots();

    if (afixed < bcap) {
        reserved.newaslots = (Value *) cx->malloc_(sizeof(Value) * (bcap - afixed));
        if (!reserved.newaslots)
            return false;
    }
    if (bfixed < acap) {
        reserved.newbslots = (Value *) cx->malloc_(sizeof(Value) * (acap - bfixed));
        if (!reserved.newbslots)
            return false;
    }

    return true;
}

void
JSObject::updateFixedSlots(uintN fixed)
{
    flags = (flags & ~FIXED_SLOTS_MASK) | (fixed << FIXED_SLOTS_SHIFT);
}

void
JSObject::TradeGuts(JSContext *cx, JSObject *a, JSObject *b, TradeGutsReserved &reserved)
{
    JS_ASSERT(a->compartment() == b->compartment());
    JS_ASSERT(a->isFunction() == b->isFunction());

    /* Don't try to swap a JSFunction for a plain function JSObject. */
    JS_ASSERT_IF(a->isFunction(), a->structSize() == b->structSize());

    /*
     * Regexp guts are more complicated -- we would need to migrate the
     * refcounted JIT code blob for them across compartments instead of just
     * swapping guts.
     */
    JS_ASSERT(!a->isRegExp() && !b->isRegExp());

    /*
     * Callers should not try to swap dense arrays, these use a different slot
     * representation from other objects.
     */
    JS_ASSERT(!a->isDenseArray() && !b->isDenseArray());

    /* Trade the guts of the objects. */
    const size_t size = a->structSize();
    if (size == b->structSize()) {
        /*
         * If the objects are the same size, then we make no assumptions about
         * whether they have dynamically allocated slots and instead just copy
         * them over wholesale.
         */
        char tmp[tl::Max<sizeof(JSFunction), sizeof(JSObject_Slots16)>::result];
        JS_ASSERT(size <= sizeof(tmp));

        memcpy(tmp, a, size);
        memcpy(a, b, size);
        memcpy(b, tmp, size);
    } else {
        /*
         * If the objects are of differing sizes, use the space we reserved
         * earlier to save the slots from each object and then copy them into
         * the new layout for the other object.
         */

        /*
         * If either object is native, it needs a new shape to preserve the
         * invariant that objects with the same shape have the same number of
         * inline slots.
         */
        if (a->isNative())
            a->generateOwnShape(cx);
        if (b->isNative())
            b->generateOwnShape(cx);

        unsigned acap = a->numSlots();
        unsigned bcap = b->numSlots();

        for (size_t i = 0; i < acap; i++)
            reserved.avals.infallibleAppend(a->getSlot(i));

        for (size_t i = 0; i < bcap; i++)
            reserved.bvals.infallibleAppend(b->getSlot(i));

        /* Done with the dynamic slots. */
        if (a->hasSlotsArray())
            cx->free_(a->slots);
        if (b->hasSlotsArray())
            cx->free_(b->slots);

        unsigned afixed = a->numFixedSlots();
        unsigned bfixed = b->numFixedSlots();

        JSObject tmp;
        memcpy(&tmp, a, sizeof tmp);
        memcpy(a, b, sizeof tmp);
        memcpy(b, &tmp, sizeof tmp);

        a->updateFixedSlots(afixed);
        a->slots = reserved.newaslots;
        a->capacity = Max(afixed, bcap);
        a->copySlotRange(0, reserved.bvals.begin(), bcap);
        a->clearSlotRange(bcap, a->capacity - bcap);

        b->updateFixedSlots(bfixed);
        b->slots = reserved.newbslots;
        b->capacity = Max(bfixed, acap);
        b->copySlotRange(0, reserved.avals.begin(), acap);
        b->clearSlotRange(acap, b->capacity - acap);

        /* Make sure the destructor for reserved doesn't free the slots. */
        reserved.newaslots = NULL;
        reserved.newbslots = NULL;
    }
}

/*
 * Use this method with extreme caution. It trades the guts of two objects and updates
 * scope ownership. This operation is not thread-safe, just as fast array to slow array
 * transitions are inherently not thread-safe. Don't perform a swap operation on objects
 * shared across threads or, or bad things will happen. You have been warned.
 */
bool
JSObject::swap(JSContext *cx, JSObject *other)
{
    if (this->compartment() == other->compartment()) {
        TradeGutsReserved reserved(cx);
        if (!ReserveForTradeGuts(cx, this, other, reserved))
            return false;
        TradeGuts(cx, this, other, reserved);
        return true;
    }

    JSObject *thisClone;
    JSObject *otherClone;
    {
        AutoCompartment ac(cx, other);
        if (!ac.enter())
            return false;
        thisClone = this->clone(cx, other->getProto(), other->getParent());
        if (!thisClone || !thisClone->copyPropertiesFrom(cx, this))
            return false;
    }
    {
        AutoCompartment ac(cx, this);
        if (!ac.enter())
            return false;
        otherClone = other->clone(cx, other->getProto(), other->getParent());
        if (!otherClone || !otherClone->copyPropertiesFrom(cx, other))
            return false;
    }

    TradeGutsReserved reservedThis(cx);
    TradeGutsReserved reservedOther(cx);

    if (!ReserveForTradeGuts(cx, this, otherClone, reservedThis) ||
        !ReserveForTradeGuts(cx, other, thisClone, reservedOther)) {
        return false;
    }

    TradeGuts(cx, this, otherClone, reservedThis);
    TradeGuts(cx, other, thisClone, reservedOther);

    return true;
}

#if JS_HAS_XDR

#define NO_PARENT_INDEX ((uint32)-1)

uint32
FindObjectIndex(JSObjectArray *array, JSObject *obj)
{
    size_t i;

    if (array) {
        i = array->length;
        do {

            if (array->vector[--i] == obj)
                return i;
        } while (i != 0);
    }

    return NO_PARENT_INDEX;
}

JSBool
js_XDRBlockObject(JSXDRState *xdr, JSObject **objp)
{
    JSContext *cx;
    uint32 parentId;
    JSObject *obj, *parent;
    uintN depth, count;
    uint32 depthAndCount;
    const Shape *shape;

    cx = xdr->cx;
#ifdef __GNUC__
    obj = NULL;         /* quell GCC overwarning */
#endif

    if (xdr->mode == JSXDR_ENCODE) {
        obj = *objp;
        parent = obj->getParent();
        parentId = JSScript::isValidOffset(xdr->script->objectsOffset)
                   ? FindObjectIndex(xdr->script->objects(), parent)
                   : NO_PARENT_INDEX;
        depth = (uint16)OBJ_BLOCK_DEPTH(cx, obj);
        count = (uint16)OBJ_BLOCK_COUNT(cx, obj);
        depthAndCount = (uint32)(depth << 16) | count;
    }
#ifdef __GNUC__ /* suppress bogus gcc warnings */
    else count = 0;
#endif

    /* First, XDR the parent atomid. */
    if (!JS_XDRUint32(xdr, &parentId))
        return JS_FALSE;

    if (xdr->mode == JSXDR_DECODE) {
        obj = js_NewBlockObject(cx);
        if (!obj)
            return JS_FALSE;
        *objp = obj;

        /*
         * If there's a parent id, then get the parent out of our script's
         * object array. We know that we XDR block object in outer-to-inner
         * order, which means that getting the parent now will work.
         */
        if (parentId == NO_PARENT_INDEX)
            parent = NULL;
        else
            parent = xdr->script->getObject(parentId);
        obj->setParent(parent);
    }

    AutoObjectRooter tvr(cx, obj);

    if (!JS_XDRUint32(xdr, &depthAndCount))
        return false;

    if (xdr->mode == JSXDR_DECODE) {
        depth = (uint16)(depthAndCount >> 16);
        count = (uint16)depthAndCount;
        obj->setSlot(JSSLOT_BLOCK_DEPTH, Value(Int32Value(depth)));

        /*
         * XDR the block object's properties. We know that there are 'count'
         * properties to XDR, stored as id/shortid pairs.
         */
        for (uintN i = 0; i < count; i++) {
            JSAtom *atom;

            /* XDR the real id. */
            if (!js_XDRAtom(xdr, &atom))
                return false;

            if (!obj->defineBlockVariable(cx, ATOM_TO_JSID(atom), i))
                return false;
        }
    } else {
        AutoShapeVector shapes(cx);
        shapes.growBy(count);

        for (Shape::Range r(obj->lastProperty()); !r.empty(); r.popFront()) {
            shape = &r.front();
            shapes[shape->shortid] = shape;
        }

        /*
         * XDR the block object's properties. We know that there are 'count'
         * properties to XDR, stored as id/shortid pairs.
         */
        for (uintN i = 0; i < count; i++) {
            shape = shapes[i];
            JS_ASSERT(shape->getter() == block_getProperty);

            jsid propid = shape->propid;
            JS_ASSERT(JSID_IS_ATOM(propid));
            JSAtom *atom = JSID_TO_ATOM(propid);

#ifdef DEBUG
            uint16 shortid = uint16(shape->shortid);
            JS_ASSERT(shortid == i);
#endif

            /* XDR the real id. */
            if (!js_XDRAtom(xdr, &atom))
                return false;
        }
    }
    return true;
}

#endif

Class js_BlockClass = {
    "Block",
    JSCLASS_HAS_PRIVATE | JSCLASS_HAS_RESERVED_SLOTS(1) | JSCLASS_IS_ANONYMOUS,
    PropertyStub,         /* addProperty */
    PropertyStub,         /* delProperty */
    PropertyStub,         /* getProperty */
    StrictPropertyStub,   /* setProperty */
    EnumerateStub,
    ResolveStub,
    ConvertStub
};

JSObject *
js_InitObjectClass(JSContext *cx, JSObject *obj)
{
    JSObject *proto = js_InitClass(cx, obj, NULL, &js_ObjectClass, js_Object, 1,
                                   object_props, object_methods, NULL, object_static_methods);
    if (!proto)
        return NULL;

    /* The default 'new' object for Object.prototype has unknown properties. */
    proto->getNewType(cx, NULL, /* markUnknown = */ true);

    /* ECMA (15.1.2.1) says 'eval' is a property of the global object. */
    jsid id = ATOM_TO_JSID(cx->runtime->atomState.evalAtom);

    JSObject *evalobj = js_DefineFunction(cx, obj, id, eval, 1, JSFUN_STUB_GSOPS);
    if (!evalobj)
        return NULL;
    if (obj->isGlobal())
        obj->asGlobal()->setOriginalEval(evalobj);

    return proto;
}

static bool
DefineStandardSlot(JSContext *cx, JSObject *obj, JSProtoKey key, JSAtom *atom,
                   const Value &v, uint32 attrs, bool &named)
{
    jsid id = ATOM_TO_JSID(atom);

    if (key != JSProto_Null) {
        /*
         * Initializing an actual standard class on a global object. If the
         * property is not yet present, force it into a new one bound to a
         * reserved slot. Otherwise, go through the normal property path.
         */
        JS_ASSERT(obj->isGlobal());
        JS_ASSERT(obj->isNative());

        if (!obj->ensureClassReservedSlots(cx))
            return false;

        const Shape *shape = obj->nativeLookup(id);
        if (!shape) {
            uint32 slot = 2 * JSProto_LIMIT + key;
            if (!js_SetReservedSlot(cx, obj, slot, v))
                return false;
            if (!obj->addProperty(cx, id, PropertyStub, StrictPropertyStub, slot, attrs, 0, 0))
                return false;
            AddTypePropertyId(cx, obj, id, v);

            named = true;
            return true;
        }
    }

    named = obj->defineProperty(cx, id, v, PropertyStub, StrictPropertyStub, attrs);
    return named;
}

namespace js {

static bool
SetClassObject(JSContext *cx, JSObject *obj, JSProtoKey key, JSObject *cobj, JSObject *proto)
{
    JS_ASSERT(!obj->getParent());
    if (!obj->isGlobal())
        return true;

    return js_SetReservedSlot(cx, obj, key, ObjectOrNullValue(cobj)) &&
           js_SetReservedSlot(cx, obj, JSProto_LIMIT + key, ObjectOrNullValue(proto));
}

static void
ClearClassObject(JSContext *cx, JSObject *obj, JSProtoKey key)
{
    JS_ASSERT(!obj->getParent());
    if (!obj->isGlobal())
        return;

    obj->setSlot(key, UndefinedValue());
    obj->setSlot(JSProto_LIMIT + key, UndefinedValue());
}

JSObject *
DefineConstructorAndPrototype(JSContext *cx, JSObject *obj, JSProtoKey key, JSAtom *atom,
                              JSObject *protoProto, Class *clasp,
                              Native constructor, uintN nargs,
                              JSPropertySpec *ps, JSFunctionSpec *fs,
                              JSPropertySpec *static_ps, JSFunctionSpec *static_fs)
{
    /*
     * Create a prototype object for this class.
     *
     * FIXME: lazy standard (built-in) class initialization and even older
     * eager boostrapping code rely on all of these properties:
     *
     * 1. NewObject attempting to compute a default prototype object when
     *    passed null for proto; and
     *
     * 2. NewObject tolerating no default prototype (null proto slot value)
     *    due to this js_InitClass call coming from js_InitFunctionClass on an
     *    otherwise-uninitialized global.
     *
     * 3. NewObject allocating a JSFunction-sized GC-thing when clasp is
     *    &js_FunctionClass, not a JSObject-sized (smaller) GC-thing.
     *
     * The JS_NewObjectForGivenProto and JS_NewObject APIs also allow clasp to
     * be &js_FunctionClass (we could break compatibility easily). But fixing
     * (3) is not enough without addressing the bootstrapping dependency on (1)
     * and (2).
     */

    /*
     * Create the prototype object.  (GlobalObject::createBlankPrototype isn't
     * used because it parents the prototype object to the global and because
     * it uses WithProto::Given.  FIXME: Undo dependencies on this parentage
     * [which already needs to happen for bug 638316], figure out nicer
     * semantics for null-protoProto, and use createBlankPrototype.)
     */
    JSObject *proto = NewObject<WithProto::Class>(cx, clasp, protoProto, obj);
    if (!proto || !proto->getEmptyShape(cx, proto->clasp, gc::FINALIZE_OBJECT0))
        return NULL;

    if (!proto->setSingletonType(cx))
        return NULL;

    if (clasp == &js_ArrayClass && !proto->makeDenseArraySlow(cx))
        return NULL;

    proto->syncSpecialEquality();

    /* After this point, control must exit via label bad or out. */
<<<<<<< HEAD
    AutoObjectRooter tvr(cx, proto);

    TypeObject *type;

=======
>>>>>>> 8d479a53
    JSObject *ctor;
    bool named = false;
    bool cached = false;
    if (!constructor) {
        /*
         * Lacking a constructor, name the prototype (e.g., Math) unless this
         * class (a) is anonymous, i.e. for internal use only; (b) the class
         * of obj (the global object) is has a reserved slot indexed by key;
         * and (c) key is not the null key.
         */
        if (!(clasp->flags & JSCLASS_IS_ANONYMOUS) || !obj->isGlobal() || key == JSProto_Null) {
            uint32 attrs = (clasp->flags & JSCLASS_IS_ANONYMOUS)
                           ? JSPROP_READONLY | JSPROP_PERMANENT
                           : 0;
            if (!DefineStandardSlot(cx, obj, key, atom, ObjectValue(*proto), attrs, named))
                goto bad;
        }

        ctor = proto;
    } else {
        /*
         * Create the constructor, not using GlobalObject::createConstructor
         * because the constructor currently must have |obj| as its parent.
         * (FIXME: remove this dependency on the exact identity of the parent,
         * perhaps as part of bug 638316.)
         */
        JSFunction *fun =
            js_NewFunction(cx, NULL, constructor, nargs, JSFUN_CONSTRUCTOR, obj, atom);
        if (!fun)
            goto bad;
        FUN_CLASP(fun) = clasp;

        /*
         * Set the class object early for standard class constructors. Type
         * inference may need to access these, and js_GetClassPrototype will
         * fail if it tries to do a reentrant reconstruction of the class.
         */
        if (key != JSProto_Null && !(clasp->flags & JSCLASS_CONSTRUCT_PROTOTYPE)) {
            if (!SetClassObject(cx, obj, key, fun, proto))
                goto bad;
            cached = true;
        }

        AutoValueRooter tvr2(cx, ObjectValue(*fun));
        if (!DefineStandardSlot(cx, obj, key, atom, tvr2.value(), 0, named))
            goto bad;

        /*
         * Optionally construct the prototype object, before the class has
         * been fully initialized.  Allow the ctor to replace proto with a
         * different object, as is done for operator new -- and as at least
         * XML support requires.
         */
        ctor = FUN_OBJECT(fun);
        if (clasp->flags & JSCLASS_CONSTRUCT_PROTOTYPE) {
            Value rval;
            if (!InvokeConstructorWithGivenThis(cx, proto, ObjectOrNullValue(ctor),
                                                0, NULL, &rval)) {
                goto bad;
            }
            if (rval.isObject() && &rval.toObject() != proto)
                proto = &rval.toObject();
        }

        if (!LinkConstructorAndPrototype(cx, ctor, proto))
            goto bad;

        /* Bootstrap Function.prototype (see also JS_InitStandardClasses). */
        if (ctor->getClass() == clasp && !ctor->splicePrototype(cx, proto))
            goto bad;
    }

    if (!DefinePropertiesAndBrand(cx, proto, ps, fs) ||
        (ctor != proto && !DefinePropertiesAndBrand(cx, ctor, static_ps, static_fs)))
    {
        goto bad;
    }

<<<<<<< HEAD
    type = proto->getNewType(cx);
    if (!type)
        goto bad;

    /*
     * Make sure proto's emptyShape is available to be shared by objects of
     * this class.  TypeObject::emptyShape is a one-slot cache. If we omit this,
     * some other class could snap it up. (The risk is particularly great for
     * Object.prototype.)
     *
     * All callers of JSObject::initSharingEmptyShape depend on this.
     *
     * FIXME: bug 592296 -- js_InitArrayClass should pass &js_SlowArrayClass
     * and make the Array.prototype slow from the start.
     */
    JS_ASSERT_IF(proto->clasp != clasp,
                 clasp == &js_ArrayClass && proto->clasp == &js_SlowArrayClass);
    if (!type->getEmptyShape(cx, proto->clasp, FINALIZE_OBJECT0))
        goto bad;

=======
>>>>>>> 8d479a53
    if (clasp->flags & (JSCLASS_FREEZE_PROTO|JSCLASS_FREEZE_CTOR)) {
        JS_ASSERT_IF(ctor == proto, !(clasp->flags & JSCLASS_FREEZE_CTOR));
        if (proto && (clasp->flags & JSCLASS_FREEZE_PROTO) && !proto->freeze(cx))
            goto bad;
        if (ctor && (clasp->flags & JSCLASS_FREEZE_CTOR) && !ctor->freeze(cx))
            goto bad;
    }

    /* If this is a standard class, cache its prototype. */
    if (!cached && key != JSProto_Null && !SetClassObject(cx, obj, key, ctor, proto))
        goto bad;

    return proto;

bad:
    if (named) {
        Value rval;
        obj->deleteProperty(cx, ATOM_TO_JSID(atom), &rval, false);
    }
    if (cached)
        ClearClassObject(cx, obj, key);
    return NULL;
}

/*
 * Lazy standard classes need a way to indicate if they have been initialized.
 * Otherwise, when we delete them, we might accidentally recreate them via a
 * lazy initialization. We use the presence of a ctor or proto in the
 * globalObject's slot to indicate that they've been constructed, but this only
 * works for classes which have a proto and ctor. Classes which don't have one
 * can call MarkStandardClassInitializedNoProto(), and we can always check
 * whether a class is initialized by calling IsStandardClassResolved().
 */
bool
IsStandardClassResolved(JSObject *obj, js::Class *clasp)
{
    JSProtoKey key = JSCLASS_CACHED_PROTO_KEY(clasp);

    /* If the constructor is undefined, then it hasn't been initialized. */
    return (obj->getReservedSlot(key) != UndefinedValue());
}

void
MarkStandardClassInitializedNoProto(JSObject* obj, js::Class *clasp)
{
    JSProtoKey key = JSCLASS_CACHED_PROTO_KEY(clasp);

    /*
     * We use True so that it's obvious what we're doing (instead of, say,
     * Null, which might be miscontrued as an error in setting Undefined).
     */
    if (obj->getReservedSlot(key) == UndefinedValue())
        obj->setSlot(key, BooleanValue(true));
}

}

JSObject *
js_InitClass(JSContext *cx, JSObject *obj, JSObject *protoProto,
             Class *clasp, Native constructor, uintN nargs,
             JSPropertySpec *ps, JSFunctionSpec *fs,
             JSPropertySpec *static_ps, JSFunctionSpec *static_fs)
{
    JSAtom *atom = js_Atomize(cx, clasp->name, strlen(clasp->name));
    if (!atom)
        return NULL;

    /*
     * All instances of the class will inherit properties from the prototype
     * object we are about to create (in DefineConstructorAndPrototype), which
     * in turn will inherit from protoProto.
     *
     * When initializing a standard class (other than Object), if protoProto is
     * null, default to the Object prototype object. The engine's internal uses
     * of js_InitClass depend on this nicety. Note that in
     * js_InitFunctionAndObjectClasses, we specially hack the resolving table
     * and then depend on js_GetClassPrototype here leaving protoProto NULL and
     * returning true.
     */
    JSProtoKey key = JSCLASS_CACHED_PROTO_KEY(clasp);
    if (key != JSProto_Null &&
        !protoProto &&
        !js_GetClassPrototype(cx, obj, JSProto_Object, &protoProto)) {
        return NULL;
    }

    return DefineConstructorAndPrototype(cx, obj, key, atom, protoProto, clasp, constructor, nargs,
                                         ps, fs, static_ps, static_fs);
}

void
JSObject::clearSlotRange(size_t start, size_t length)
{
    JS_ASSERT(start + length <= capacity);
    if (isDenseArray()) {
        ClearValueRange(slots + start, length, true);
    } else {
        size_t fixed = numFixedSlots();
        if (start < fixed) {
            if (start + length < fixed) {
                ClearValueRange(fixedSlots() + start, length, false);
            } else {
                size_t localClear = fixed - start;
                ClearValueRange(fixedSlots() + start, localClear, false);
                ClearValueRange(slots, length - localClear, false);
            }
        } else {
            ClearValueRange(slots + start - fixed, length, false);
        }
    }
}

void
JSObject::copySlotRange(size_t start, const Value *vector, size_t length)
{
    JS_ASSERT(start + length <= capacity);
    if (isDenseArray()) {
        memcpy(slots + start, vector, length * sizeof(Value));
    } else {
        size_t fixed = numFixedSlots();
        if (start < fixed) {
            if (start + length < fixed) {
                memcpy(fixedSlots() + start, vector, length * sizeof(Value));
            } else {
                size_t localCopy = fixed - start;
                memcpy(fixedSlots() + start, vector, localCopy * sizeof(Value));
                memcpy(slots, vector + localCopy, (length - localCopy) * sizeof(Value));
            }
        } else {
            memcpy(slots + start - fixed, vector, length * sizeof(Value));
        }
    }
}

bool
JSObject::allocSlots(JSContext *cx, size_t newcap)
{
    JS_ASSERT(newcap >= numSlots() && !hasSlotsArray());
    size_t oldSize = slotsAndStructSize();

    /*
     * If we are allocating slots for an object whose type is always created
     * by calling 'new' on a particular script, bump the GC kind for that
     * type to give these objects a larger number of fixed slots when future
     * objects are constructed.
     */
    if (!hasLazyType() && type()->newScript) {
        gc::FinalizeKind kind = gc::FinalizeKind(type()->newScript->finalizeKind);
        unsigned newScriptSlots = gc::GetGCKindSlots(kind);
        if (newScriptSlots == numFixedSlots() && gc::CanBumpFinalizeKind(kind)) {
            kind = gc::BumpFinalizeKind(kind);
            JSObject *obj = NewReshapedObject(cx, type(), getParent(), kind, type()->newScript->shape);
            if (!obj)
                return false;

            type()->newScript->finalizeKind = kind;
            type()->newScript->shape = obj->lastProperty();
        }
    }

    if (newcap > NSLOTS_LIMIT) {
        if (!JS_ON_TRACE(cx))
            js_ReportAllocationOverflow(cx);
        return false;
    }

    uint32 allocCount = numDynamicSlots(newcap);

    Value *tmpslots = (Value*) cx->malloc_(allocCount * sizeof(Value));
    if (!tmpslots)
        return false;  /* Leave slots at inline buffer. */
    slots = tmpslots;
    capacity = newcap;

    if (isDenseArray()) {
        /* Copy over anything from the inline buffer. */
        memcpy(slots, fixedSlots(), getDenseArrayInitializedLength() * sizeof(Value));
        if (!cx->typeInferenceEnabled())
            backfillDenseArrayHoles(cx);
    } else {
        /* Clear out the new slots without copying. */
        ClearValueRange(slots, allocCount, false);
    }

    Probes::resizeObject(cx, this, oldSize, slotsAndStructSize());

    return true;
}

bool
JSObject::growSlots(JSContext *cx, size_t newcap)
{
    /*
     * When an object with CAPACITY_DOUBLING_MAX or fewer slots needs to
     * grow, double its capacity, to add N elements in amortized O(N) time.
     *
     * Above this limit, grow by 12.5% each time. Speed is still amortized
     * O(N), with a higher constant factor, and we waste less space.
     */
    static const size_t CAPACITY_DOUBLING_MAX = 1024 * 1024;
    static const size_t CAPACITY_CHUNK = CAPACITY_DOUBLING_MAX / sizeof(Value);

    uint32 oldcap = numSlots();
    JS_ASSERT(oldcap < newcap);

    size_t oldSize = slotsAndStructSize();

    uint32 nextsize = (oldcap <= CAPACITY_DOUBLING_MAX)
                    ? oldcap * 2
                    : oldcap + (oldcap >> 3);

    uint32 actualCapacity = JS_MAX(newcap, nextsize);
    if (actualCapacity >= CAPACITY_CHUNK)
        actualCapacity = JS_ROUNDUP(actualCapacity, CAPACITY_CHUNK);
    else if (actualCapacity < SLOT_CAPACITY_MIN)
        actualCapacity = SLOT_CAPACITY_MIN;

    /* Don't let nslots get close to wrapping around uint32. */
    if (actualCapacity >= NSLOTS_LIMIT) {
        JS_ReportOutOfMemory(cx);
        return false;
    }

    /* If nothing was allocated yet, treat it as initial allocation. */
    if (!hasSlotsArray())
        return allocSlots(cx, actualCapacity);

    uint32 oldAllocCount = numDynamicSlots(oldcap);
    uint32 allocCount = numDynamicSlots(actualCapacity);

    Value *tmpslots = (Value*) cx->realloc_(slots, oldAllocCount * sizeof(Value),
                                            allocCount * sizeof(Value));
    if (!tmpslots)
        return false;    /* Leave dslots as its old size. */

    bool changed = slots != tmpslots;
    slots = tmpslots;
    capacity = actualCapacity;

    if (isDenseArray()) {
        if (!cx->typeInferenceEnabled())
            backfillDenseArrayHoles(cx);
    } else {
        /* Clear the new slots we added. */
        ClearValueRange(slots + oldAllocCount, allocCount - oldAllocCount, false);
    }

    if (changed && isGlobal())
        MarkGlobalReallocation(cx, this);

    Probes::resizeObject(cx, this, oldSize, slotsAndStructSize());

    return true;
}

void
JSObject::shrinkSlots(JSContext *cx, size_t newcap)
{
    uint32 oldcap = numSlots();
    JS_ASSERT(newcap <= oldcap);
    JS_ASSERT(newcap >= slotSpan());

    size_t oldSize = slotsAndStructSize();

    if (oldcap <= SLOT_CAPACITY_MIN || !hasSlotsArray()) {
        /*
         * We won't shrink the slots any more. Clear excess entries. When
         * shrinking dense arrays, make sure to update the initialized length
         * afterwards.
         */
        if (!isDenseArray())
            clearSlotRange(newcap, oldcap - newcap);
        return;
    }

    uint32 fill = newcap;
    newcap = Max(newcap, size_t(SLOT_CAPACITY_MIN));
    newcap = Max(newcap, numFixedSlots());

    Value *tmpslots = (Value*) cx->realloc_(slots, newcap * sizeof(Value));
    if (!tmpslots)
        return;  /* Leave slots at its old size. */

    bool changed = slots != tmpslots;
    slots = tmpslots;
    capacity = newcap;

    if (fill < newcap) {
        /*
         * Clear any excess holes if we tried to shrink below SLOT_CAPACITY_MIN
         * or numFixedSlots(). As above, caller must update the initialized
         * length for dense arrays.
         */
        if (!isDenseArray())
            clearSlotRange(fill, newcap - fill);
    }

    if (changed && isGlobal())
        MarkGlobalReallocation(cx, this);

    Probes::resizeObject(cx, this, oldSize, slotsAndStructSize());
}

bool
JSObject::ensureInstanceReservedSlots(JSContext *cx, size_t nreserved)
{
    JS_ASSERT_IF(isNative(),
                 isBlock() || isCall() || (isFunction() && isBoundFunction()));

    uintN nslots = JSSLOT_FREE(clasp) + nreserved;
    return nslots <= numSlots() || allocSlots(cx, nslots);
}

static JSObject *
js_InitNullClass(JSContext *cx, JSObject *obj)
{
    JS_ASSERT(0);
    return NULL;
}

#define JS_PROTO(name,code,init) extern JSObject *init(JSContext *, JSObject *);
#include "jsproto.tbl"
#undef JS_PROTO

static JSObjectOp lazy_prototype_init[JSProto_LIMIT] = {
#define JS_PROTO(name,code,init) init,
#include "jsproto.tbl"
#undef JS_PROTO
};

namespace js {

bool
SetProto(JSContext *cx, JSObject *obj, JSObject *proto, bool checkForCycles)
{
    JS_ASSERT_IF(!checkForCycles, obj != proto);
    JS_ASSERT(obj->isExtensible());

    if (obj->isNative()) {
        if (!obj->ensureClassReservedSlots(cx))
            return false;
    }

    if (proto && proto->isXML()) {
        JS_ReportErrorNumber(cx, js_GetErrorMessage, NULL, JSMSG_XML_PROTO_FORBIDDEN);
        return false;
    }

    /*
     * Regenerate property cache shape ids for all of the scopes along the
     * old prototype chain to invalidate their property cache entries, in
     * case any entries were filled by looking up through obj.
     */
    JSObject *oldproto = obj;
    while (oldproto && oldproto->isNative()) {
        oldproto->protoShapeChange(cx);
        oldproto = oldproto->getProto();
    }

    if (checkForCycles) {
        for (JSObject *obj2 = proto; obj2; obj2 = obj2->getProto()) {
            if (obj2 == obj) {
                JS_ReportErrorNumber(cx, js_GetErrorMessage, NULL, JSMSG_CYCLIC_VALUE,
                                     js_proto_str);
                return false;
            }
        }
    }

    if (obj->hasSingletonType()) {
        /*
         * Just splice the prototype, but mark the properties as unknown for
         * consistent behavior.
         */
        if (!obj->splicePrototype(cx, proto))
            return false;
        MarkTypeObjectUnknownProperties(cx, obj->type());
        return true;
    }

    TypeObject *type = proto
        ? proto->getNewType(cx, NULL, /* markUnknown = */ true)
        : &emptyTypeObject;
    if (!type)
        return false;

    /*
     * Setting __proto__ on an object that has escaped and may be referenced by
     * other heap objects can only be done if the properties of both objects
     * are unknown. Type sets containing this object will contain the original
     * type but not the new type of the object, so we need to go and scan the
     * entire compartment for type sets which have these objects and mark them
     * as containing generic objects.
     */
    MarkTypeObjectUnknownProperties(cx, obj->type(), true);
    MarkTypeObjectUnknownProperties(cx, type, true);

    obj->setType(type);
    return true;
}

}

JSBool
js_GetClassObject(JSContext *cx, JSObject *obj, JSProtoKey key,
                  JSObject **objp)
{
    obj = obj->getGlobal();
    if (!obj->isGlobal()) {
        *objp = NULL;
        return true;
    }

    Value v = obj->getReservedSlot(key);
    if (v.isObject()) {
        *objp = &v.toObject();
        return true;
    }

    AutoResolving resolving(cx, obj, ATOM_TO_JSID(cx->runtime->atomState.classAtoms[key]));
    if (resolving.alreadyStarted()) {
        /* Already caching id in obj -- suppress recursion. */
        *objp = NULL;
        return true;
    }

    JSObject *cobj = NULL;
    if (JSObjectOp init = lazy_prototype_init[key]) {
        if (!init(cx, obj))
            return false;
        v = obj->getReservedSlot(key);
        if (v.isObject())
            cobj = &v.toObject();
    }

    *objp = cobj;
    return true;
}

JSBool
js_FindClassObject(JSContext *cx, JSObject *start, JSProtoKey protoKey,
                   Value *vp, Class *clasp)
{
    StackFrame *fp;
    JSObject *obj, *cobj, *pobj;
    jsid id;
    JSProperty *prop;
    const Shape *shape;

    /*
     * Find the global object. Use cx->fp() directly to avoid falling off
     * trace; all JIT-elided stack frames have the same global object as
     * cx->fp().
     */
    VOUCH_DOES_NOT_REQUIRE_STACK();
    if (!start && (fp = cx->maybefp()) != NULL)
        start = &fp->scopeChain();

    if (start) {
        /* Find the topmost object in the scope chain. */
        do {
            obj = start;
            start = obj->getParent();
        } while (start);
    } else {
        obj = cx->globalObject;
        if (!obj) {
            vp->setUndefined();
            return true;
        }
    }

    OBJ_TO_INNER_OBJECT(cx, obj);
    if (!obj)
        return false;

    if (protoKey != JSProto_Null) {
        JS_ASSERT(JSProto_Null < protoKey);
        JS_ASSERT(protoKey < JSProto_LIMIT);
        if (!js_GetClassObject(cx, obj, protoKey, &cobj))
            return false;
        if (cobj) {
            vp->setObject(*cobj);
            return JS_TRUE;
        }
        id = ATOM_TO_JSID(cx->runtime->atomState.classAtoms[protoKey]);
    } else {
        JSAtom *atom = js_Atomize(cx, clasp->name, strlen(clasp->name));
        if (!atom)
            return false;
        id = ATOM_TO_JSID(atom);
    }

    JS_ASSERT(obj->isNative());
    if (!LookupPropertyWithFlags(cx, obj, id, JSRESOLVE_CLASSNAME, &pobj, &prop))
        return false;
    Value v = UndefinedValue();
    if (prop && pobj->isNative()) {
        shape = (Shape *) prop;
        if (pobj->containsSlot(shape->slot)) {
            v = pobj->nativeGetSlot(shape->slot);
            if (v.isPrimitive())
                v.setUndefined();
        }
    }
    *vp = v;
    return true;
}

JSObject *
js_ConstructObject(JSContext *cx, Class *clasp, JSObject *proto, JSObject *parent,
                   uintN argc, Value *argv)
{
    AutoArrayRooter argtvr(cx, argc, argv);

    JSProtoKey protoKey = GetClassProtoKey(clasp);

    /* Protect constructor in case a crazy getter for .prototype uproots it. */
    AutoValueRooter tvr(cx);
    if (!js_FindClassObject(cx, parent, protoKey, tvr.addr(), clasp))
        return NULL;

    const Value &cval = tvr.value();
    if (tvr.value().isPrimitive()) {
        js_ReportIsNotFunction(cx, tvr.addr(), JSV2F_CONSTRUCT | JSV2F_SEARCH_STACK);
        return NULL;
    }

    /*
     * If proto is NULL, set it to Constructor.prototype, just like JSOP_NEW
     * does, likewise for the new object's parent.
     */
    JSObject *ctor = &cval.toObject();
    if (!parent)
        parent = ctor->getParent();
    if (!proto) {
        Value rval;
        if (!ctor->getProperty(cx, ATOM_TO_JSID(cx->runtime->atomState.classPrototypeAtom),
                               &rval)) {
            return NULL;
        }
        if (rval.isObjectOrNull())
            proto = rval.toObjectOrNull();
    }

    JSObject *obj = NewObject<WithProto::Class>(cx, clasp, proto, parent);
    if (!obj)
        return NULL;

    obj->syncSpecialEquality();
    MarkTypeObjectUnknownProperties(cx, obj->type());

    Value rval;
    if (!InvokeConstructorWithGivenThis(cx, obj, cval, argc, argv, &rval))
        return NULL;

    if (rval.isPrimitive())
        return obj;

    /*
     * If the instance's class differs from what was requested, throw a type
     * error.  If the given class has both the JSCLASS_HAS_PRIVATE and the
     * JSCLASS_CONSTRUCT_PROTOTYPE flags, and the instance does not have its
     * private data set at this point, then the constructor was replaced and
     * we should throw a type error.
     */
    obj = &rval.toObject();
    if (obj->getClass() != clasp ||
        (!(~clasp->flags & (JSCLASS_HAS_PRIVATE |
                            JSCLASS_CONSTRUCT_PROTOTYPE)) &&
         !obj->getPrivate())) {
        JS_ReportErrorNumber(cx, js_GetErrorMessage, NULL,
                             JSMSG_WRONG_CONSTRUCTOR, clasp->name);
        return NULL;
    }
    return obj;
}

bool
JSObject::allocSlot(JSContext *cx, uint32 *slotp)
{
    uint32 slot = slotSpan();
    JS_ASSERT(slot >= JSSLOT_FREE(clasp));

    /*
     * If this object is in dictionary mode and it has a property table, try to
     * pull a free slot from the property table's slot-number freelist.
     */
    if (inDictionaryMode() && lastProp->hasTable()) {
        uint32 &last = lastProp->getTable()->freelist;
        if (last != SHAPE_INVALID_SLOT) {
#ifdef DEBUG
            JS_ASSERT(last < slot);
            uint32 next = getSlot(last).toPrivateUint32();
            JS_ASSERT_IF(next != SHAPE_INVALID_SLOT, next < slot);
#endif

            *slotp = last;

            Value &vref = getSlotRef(last);
            last = vref.toPrivateUint32();
            vref.setUndefined();
            return true;
        }
    }

    if (slot >= numSlots() && !growSlots(cx, slot + 1))
        return false;

    /* JSObject::growSlots or JSObject::freeSlot should set the free slots to void. */
    JS_ASSERT(getSlot(slot).isUndefined());
    *slotp = slot;
    return true;
}

bool
JSObject::freeSlot(JSContext *cx, uint32 slot)
{
    uint32 limit = slotSpan();
    JS_ASSERT(slot < limit);

    Value &vref = getSlotRef(slot);
    if (inDictionaryMode() && lastProp->hasTable()) {
        uint32 &last = lastProp->getTable()->freelist;

        /* Can't afford to check the whole freelist, but let's check the head. */
        JS_ASSERT_IF(last != SHAPE_INVALID_SLOT, last < limit && last != slot);

        /*
         * Freeing a slot other than the last one mapped by this object's
         * shape (and not a reserved slot; see bug 595230): push the slot onto
         * the dictionary property table's freelist. We want to let the last
         * slot be freed by shrinking the dslots vector; see js_TraceObject.
         */
        if (JSSLOT_FREE(clasp) <= slot && slot + 1 < limit) {
            JS_ASSERT_IF(last != SHAPE_INVALID_SLOT, last < slotSpan());
            vref.setPrivateUint32(last);
            last = slot;
            return true;
        }
    }
    vref.setUndefined();
    return false;
}

/* JSBOXEDWORD_INT_MAX as a string */
#define JSBOXEDWORD_INT_MAX_STRING "1073741823"

/*
 * Convert string indexes that convert to int jsvals as ints to save memory.
 * Care must be taken to use this macro every time a property name is used, or
 * else double-sets, incorrect property cache misses, or other mistakes could
 * occur.
 */
jsid
js_CheckForStringIndex(jsid id)
{
    if (!JSID_IS_ATOM(id))
        return id;

    JSAtom *atom = JSID_TO_ATOM(id);
    const jschar *s = atom->chars();
    jschar ch = *s;

    JSBool negative = (ch == '-');
    if (negative)
        ch = *++s;

    if (!JS7_ISDEC(ch))
        return id;

    size_t n = atom->length() - negative;
    if (n > sizeof(JSBOXEDWORD_INT_MAX_STRING) - 1)
        return id;

    const jschar *cp = s;
    const jschar *end = s + n;

    jsuint index = JS7_UNDEC(*cp++);
    jsuint oldIndex = 0;
    jsuint c = 0;

    if (index != 0) {
        while (JS7_ISDEC(*cp)) {
            oldIndex = index;
            c = JS7_UNDEC(*cp);
            index = 10 * index + c;
            cp++;
        }
    }

    /*
     * Non-integer indexes can't be represented as integers.  Also, distinguish
     * index "-0" from "0", because JSBOXEDWORD_INT cannot.
     */
    if (cp != end || (negative && index == 0))
        return id;

    if (negative) {
        if (oldIndex < -(JSID_INT_MIN / 10) ||
            (oldIndex == -(JSID_INT_MIN / 10) && c <= (-JSID_INT_MIN % 10)))
        {
            id = INT_TO_JSID(-jsint(index));
        }
    } else {
        if (oldIndex < JSID_INT_MAX / 10 ||
            (oldIndex == JSID_INT_MAX / 10 && c <= (JSID_INT_MAX % 10)))
        {
            id = INT_TO_JSID(jsint(index));
        }
    }

    return id;
}

static JSBool
PurgeProtoChain(JSContext *cx, JSObject *obj, jsid id)
{
    const Shape *shape;

    while (obj) {
        if (!obj->isNative()) {
            obj = obj->getProto();
            continue;
        }
        shape = obj->nativeLookup(id);
        if (shape) {
            PCMETER(JS_PROPERTY_CACHE(cx).pcpurges++);
            obj->shadowingShapeChange(cx, *shape);

            if (!obj->getParent()) {
                /*
                 * All scope chains end in a global object, so this will change
                 * the global shape. jstracer.cpp assumes that the global shape
                 * never changes on trace, so we must deep-bail here.
                 */
                LeaveTrace(cx);
            }
            return JS_TRUE;
        }
        obj = obj->getProto();
    }
    return JS_FALSE;
}

void
js_PurgeScopeChainHelper(JSContext *cx, JSObject *obj, jsid id)
{
    JS_ASSERT(obj->isDelegate());
    PurgeProtoChain(cx, obj->getProto(), id);

    /*
     * We must purge the scope chain only for Call objects as they are the only
     * kind of cacheable non-global object that can gain properties after outer
     * properties with the same names have been cached or traced. Call objects
     * may gain such properties via eval introducing new vars; see bug 490364.
     */
    if (obj->isCall()) {
        while ((obj = obj->getParent()) != NULL) {
            if (PurgeProtoChain(cx, obj, id))
                break;
        }
    }
}

const Shape *
js_AddNativeProperty(JSContext *cx, JSObject *obj, jsid id,
                     PropertyOp getter, StrictPropertyOp setter, uint32 slot,
                     uintN attrs, uintN flags, intN shortid)
{
    JS_ASSERT(!(flags & Shape::METHOD));

    /*
     * Purge the property cache of now-shadowed id in obj's scope chain. Do
     * this optimistically (assuming no failure below) before locking obj, so
     * we can lock the shadowed scope.
     */
    js_PurgeScopeChain(cx, obj, id);

    if (!obj->ensureClassReservedSlots(cx))
        return NULL;

    /* Convert string indices to integers if appropriate. */
    id = js_CheckForStringIndex(id);
    return obj->putProperty(cx, id, getter, setter, slot, attrs, flags, shortid);
}

const Shape *
js_ChangeNativePropertyAttrs(JSContext *cx, JSObject *obj,
                             const Shape *shape, uintN attrs, uintN mask,
                             PropertyOp getter, StrictPropertyOp setter)
{
    if (!obj->ensureClassReservedSlots(cx))
        return NULL;

    /*
     * Check for freezing an object with shape-memoized methods here, on a
     * shape-by-shape basis. Note that getter may be a pun of the method's
     * joined function object value, to indicate "no getter change". In this
     * case we must null getter to get the desired PropertyStub behavior.
     */
    if ((attrs & JSPROP_READONLY) && shape->isMethod()) {
        JSObject *funobj = &shape->methodObject();
        Value v = ObjectValue(*funobj);

        shape = obj->methodReadBarrier(cx, *shape, &v);
        if (!shape)
            return NULL;

        if (CastAsObject(getter) == funobj) {
            JS_ASSERT(!(attrs & JSPROP_GETTER));
            getter = NULL;
        }
    }

    return obj->changeProperty(cx, shape, attrs, mask, getter, setter);
}

JSBool
js_DefineProperty(JSContext *cx, JSObject *obj, jsid id, const Value *value,
                  PropertyOp getter, StrictPropertyOp setter, uintN attrs)
{
    return !!DefineNativeProperty(cx, obj, id, *value, getter, setter, attrs, 0, 0);
}

/*
 * Backward compatibility requires allowing addProperty hooks to mutate the
 * nominal initial value of a slotful property, while GC safety wants that
 * value to be stored before the call-out through the hook.  Optimize to do
 * both while saving cycles for classes that stub their addProperty hook.
 */
static inline bool
CallAddPropertyHook(JSContext *cx, Class *clasp, JSObject *obj, const Shape *shape, Value *vp)
{
    if (clasp->addProperty != PropertyStub) {
        Value nominal = *vp;

        if (!CallJSPropertyOp(cx, clasp->addProperty, obj, shape->propid, vp))
            return false;
        if (*vp != nominal) {
            if (obj->containsSlot(shape->slot))
                obj->nativeSetSlotWithType(cx, shape, *vp);
        }
    }
    return true;
}

namespace js {

const Shape *
DefineNativeProperty(JSContext *cx, JSObject *obj, jsid id, const Value &value,
                     PropertyOp getter, StrictPropertyOp setter, uintN attrs,
                     uintN flags, intN shortid, uintN defineHow /* = 0 */)
{
    JS_ASSERT((defineHow & ~(DNP_CACHE_RESULT | DNP_DONT_PURGE |
                             DNP_SET_METHOD | DNP_SKIP_TYPE)) == 0);
    LeaveTraceIfGlobalObject(cx, obj);

    /* Convert string indices to integers if appropriate. */
    id = js_CheckForStringIndex(id);

    /*
     * If defining a getter or setter, we must check for its counterpart and
     * update the attributes and property ops.  A getter or setter is really
     * only half of a property.
     */
    const Shape *shape = NULL;
    if (attrs & (JSPROP_GETTER | JSPROP_SETTER)) {
        JSObject *pobj;
        JSProperty *prop;

        /* Type information for getter/setter properties is unknown. */
        AddTypePropertyId(cx, obj, id, types::Type::UnknownType());
        MarkTypePropertyConfigured(cx, obj, id);

        /*
         * If we are defining a getter whose setter was already defined, or
         * vice versa, finish the job via obj->changeProperty, and refresh the
         * property cache line for (obj, id) to map shape.
         */
        if (!js_LookupProperty(cx, obj, id, &pobj, &prop))
            return NULL;
        if (prop && pobj == obj) {
            shape = (const Shape *) prop;
            if (shape->isAccessorDescriptor()) {
                shape = obj->changeProperty(cx, shape, attrs,
                                            JSPROP_GETTER | JSPROP_SETTER,
                                            (attrs & JSPROP_GETTER)
                                            ? getter
                                            : shape->getter(),
                                            (attrs & JSPROP_SETTER)
                                            ? setter
                                            : shape->setter());
                if (!shape)
                    return NULL;
            } else {
                shape = NULL;
            }
        }
    }

    /*
     * Purge the property cache of any properties named by id that are about
     * to be shadowed in obj's scope chain unless it is known a priori that it
     * is not possible. We do this before locking obj to avoid nesting locks.
     */
    if (!(defineHow & DNP_DONT_PURGE))
        js_PurgeScopeChain(cx, obj, id);

    /*
     * Check whether a readonly property or setter is being defined on a known
     * prototype object. See the comment in jscntxt.h before protoHazardShape's
     * member declaration.
     */
    if (obj->isDelegate() && (attrs & (JSPROP_READONLY | JSPROP_SETTER)))
        cx->runtime->protoHazardShape = js_GenerateShape(cx);

    /* Use the object's class getter and setter by default. */
    Class *clasp = obj->getClass();
    if (!(defineHow & DNP_SET_METHOD)) {
        if (!getter && !(attrs & JSPROP_GETTER))
            getter = clasp->getProperty;
        if (!setter && !(attrs & JSPROP_SETTER))
            setter = clasp->setProperty;
    }

    if (((defineHow & DNP_SET_METHOD) || getter == PropertyStub) &&
        !(defineHow & DNP_SKIP_TYPE)) {
        /*
         * Type information for normal native properties should reflect the
         * initial value of the property.
         */
        AddTypePropertyId(cx, obj, id, value);
        if (attrs & JSPROP_READONLY)
            MarkTypePropertyConfigured(cx, obj, id);
    }

    /* Get obj's own scope if it has one, or create a new one for obj. */
    if (!obj->ensureClassReservedSlots(cx))
        return NULL;

    /*
     * Make a local copy of value, in case a method barrier needs to update the
     * value to define, and just so addProperty can mutate its inout parameter.
     */
    Value valueCopy = value;
    bool adding = false;

    if (!shape) {
        /* Add a new property, or replace an existing one of the same id. */
        if (defineHow & DNP_SET_METHOD) {
            JS_ASSERT(clasp == &js_ObjectClass);
            JS_ASSERT(IsFunctionObject(value));
            JS_ASSERT(!(attrs & (JSPROP_GETTER | JSPROP_SETTER)));
            JS_ASSERT(!getter && !setter);

            JSObject *funobj = &value.toObject();
            if (FUN_OBJECT(GET_FUNCTION_PRIVATE(cx, funobj)) == funobj) {
                flags |= Shape::METHOD;
                getter = CastAsPropertyOp(funobj);
            }
        }

        if (const Shape *existingShape = obj->nativeLookup(id)) {
            if (existingShape->hasSlot())
                AbortRecordingIfUnexpectedGlobalWrite(cx, obj, existingShape->slot);

            if (existingShape->isMethod() &&
                ObjectValue(existingShape->methodObject()) == valueCopy)
            {
                /*
                 * Redefining an existing shape-memoized method object without
                 * changing the property's value, perhaps to change attributes.
                 * Clone now via the method read barrier.
                 *
                 * But first, assert that our caller is not trying to preserve
                 * the joined function object value as the getter object for
                 * the redefined property. The joined function object cannot
                 * yet have leaked, so only an internal code path could attempt
                 * such a thing. Any such path would be a bug to fix.
                 */
                JS_ASSERT(existingShape->getter() != getter);

                if (!obj->methodReadBarrier(cx, *existingShape, &valueCopy))
                    return NULL;
            }
        } else {
            adding = true;
        }

        uint32 oldShape = obj->shape();
        shape = obj->putProperty(cx, id, getter, setter, SHAPE_INVALID_SLOT,
                                 attrs, flags, shortid);
        if (!shape)
            return NULL;

        /*
         * If shape is a joined method, the above call to putProperty suffices
         * to update the object's shape id if need be (because the shape's hash
         * identity includes the method value).
         *
         * But if scope->branded(), the object's shape id may not have changed
         * and we may be overwriting a cached function-valued property (note
         * how methodWriteBarrier checks previous vs. would-be current value).
         * See bug 560998.
         */
        if (obj->shape() == oldShape && obj->branded() && shape->slot != SHAPE_INVALID_SLOT) {
            DebugOnly<const Shape*> newshape =
                obj->methodWriteBarrier(cx, *shape, valueCopy);
            JS_ASSERT(newshape == shape);
        }
    }

    /* Store valueCopy before calling addProperty, in case the latter GC's. */
    if (obj->containsSlot(shape->slot))
        obj->nativeSetSlot(shape->slot, valueCopy);

    /* XXXbe called with lock held */
    if (!CallAddPropertyHook(cx, clasp, obj, shape, &valueCopy)) {
        obj->removeProperty(cx, id);
        return NULL;
    }

    if (defineHow & DNP_CACHE_RESULT) {
        JS_ASSERT_NOT_ON_TRACE(cx);
        if (adding) {
            JS_PROPERTY_CACHE(cx).fill(cx, obj, 0, obj, shape, true);
            TRACE_1(AddProperty, obj);
        }
    }
    return shape;

#ifdef JS_TRACER
  error:
    /* TRACE_1 jumps here on error. */
    return NULL;
#endif
}

} /* namespace js */

/*
 * Call obj's resolve hook.
 *
 * cx, start, id, and flags are the parameters initially passed to the ongoing
 * lookup; objp and propp are its out parameters. obj is an object along
 * start's prototype chain.
 *
 * There are four possible outcomes:
 *
 *   - On failure, report an error or exception and return false.
 *
 *   - If we are already resolving a property of *curobjp, set *recursedp = true,
 *     and return true.
 *
 *   - If the resolve hook finds or defines the sought property, set *objp and
 *     *propp appropriately, set *recursedp = false, and return true.
 *
 *   - Otherwise no property was resolved. Set *propp = NULL and *recursedp = false
 *     and return true.
 */
static JSBool
CallResolveOp(JSContext *cx, JSObject *start, JSObject *obj, jsid id, uintN flags,
              JSObject **objp, JSProperty **propp, bool *recursedp)
{
    Class *clasp = obj->getClass();
    JSResolveOp resolve = clasp->resolve;

    /*
     * Avoid recursion on (obj, id) already being resolved on cx.
     *
     * Once we have successfully added an entry for (obj, key) to
     * cx->resolvingTable, control must go through cleanup: before
     * returning.  But note that JS_DHASH_ADD may find an existing
     * entry, in which case we bail to suppress runaway recursion.
     */
    AutoResolving resolving(cx, obj, id);
    if (resolving.alreadyStarted()) {
        /* Already resolving id in obj -- suppress recursion. */
        *recursedp = true;
        return true;
    }
    *recursedp = false;

    *propp = NULL;

    if (clasp->flags & JSCLASS_NEW_RESOLVE) {
        JSNewResolveOp newresolve = reinterpret_cast<JSNewResolveOp>(resolve);
        if (flags == RESOLVE_INFER)
            flags = js_InferFlags(cx, 0);
        JSObject *obj2 = (clasp->flags & JSCLASS_NEW_RESOLVE_GETS_START) ? start : NULL;
        if (!newresolve(cx, obj, id, flags, &obj2))
            return false;

        /*
         * We trust the new style resolve hook to set obj2 to NULL when
         * the id cannot be resolved. But, when obj2 is not null, we do
         * not assume that id must exist and do full nativeLookup for
         * compatibility.
         */
        if (!obj2)
            return true;

        if (!obj2->isNative()) {
            /* Whoops, newresolve handed back a foreign obj2. */
            JS_ASSERT(obj2 != obj);
            return obj2->lookupProperty(cx, id, objp, propp);
        }
        obj = obj2;
    } else {
        if (!resolve(cx, obj, id))
            return false;
    }

    if (!obj->nativeEmpty()) {
        if (const Shape *shape = obj->nativeLookup(id)) {
            *objp = obj;
            *propp = (JSProperty *) shape;
        }
    }

    return true;
}

static JS_ALWAYS_INLINE bool
LookupPropertyWithFlagsInline(JSContext *cx, JSObject *obj, jsid id, uintN flags,
                              JSObject **objp, JSProperty **propp)
{
    /* We should not get string indices which aren't already integers here. */
    JS_ASSERT(id == js_CheckForStringIndex(id));

    /* Search scopes starting with obj and following the prototype link. */
    JSObject *start = obj;
    while (true) {
        const Shape *shape = obj->nativeLookup(id);
        if (shape) {
            *objp = obj;
            *propp = (JSProperty *) shape;
            return true;
        }

        /* Try obj's class resolve hook if id was not found in obj's scope. */
        if (obj->getClass()->resolve != JS_ResolveStub) {
            bool recursed;
            if (!CallResolveOp(cx, start, obj, id, flags, objp, propp, &recursed))
                return false;
            if (recursed)
                break;
            if (*propp) {
                /*
                 * For stats we do not recalculate protoIndex even if it was
                 * resolved on some other object.
                 */
                return true;
            }
        }

        JSObject *proto = obj->getProto();
        if (!proto)
            break;
        if (!proto->isNative()) {
            if (!proto->lookupProperty(cx, id, objp, propp))
                return false;
#ifdef DEBUG
            /*
             * Non-native objects must have either non-native lookup results,
             * or else native results from the non-native's prototype chain.
             *
             * See StackFrame::getValidCalleeObject, where we depend on this
             * fact to force a prototype-delegated joined method accessed via
             * arguments.callee through the delegating |this| object's method
             * read barrier.
             */
            if (*propp && (*objp)->isNative()) {
                while ((proto = proto->getProto()) != *objp)
                    JS_ASSERT(proto);
            }
#endif
            return true;
        }

        obj = proto;
    }

    *objp = NULL;
    *propp = NULL;
    return true;
}

JS_FRIEND_API(JSBool)
js_LookupProperty(JSContext *cx, JSObject *obj, jsid id, JSObject **objp,
                  JSProperty **propp)
{
    /* Convert string indices to integers if appropriate. */
    id = js_CheckForStringIndex(id);

    return LookupPropertyWithFlagsInline(cx, obj, id, cx->resolveFlags, objp, propp);
}

namespace js {

bool
LookupPropertyWithFlags(JSContext *cx, JSObject *obj, jsid id, uintN flags,
                        JSObject **objp, JSProperty **propp)
{
    /* Convert string indices to integers if appropriate. */
    id = js_CheckForStringIndex(id);

    return LookupPropertyWithFlagsInline(cx, obj, id, flags, objp, propp);
}

} /* namespace js */

PropertyCacheEntry *
js_FindPropertyHelper(JSContext *cx, jsid id, bool cacheResult, bool global,
                      JSObject **objp, JSObject **pobjp, JSProperty **propp)
{
    JSObject *scopeChain, *obj, *parent, *pobj;
    PropertyCacheEntry *entry;
    int scopeIndex;
    JSProperty *prop;

    JS_ASSERT_IF(cacheResult, !JS_ON_TRACE(cx));
    scopeChain = cx->stack.currentScriptedScopeChain();

    if (global) {
        /*
         * Skip along the scope chain to the enclosing global object. This is
         * used for GNAME opcodes where the bytecode emitter has determined a
         * name access must be on the global. It also insulates us from bugs
         * in the emitter: type inference will assume that GNAME opcodes are
         * accessing the global object, and the inferred behavior should match
         * the actual behavior even if the id could be found on the scope chain
         * before the global object.
         */
        scopeChain = scopeChain->getGlobal();
    }

    /* Scan entries on the scope chain that we can cache across. */
    entry = JS_NO_PROP_CACHE_FILL;
    obj = scopeChain;
    parent = obj->getParent();
    for (scopeIndex = 0;
         parent
         ? IsCacheableNonGlobalScope(obj)
         : !obj->getOps()->lookupProperty;
         ++scopeIndex) {
        if (!LookupPropertyWithFlags(cx, obj, id, cx->resolveFlags, &pobj, &prop))
            return NULL;

        if (prop) {
#ifdef DEBUG
            if (parent) {
                Class *clasp = obj->getClass();
                JS_ASSERT(pobj->isNative());
                JS_ASSERT(pobj->getClass() == clasp);
                if (clasp == &js_BlockClass) {
                    /*
                     * A block instance on the scope chain is immutable and
                     * shares its shape with the compile-time prototype. Thus
                     * we cannot find any property on the prototype.
                     */
                    JS_ASSERT(pobj->isClonedBlock());
                } else {
                    /* Call and DeclEnvClass objects have no prototypes. */
                    JS_ASSERT(!obj->getProto());
                }
                JS_ASSERT(pobj == obj);
            } else {
                JS_ASSERT(obj->isNative());
            }
#endif
            /*
             * We must check if pobj is native as a global object can have
             * non-native prototype.
             */
            if (cacheResult && pobj->isNative()) {
                entry = JS_PROPERTY_CACHE(cx).fill(cx, scopeChain, scopeIndex, pobj,
                                                   (Shape *) prop);
            }
            goto out;
        }

        if (!parent) {
            pobj = NULL;
            goto out;
        }
        obj = parent;
        parent = obj->getParent();
    }

    for (;;) {
        if (!obj->lookupProperty(cx, id, &pobj, &prop))
            return NULL;
        if (prop) {
            PCMETER(JS_PROPERTY_CACHE(cx).nofills++);
            goto out;
        }

        /*
         * We conservatively assume that a resolve hook could mutate the scope
         * chain during JSObject::lookupProperty. So we read parent here again.
         */
        parent = obj->getParent();
        if (!parent) {
            pobj = NULL;
            break;
        }
        obj = parent;
    }

  out:
    JS_ASSERT(!!pobj == !!prop);
    *objp = obj;
    *pobjp = pobj;
    *propp = prop;
    return entry;
}

/*
 * On return, if |*pobjp| is a native object, then |*propp| is a |Shape *|.
 * Otherwise, its type and meaning depends on the host object's implementation.
 */
JS_FRIEND_API(JSBool)
js_FindProperty(JSContext *cx, jsid id, bool global,
                JSObject **objp, JSObject **pobjp, JSProperty **propp)
{
    return !!js_FindPropertyHelper(cx, id, false, global, objp, pobjp, propp);
}

JSObject *
js_FindIdentifierBase(JSContext *cx, JSObject *scopeChain, jsid id)
{
    /*
     * This function should not be called for a global object or from the
     * trace and should have a valid cache entry for native scopeChain.
     */
    JS_ASSERT(scopeChain->getParent());
    JS_ASSERT(!JS_ON_TRACE(cx));

    JSObject *obj = scopeChain;

    /*
     * Loop over cacheable objects on the scope chain until we find a
     * property. We also stop when we reach the global object skipping any
     * farther checks or lookups. For details see the JSOP_BINDNAME case of
     * js_Interpret.
     *
     * The test order here matters because IsCacheableNonGlobalScope
     * must not be passed a global object (i.e. one with null parent).
     */
    for (int scopeIndex = 0;
         !obj->getParent() || IsCacheableNonGlobalScope(obj);
         scopeIndex++) {
        JSObject *pobj;
        JSProperty *prop;
        if (!LookupPropertyWithFlags(cx, obj, id, cx->resolveFlags, &pobj, &prop))
            return NULL;
        if (prop) {
            if (!pobj->isNative()) {
                JS_ASSERT(!obj->getParent());
                return obj;
            }
            JS_ASSERT_IF(obj->getParent(), pobj->getClass() == obj->getClass());
            DebugOnly<PropertyCacheEntry*> entry =
                JS_PROPERTY_CACHE(cx).fill(cx, scopeChain, scopeIndex, pobj, (Shape *) prop);
            JS_ASSERT(entry);
            return obj;
        }

        JSObject *parent = obj->getParent();
        if (!parent)
            return obj;
        obj = parent;
    }

    /* Loop until we find a property or reach the global object. */
    do {
        JSObject *pobj;
        JSProperty *prop;
        if (!obj->lookupProperty(cx, id, &pobj, &prop))
            return NULL;
        if (prop)
            break;

        /*
         * We conservatively assume that a resolve hook could mutate the scope
         * chain during JSObject::lookupProperty. So we must check if parent is
         * not null here even if it wasn't before the lookup.
         */
        JSObject *parent = obj->getParent();
        if (!parent)
            break;
        obj = parent;
    } while (obj->getParent());
    return obj;
}

static JS_ALWAYS_INLINE JSBool
js_NativeGetInline(JSContext *cx, JSObject *receiver, JSObject *obj, JSObject *pobj,
                   const Shape *shape, uintN getHow, Value *vp)
{
    LeaveTraceIfGlobalObject(cx, pobj);

    uint32 slot;
    int32 sample;

    JS_ASSERT(pobj->isNative());

    slot = shape->slot;
    if (slot != SHAPE_INVALID_SLOT) {
        *vp = pobj->nativeGetSlot(slot);
        JS_ASSERT(!vp->isMagic());
    } else {
        vp->setUndefined();
    }
    if (shape->hasDefaultGetter())
        return true;

    if (JS_UNLIKELY(shape->isMethod()) && (getHow & JSGET_NO_METHOD_BARRIER)) {
        JS_ASSERT(shape->methodObject() == vp->toObject());
        return true;
    }

    sample = cx->runtime->propertyRemovals;
    {
        AutoShapeRooter tvr(cx, shape);
        AutoObjectRooter tvr2(cx, pobj);
        if (!shape->get(cx, receiver, obj, pobj, vp))
            return false;
    }

    if (pobj->containsSlot(slot) &&
        (JS_LIKELY(cx->runtime->propertyRemovals == sample) ||
         pobj->nativeContains(*shape))) {
        if (!pobj->methodWriteBarrier(cx, *shape, *vp))
            return false;
        pobj->nativeSetSlot(slot, *vp);
    }

    /* Record values produced by shapes without a default getter. */
    AddTypePropertyId(cx, obj, shape->propid, *vp);

    return true;
}

JSBool
js_NativeGet(JSContext *cx, JSObject *obj, JSObject *pobj, const Shape *shape, uintN getHow,
             Value *vp)
{
    return js_NativeGetInline(cx, obj, obj, pobj, shape, getHow, vp);
}

JSBool
js_NativeSet(JSContext *cx, JSObject *obj, const Shape *shape, bool added, bool strict, Value *vp)
{
    LeaveTraceIfGlobalObject(cx, obj);

    AddTypePropertyId(cx, obj, shape->propid, *vp);

    uint32 slot;
    int32 sample;

    JS_ASSERT(obj->isNative());

    slot = shape->slot;
    if (slot != SHAPE_INVALID_SLOT) {
        JS_ASSERT(obj->containsSlot(slot));

        /* If shape has a stub setter, keep obj locked and just store *vp. */
        if (shape->hasDefaultSetter()) {
            if (!added) {
                AbortRecordingIfUnexpectedGlobalWrite(cx, obj, slot);

                /* FIXME: This should pass *shape, not slot, but see bug 630354. */
                if (!obj->methodWriteBarrier(cx, slot, *vp))
                    return false;
            }
            obj->nativeSetSlot(slot, *vp);
            return true;
        }
    } else {
        /*
         * Allow API consumers to create shared properties with stub setters.
         * Such properties effectively function as data descriptors which are
         * not writable, so attempting to set such a property should do nothing
         * or throw if we're in strict mode.
         */
        if (!shape->hasGetterValue() && shape->hasDefaultSetter())
            return js_ReportGetterOnlyAssignment(cx);
    }

    sample = cx->runtime->propertyRemovals;
    {
        AutoShapeRooter tvr(cx, shape);
        if (!shape->set(cx, obj, strict, vp))
            return false;

        JS_ASSERT_IF(!obj->inDictionaryMode(), shape->slot == slot);
        slot = shape->slot;
    }

    if (obj->containsSlot(slot) &&
        (JS_LIKELY(cx->runtime->propertyRemovals == sample) ||
         obj->nativeContains(*shape))) {
        if (!added) {
            AbortRecordingIfUnexpectedGlobalWrite(cx, obj, slot);
            if (!obj->methodWriteBarrier(cx, *shape, *vp))
                return false;
        }
        obj->setSlot(slot, *vp);
    }

    return true;
}

static JS_ALWAYS_INLINE bool
js_GetPropertyHelperWithShapeInline(JSContext *cx, JSObject *obj, JSObject *receiver, jsid id,
                                    uintN getHow, Value *vp,
                                    const Shape **shapeOut, JSObject **holderOut)
{
    JSObject *aobj, *obj2;
    JSProperty *prop;
    const Shape *shape;

    JS_ASSERT_IF(getHow & JSGET_CACHE_RESULT, !JS_ON_TRACE(cx));

    *shapeOut = NULL;

    /* Convert string indices to integers if appropriate. */
    id = js_CheckForStringIndex(id);

    aobj = js_GetProtoIfDenseArray(obj);
    /* This call site is hot -- use the always-inlined variant of LookupPropertyWithFlags(). */
    if (!LookupPropertyWithFlagsInline(cx, aobj, id, cx->resolveFlags, &obj2, &prop))
        return false;

    *holderOut = obj2;

    if (!prop) {
        vp->setUndefined();

        if (!CallJSPropertyOp(cx, obj->getClass()->getProperty, obj, id, vp))
            return JS_FALSE;

        PCMETER(getHow & JSGET_CACHE_RESULT && JS_PROPERTY_CACHE(cx).nofills++);

        /* Record non-undefined values produced by the class getter hook. */
        if (!vp->isUndefined())
            AddTypePropertyId(cx, obj, id, *vp);

        /*
         * Give a strict warning if foo.bar is evaluated by a script for an
         * object foo with no property named 'bar'.
         */
        jsbytecode *pc;
        if (vp->isUndefined() && ((pc = js_GetCurrentBytecodePC(cx)) != NULL)) {
            JSOp op;
            uintN flags;

            op = (JSOp) *pc;
            if (op == JSOP_TRAP) {
                JS_ASSERT_NOT_ON_TRACE(cx);
                op = JS_GetTrapOpcode(cx, cx->fp()->script(), pc);
            }
            if (op == JSOP_GETXPROP) {
                flags = JSREPORT_ERROR;
            } else {
                if (!cx->hasStrictOption() ||
                    cx->stack.currentScript()->warnedAboutUndefinedProp ||
                    (op != JSOP_GETPROP && op != JSOP_GETELEM) ||
                    js_CurrentPCIsInImacro(cx)) {
                    return JS_TRUE;
                }

                /*
                 * XXX do not warn about missing __iterator__ as the function
                 * may be called from JS_GetMethodById. See bug 355145.
                 */
                if (JSID_IS_ATOM(id, cx->runtime->atomState.iteratorAtom))
                    return JS_TRUE;

                /* Do not warn about tests like (obj[prop] == undefined). */
                if (cx->resolveFlags == RESOLVE_INFER) {
                    LeaveTrace(cx);
                    pc += js_CodeSpec[op].length;
                    if (Detecting(cx, pc))
                        return JS_TRUE;
                } else if (cx->resolveFlags & JSRESOLVE_DETECTING) {
                    return JS_TRUE;
                }

                flags = JSREPORT_WARNING | JSREPORT_STRICT;
                cx->stack.currentScript()->warnedAboutUndefinedProp = true;
            }

            /* Ok, bad undefined property reference: whine about it. */
            if (!js_ReportValueErrorFlags(cx, flags, JSMSG_UNDEFINED_PROP,
                                          JSDVG_IGNORE_STACK, IdToValue(id),
                                          NULL, NULL, NULL)) {
                return JS_FALSE;
            }
        }
        return JS_TRUE;
    }

    if (!obj2->isNative()) {
        return obj2->isProxy()
               ? JSProxy::get(cx, obj2, receiver, id, vp)
               : obj2->getProperty(cx, id, vp);
    }

    shape = (Shape *) prop;
    *shapeOut = shape;

    if (getHow & JSGET_CACHE_RESULT) {
        JS_ASSERT_NOT_ON_TRACE(cx);
        JS_PROPERTY_CACHE(cx).fill(cx, aobj, 0, obj2, shape);
    }

    /* This call site is hot -- use the always-inlined variant of js_NativeGet(). */
    if (!js_NativeGetInline(cx, receiver, obj, obj2, shape, getHow, vp))
        return JS_FALSE;

    return JS_TRUE;
}

bool
js_GetPropertyHelperWithShape(JSContext *cx, JSObject *obj, JSObject *receiver, jsid id,
                              uint32 getHow, Value *vp,
                              const Shape **shapeOut, JSObject **holderOut)
{
    return js_GetPropertyHelperWithShapeInline(cx, obj, receiver, id, getHow, vp,
                                               shapeOut, holderOut);
}

static JS_ALWAYS_INLINE JSBool
js_GetPropertyHelperInline(JSContext *cx, JSObject *obj, JSObject *receiver, jsid id,
                           uint32 getHow, Value *vp)
{
    const Shape *shape;
    JSObject *holder;
    return js_GetPropertyHelperWithShapeInline(cx, obj, receiver, id, getHow, vp, &shape, &holder);
}

JSBool
js_GetPropertyHelper(JSContext *cx, JSObject *obj, jsid id, uint32 getHow, Value *vp)
{
    return js_GetPropertyHelperInline(cx, obj, obj, id, getHow, vp);
}

JSBool
js_GetProperty(JSContext *cx, JSObject *obj, JSObject *receiver, jsid id, Value *vp)
{
    /* This call site is hot -- use the always-inlined variant of js_GetPropertyHelper(). */
    return js_GetPropertyHelperInline(cx, obj, receiver, id, JSGET_METHOD_BARRIER, vp);
}

JSBool
js::GetPropertyDefault(JSContext *cx, JSObject *obj, jsid id, const Value &def, Value *vp)
{
    JSProperty *prop;
    JSObject *obj2;
    if (!LookupPropertyWithFlags(cx, obj, id, JSRESOLVE_QUALIFIED, &obj2, &prop))
        return false;

    if (!prop) {
        *vp = def;
        return true;
    }

    return js_GetProperty(cx, obj2, id, vp);
}

JSBool
js_GetMethod(JSContext *cx, JSObject *obj, jsid id, uintN getHow, Value *vp)
{
    JSAutoResolveFlags rf(cx, JSRESOLVE_QUALIFIED);

    PropertyIdOp op = obj->getOps()->getProperty;
    if (!op) {
#if JS_HAS_XML_SUPPORT
        JS_ASSERT(!obj->isXML());
#endif
        return js_GetPropertyHelper(cx, obj, id, getHow, vp);
    }
    JS_ASSERT_IF(getHow & JSGET_CACHE_RESULT, obj->isDenseArray());
#if JS_HAS_XML_SUPPORT
    if (obj->isXML())
        return js_GetXMLMethod(cx, obj, id, vp);
#endif
    return op(cx, obj, obj, id, vp);
}

JS_FRIEND_API(bool)
js_CheckUndeclaredVarAssignment(JSContext *cx, JSString *propname)
{
    StackFrame *const fp = js_GetTopStackFrame(cx, FRAME_EXPAND_TOP);
    if (!fp)
        return true;

    /* If neither cx nor the code is strict, then no check is needed. */
    if (!(fp->isScriptFrame() && fp->script()->strictModeCode) &&
        !cx->hasStrictOption()) {
        return true;
    }

    JSAutoByteString bytes(cx, propname);
    return !!bytes &&
           JS_ReportErrorFlagsAndNumber(cx,
                                        (JSREPORT_WARNING | JSREPORT_STRICT
                                         | JSREPORT_STRICT_MODE_ERROR),
                                        js_GetErrorMessage, NULL,
                                        JSMSG_UNDECLARED_VAR, bytes.ptr());
}

bool
JSObject::reportReadOnly(JSContext* cx, jsid id, uintN report)
{
    return js_ReportValueErrorFlags(cx, report, JSMSG_READ_ONLY,
                                    JSDVG_IGNORE_STACK, IdToValue(id), NULL,
                                    NULL, NULL);
}

bool
JSObject::reportNotConfigurable(JSContext* cx, jsid id, uintN report)
{
    return js_ReportValueErrorFlags(cx, report, JSMSG_CANT_DELETE,
                                    JSDVG_IGNORE_STACK, IdToValue(id), NULL,
                                    NULL, NULL);
}

bool
JSObject::reportNotExtensible(JSContext *cx, uintN report)
{
    return js_ReportValueErrorFlags(cx, report, JSMSG_OBJECT_NOT_EXTENSIBLE,
                                    JSDVG_IGNORE_STACK, ObjectValue(*this),
                                    NULL, NULL, NULL);
}

bool
JSObject::callMethod(JSContext *cx, jsid id, uintN argc, Value *argv, Value *vp)
{
    Value fval;
    return js_GetMethod(cx, this, id, JSGET_NO_METHOD_BARRIER, &fval) &&
           ExternalInvoke(cx, ObjectValue(*this), fval, argc, argv, vp);
}

static bool
CloneFunctionForSetMethod(JSContext *cx, Value *vp)
{
    JSObject *funobj = &vp->toObject();
    JSFunction *fun = funobj->getFunctionPrivate();

    /*
     * If fun is already different from the original JSFunction, it does not
     * need to be cloned again.
     */
    if (fun == funobj) {
        funobj = CloneFunctionObject(cx, fun, fun->parent, true);
        if (!funobj)
            return false;
        vp->setObject(*funobj);
    }
    return true;
}

JSBool
js_SetPropertyHelper(JSContext *cx, JSObject *obj, jsid id, uintN defineHow,
                     Value *vp, JSBool strict)
{
    JSObject *pobj;
    JSProperty *prop;
    const Shape *shape;
    uintN attrs, flags;
    intN shortid;
    Class *clasp;
    PropertyOp getter;
    StrictPropertyOp setter;
    bool added;

    JS_ASSERT((defineHow & ~(DNP_CACHE_RESULT | DNP_SET_METHOD | DNP_UNQUALIFIED)) == 0);
    if (defineHow & DNP_CACHE_RESULT)
        JS_ASSERT_NOT_ON_TRACE(cx);

    /* Convert string indices to integers if appropriate. */
    id = js_CheckForStringIndex(id);

    if (!LookupPropertyWithFlags(cx, obj, id, cx->resolveFlags, &pobj, &prop))
        return false;
    if (prop) {
        if (!pobj->isNative()) {
            if (pobj->isProxy()) {
                AutoPropertyDescriptorRooter pd(cx);
                if (!JSProxy::getPropertyDescriptor(cx, pobj, id, true, &pd))
                    return false;

                if ((pd.attrs & (JSPROP_SHARED | JSPROP_SHADOWABLE)) == JSPROP_SHARED) {
                    return !pd.setter ||
                           CallSetter(cx, obj, id, pd.setter, pd.attrs, pd.shortid, strict, vp);
                }

                if (pd.attrs & JSPROP_READONLY) {
                    if (strict)
                        return obj->reportReadOnly(cx, id);
                    if (cx->hasStrictOption())
                        return obj->reportReadOnly(cx, id, JSREPORT_STRICT | JSREPORT_WARNING);
                    return true;
                }
            }

            prop = NULL;
        }
    } else {
        /* We should never add properties to lexical blocks.  */
        JS_ASSERT(!obj->isBlock());

        if (!obj->getParent() &&
            (defineHow & DNP_UNQUALIFIED) &&
            !js_CheckUndeclaredVarAssignment(cx, JSID_TO_STRING(id))) {
            return JS_FALSE;
        }
    }
    shape = (Shape *) prop;

    /*
     * Now either shape is null, meaning id was not found in obj or one of its
     * prototypes; or shape is non-null, meaning id was found directly in pobj.
     */
    attrs = JSPROP_ENUMERATE;
    flags = 0;
    shortid = 0;
    clasp = obj->getClass();
    getter = clasp->getProperty;
    setter = clasp->setProperty;

    if (shape) {
        /* ES5 8.12.4 [[Put]] step 2. */
        if (shape->isAccessorDescriptor()) {
            if (shape->hasDefaultSetter())
                return js_ReportGetterOnlyAssignment(cx);
        } else {
            JS_ASSERT(shape->isDataDescriptor());

            if (!shape->writable()) {
                PCMETER((defineHow & JSDNP_CACHE_RESULT) && JS_PROPERTY_CACHE(cx).rofills++);

                /* Error in strict mode code, warn with strict option, otherwise do nothing. */
                if (strict)
                    return obj->reportReadOnly(cx, id);
                if (cx->hasStrictOption())
                    return obj->reportReadOnly(cx, id, JSREPORT_STRICT | JSREPORT_WARNING);
                return JS_TRUE;
            }
        }

        attrs = shape->attributes();
        if (pobj != obj) {
            /*
             * We found id in a prototype object: prepare to share or shadow.
             */
            if (!shape->shadowable()) {
                if (defineHow & DNP_SET_METHOD) {
                    JS_ASSERT(!shape->isMethod());
                    if (!CloneFunctionForSetMethod(cx, vp))
                        return false;
                }

                if (defineHow & DNP_CACHE_RESULT)
                    JS_PROPERTY_CACHE(cx).fill(cx, obj, 0, pobj, shape);

                if (shape->hasDefaultSetter() && !shape->hasGetterValue())
                    return JS_TRUE;

                return shape->set(cx, obj, strict, vp);
            }

            /*
             * Preserve attrs except JSPROP_SHARED, getter, and setter when
             * shadowing any property that has no slot (is shared). We must
             * clear the shared attribute for the shadowing shape so that the
             * property in obj that it defines has a slot to retain the value
             * being set, in case the setter simply cannot operate on instances
             * of obj's class by storing the value in some class-specific
             * location.
             *
             * A subset of slotless shared properties is the set of properties
             * with shortids, which must be preserved too. An old API requires
             * that the property's getter and setter receive the shortid, not
             * id, when they are called on the shadowing property that we are
             * about to create in obj.
             */
            if (!shape->hasSlot()) {
                defineHow &= ~DNP_SET_METHOD;
                if (shape->hasShortID()) {
                    flags = Shape::HAS_SHORTID;
                    shortid = shape->shortid;
                }
                attrs &= ~JSPROP_SHARED;
                getter = shape->getter();
                setter = shape->setter();
            } else {
                /* Restore attrs to the ECMA default for new properties. */
                attrs = JSPROP_ENUMERATE;
            }

            /*
             * Forget we found the proto-property now that we've copied any
             * needed member values.
             */
            shape = NULL;
        }

        JS_ASSERT_IF(shape && shape->isMethod(), pobj->hasMethodBarrier());
        JS_ASSERT_IF(shape && shape->isMethod(),
                     pobj->getSlot(shape->slot).toObject() == shape->methodObject());
        if (shape && (defineHow & DNP_SET_METHOD)) {
            /*
             * JSOP_SETMETHOD is assigning to an existing own property. If it
             * is an identical method property, do nothing. Otherwise downgrade
             * to ordinary assignment. Either way, do not fill the property
             * cache, as the interpreter has no fast path for these unusual
             * cases.
             */
            bool identical = shape->isMethod() && shape->methodObject() == vp->toObject();
            if (!identical) {
                shape = obj->methodShapeChange(cx, *shape);
                if (!shape)
                    return false;
                if (!CloneFunctionForSetMethod(cx, vp))
                    return false;
            }
            return identical || js_NativeSet(cx, obj, shape, false, strict, vp);
        }
    }

    added = false;
    if (!shape) {
        if (!obj->isExtensible()) {
            /* Error in strict mode code, warn with strict option, otherwise do nothing. */
            if (strict)
                return obj->reportNotExtensible(cx);
            if (cx->hasStrictOption())
                return obj->reportNotExtensible(cx, JSREPORT_STRICT | JSREPORT_WARNING);
            return JS_TRUE;
        }

        /*
         * Purge the property cache of now-shadowed id in obj's scope chain.
         * Do this early, before locking obj to avoid nesting locks.
         */
        js_PurgeScopeChain(cx, obj, id);

        /* Find or make a property descriptor with the right heritage. */
        if (!obj->ensureClassReservedSlots(cx))
            return JS_FALSE;

        /*
         * Check for Object class here to avoid defining a method on a class
         * with magic resolve, addProperty, getProperty, etc. hooks.
         */
        if ((defineHow & DNP_SET_METHOD) && obj->canHaveMethodBarrier()) {
            JS_ASSERT(IsFunctionObject(*vp));
            JS_ASSERT(!(attrs & (JSPROP_GETTER | JSPROP_SETTER)));

            JSObject *funobj = &vp->toObject();
            JSFunction *fun = GET_FUNCTION_PRIVATE(cx, funobj);
            if (fun == funobj) {
                flags |= Shape::METHOD;
                getter = CastAsPropertyOp(funobj);
            }
        }

        shape = obj->putProperty(cx, id, getter, setter, SHAPE_INVALID_SLOT,
                                 attrs, flags, shortid);
        if (!shape)
            return JS_FALSE;

        if (defineHow & DNP_CACHE_RESULT)
            TRACE_1(AddProperty, obj);

        /*
         * Initialize the new property value (passed to setter) to undefined.
         * Note that we store before calling addProperty, to match the order
         * in DefineNativeProperty.
         */
        if (obj->containsSlot(shape->slot))
            obj->nativeSetSlot(shape->slot, UndefinedValue());

        /* XXXbe called with obj locked */
        if (!CallAddPropertyHook(cx, clasp, obj, shape, vp)) {
            obj->removeProperty(cx, id);
            return JS_FALSE;
        }
        added = true;
    }

    if (defineHow & DNP_CACHE_RESULT)
        JS_PROPERTY_CACHE(cx).fill(cx, obj, 0, obj, shape, added);

    return js_NativeSet(cx, obj, shape, added, strict, vp);

#ifdef JS_TRACER
  error: // TRACE_1 jumps here in case of error.
    return JS_FALSE;
#endif
}

JSBool
js_SetProperty(JSContext *cx, JSObject *obj, jsid id, Value *vp, JSBool strict)
{
    return js_SetPropertyHelper(cx, obj, id, 0, vp, strict);
}

JSBool
js_GetAttributes(JSContext *cx, JSObject *obj, jsid id, uintN *attrsp)
{
    JSProperty *prop;
    if (!js_LookupProperty(cx, obj, id, &obj, &prop))
        return false;
    if (!prop) {
        *attrsp = 0;
        return true;
    }
    if (!obj->isNative())
        return obj->getAttributes(cx, id, attrsp);

    const Shape *shape = (Shape *)prop;
    *attrsp = shape->attributes();
    return true;
}

JSBool
js_SetNativeAttributes(JSContext *cx, JSObject *obj, Shape *shape, uintN attrs)
{
    JS_ASSERT(obj->isNative());
    return !!js_ChangeNativePropertyAttrs(cx, obj, shape, attrs, 0,
                                          shape->getter(), shape->setter());
}

JSBool
js_SetAttributes(JSContext *cx, JSObject *obj, jsid id, uintN *attrsp)
{
    JSProperty *prop;
    if (!js_LookupProperty(cx, obj, id, &obj, &prop))
        return false;
    if (!prop)
        return true;
    return obj->isNative()
           ? js_SetNativeAttributes(cx, obj, (Shape *) prop, *attrsp)
           : obj->setAttributes(cx, id, attrsp);
}

JSBool
js_DeleteProperty(JSContext *cx, JSObject *obj, jsid id, Value *rval, JSBool strict)
{
    JSObject *proto;
    JSProperty *prop;
    const Shape *shape;

    rval->setBoolean(true);

    /* Convert string indices to integers if appropriate. */
    id = js_CheckForStringIndex(id);

    if (!js_LookupProperty(cx, obj, id, &proto, &prop))
        return false;
    if (!prop || proto != obj) {
        /*
         * If no property, or the property comes from a prototype, call the
         * class's delProperty hook, passing rval as the result parameter.
         */
        return CallJSPropertyOp(cx, obj->getClass()->delProperty, obj, id, rval);
    }

    shape = (Shape *)prop;
    if (!shape->configurable()) {
        if (strict)
            return obj->reportNotConfigurable(cx, id);
        rval->setBoolean(false);
        return true;
    }

    if (!CallJSPropertyOp(cx, obj->getClass()->delProperty, obj, SHAPE_USERID(shape), rval))
        return false;

    if (obj->containsSlot(shape->slot)) {
        const Value &v = obj->nativeGetSlot(shape->slot);
        GCPoke(cx, v);

        /*
         * Delete is rare enough that we can take the hit of checking for an
         * active cloned method function object that must be homed to a callee
         * slot on the active stack frame before this delete completes, in case
         * someone saved the clone and checks it against foo.caller for a foo
         * called from the active method.
         *
         * We do not check suspended frames. They can't be reached via caller,
         * so the only way they could have the method's joined function object
         * as callee is through an API abusage. We break any such edge case.
         */
        if (obj->hasMethodBarrier()) {
            JSObject *funobj;

            if (IsFunctionObject(v, &funobj)) {
                JSFunction *fun = GET_FUNCTION_PRIVATE(cx, funobj);

                if (fun != funobj) {
                    for (StackFrame *fp = cx->maybefp(); fp; fp = fp->prev()) {
                        if (fp->isFunctionFrame() &&
                            fp->callee() == fun->compiledFunObj() &&
                            fp->thisValue().isObject())
                        {
                            JSObject *tmp = &fp->thisValue().toObject();
                            do {
                                if (tmp == obj) {
                                    fp->overwriteCallee(*funobj);
                                    break;
                                }
                            } while ((tmp = tmp->getProto()) != NULL);
                        }
                    }
                }
            }
        }
    }

    return obj->removeProperty(cx, id) && js_SuppressDeletedProperty(cx, obj, id);
}

namespace js {

bool
HasDataProperty(JSObject *obj, jsid methodid, Value *vp)
{
    if (const Shape *shape = obj->nativeLookup(methodid)) {
        if (shape->hasDefaultGetterOrIsMethod() && obj->containsSlot(shape->slot)) {
            *vp = obj->nativeGetSlot(shape->slot);
            return true;
        }
    }

    return false;
}

/*
 * Gets |obj[id]|.  If that value's not callable, returns true and stores a
 * non-primitive value in *vp.  If it's callable, calls it with no arguments
 * and |obj| as |this|, returning the result in *vp.
 *
 * This is a mini-abstraction for ES5 8.12.8 [[DefaultValue]], either steps 1-2
 * or steps 3-4.
 */
static bool
MaybeCallMethod(JSContext *cx, JSObject *obj, jsid id, Value *vp)
{
    if (!js_GetMethod(cx, obj, id, JSGET_NO_METHOD_BARRIER, vp))
        return false;
    if (!js_IsCallable(*vp)) {
        *vp = ObjectValue(*obj);
        return true;
    }
    return ExternalInvoke(cx, ObjectValue(*obj), *vp, 0, NULL, vp);
}

JSBool
DefaultValue(JSContext *cx, JSObject *obj, JSType hint, Value *vp)
{
    JS_ASSERT(hint == JSTYPE_NUMBER || hint == JSTYPE_STRING || hint == JSTYPE_VOID);
    JS_ASSERT(!obj->isXML());

    Class *clasp = obj->getClass();
    if (hint == JSTYPE_STRING) {
        /* Optimize (new String(...)).toString(). */
        if (clasp == &js_StringClass &&
            ClassMethodIsNative(cx, obj,
                                 &js_StringClass,
                                 ATOM_TO_JSID(cx->runtime->atomState.toStringAtom),
                                 js_str_toString)) {
            *vp = obj->getPrimitiveThis();
            return true;
        }

        if (!MaybeCallMethod(cx, obj, ATOM_TO_JSID(cx->runtime->atomState.toStringAtom), vp))
            return false;
        if (vp->isPrimitive())
            return true;

        if (!MaybeCallMethod(cx, obj, ATOM_TO_JSID(cx->runtime->atomState.valueOfAtom), vp))
            return false;
        if (vp->isPrimitive())
            return true;
    } else {
        /* Optimize (new String(...)).valueOf(). */
        if ((clasp == &js_StringClass &&
             ClassMethodIsNative(cx, obj, &js_StringClass,
                                 ATOM_TO_JSID(cx->runtime->atomState.valueOfAtom),
                                 js_str_toString)) ||
            (clasp == &js_NumberClass &&
             ClassMethodIsNative(cx, obj, &js_NumberClass,
                                 ATOM_TO_JSID(cx->runtime->atomState.valueOfAtom),
                                 js_num_valueOf))) {
            *vp = obj->getPrimitiveThis();
            return true;
        }

        if (!MaybeCallMethod(cx, obj, ATOM_TO_JSID(cx->runtime->atomState.valueOfAtom), vp))
            return false;
        if (vp->isPrimitive())
            return true;

        if (!MaybeCallMethod(cx, obj, ATOM_TO_JSID(cx->runtime->atomState.toStringAtom), vp))
            return false;
        if (vp->isPrimitive())
            return true;
    }

    /* Avoid recursive death when decompiling in js_ReportValueError. */
    JSString *str;
    if (hint == JSTYPE_STRING) {
        str = JS_InternString(cx, clasp->name);
        if (!str)
            return false;
    } else {
        str = NULL;
    }

    js_ReportValueError2(cx, JSMSG_CANT_CONVERT_TO, JSDVG_SEARCH_STACK, ObjectValue(*obj), str,
                         (hint == JSTYPE_VOID) ? "primitive type" : JS_TYPE_STR(hint));
    return false;
}

} /* namespace js */

JS_FRIEND_API(JSBool)
js_Enumerate(JSContext *cx, JSObject *obj, JSIterateOp enum_op, Value *statep, jsid *idp)
{
    /* If the class has a custom JSCLASS_NEW_ENUMERATE hook, call it. */
    Class *clasp = obj->getClass();
    JSEnumerateOp enumerate = clasp->enumerate;
    if (clasp->flags & JSCLASS_NEW_ENUMERATE) {
        JS_ASSERT(enumerate != JS_EnumerateStub);
        return ((NewEnumerateOp) enumerate)(cx, obj, enum_op, statep, idp);
    }

    if (!enumerate(cx, obj))
        return false;

    /* Tell InitNativeIterator to treat us like a native object. */
    JS_ASSERT(enum_op == JSENUMERATE_INIT || enum_op == JSENUMERATE_INIT_ALL);
    statep->setMagic(JS_NATIVE_ENUMERATE);
    return true;
}

namespace js {

JSBool
CheckAccess(JSContext *cx, JSObject *obj, jsid id, JSAccessMode mode,
            Value *vp, uintN *attrsp)
{
    JSBool writing;
    JSObject *pobj;
    JSProperty *prop;
    Class *clasp;
    const Shape *shape;
    JSSecurityCallbacks *callbacks;
    CheckAccessOp check;

    while (JS_UNLIKELY(obj->getClass() == &js_WithClass))
        obj = obj->getProto();

    writing = (mode & JSACC_WRITE) != 0;
    switch (mode & JSACC_TYPEMASK) {
      case JSACC_PROTO:
        pobj = obj;
        if (!writing)
            vp->setObjectOrNull(obj->getProto());
        *attrsp = JSPROP_PERMANENT;
        break;

      case JSACC_PARENT:
        JS_ASSERT(!writing);
        pobj = obj;
        vp->setObject(*obj->getParent());
        *attrsp = JSPROP_READONLY | JSPROP_PERMANENT;
        break;

      default:
        if (!obj->lookupProperty(cx, id, &pobj, &prop))
            return JS_FALSE;
        if (!prop) {
            if (!writing)
                vp->setUndefined();
            *attrsp = 0;
            pobj = obj;
            break;
        }

        if (!pobj->isNative()) {
            if (!writing) {
                    vp->setUndefined();
                *attrsp = 0;
            }
            break;
        }

        shape = (Shape *)prop;
        *attrsp = shape->attributes();
        if (!writing) {
            if (pobj->containsSlot(shape->slot))
                *vp = pobj->nativeGetSlot(shape->slot);
            else
                vp->setUndefined();
        }
    }

    /*
     * If obj's class has a stub (null) checkAccess hook, use the per-runtime
     * checkObjectAccess callback, if configured.
     *
     * We don't want to require all classes to supply a checkAccess hook; we
     * need that hook only for certain classes used when precompiling scripts
     * and functions ("brutal sharing").  But for general safety of built-in
     * magic properties like __proto__, we route all access checks, even for
     * classes that stub out checkAccess, through the global checkObjectAccess
     * hook.  This covers precompilation-based sharing and (possibly
     * unintended) runtime sharing across trust boundaries.
     */
    clasp = pobj->getClass();
    check = clasp->checkAccess;
    if (!check) {
        callbacks = JS_GetSecurityCallbacks(cx);
        check = callbacks ? Valueify(callbacks->checkObjectAccess) : NULL;
    }
    return !check || check(cx, pobj, id, mode, vp);
}

}

JSType
js_TypeOf(JSContext *cx, JSObject *obj)
{
    return obj->isCallable() ? JSTYPE_FUNCTION : JSTYPE_OBJECT;
}

bool
js_IsDelegate(JSContext *cx, JSObject *obj, const Value &v)
{
    if (v.isPrimitive())
        return false;
    JSObject *obj2 = &v.toObject();
    while ((obj2 = obj2->getProto()) != NULL) {
        if (obj2 == obj)
            return true;
    }
    return false;
}

bool
js::FindClassPrototype(JSContext *cx, JSObject *scopeobj, JSProtoKey protoKey,
                       JSObject **protop, Class *clasp)
{
    Value v;
    if (!js_FindClassObject(cx, scopeobj, protoKey, &v, clasp))
        return false;

    if (IsFunctionObject(v)) {
        JSObject *ctor = &v.toObject();
        if (!ctor->getProperty(cx, ATOM_TO_JSID(cx->runtime->atomState.classPrototypeAtom), &v))
            return false;
    }

    *protop = v.isObject() ? &v.toObject() : NULL;
    return true;
}

/*
 * The first part of this function has been hand-expanded and optimized into
 * NewBuiltinClassInstance in jsobjinlines.h.
 */
JSBool
js_GetClassPrototype(JSContext *cx, JSObject *scopeobj, JSProtoKey protoKey,
                     JSObject **protop, Class *clasp)
{
    VOUCH_DOES_NOT_REQUIRE_STACK();
    JS_ASSERT(JSProto_Null <= protoKey);
    JS_ASSERT(protoKey < JSProto_LIMIT);

    if (protoKey != JSProto_Null) {
        if (!scopeobj) {
            if (cx->hasfp())
                scopeobj = &cx->fp()->scopeChain();
            if (!scopeobj) {
                scopeobj = cx->globalObject;
                if (!scopeobj) {
                    *protop = NULL;
                    return true;
                }
            }
        }
        scopeobj = scopeobj->getGlobal();
        if (scopeobj->isGlobal()) {
            const Value &v = scopeobj->getReservedSlot(JSProto_LIMIT + protoKey);
            if (v.isObject()) {
                *protop = &v.toObject();
                return true;
            }
        }
    }

    return FindClassPrototype(cx, scopeobj, protoKey, protop, clasp);
}

JSObject *
PrimitiveToObject(JSContext *cx, const Value &v)
{
    if (v.isString())
        return StringObject::create(cx, v.toString());

    JS_ASSERT(v.isNumber() || v.isBoolean());
    Class *clasp = v.isNumber() ? &js_NumberClass : &js_BooleanClass;
    JSObject *obj = NewBuiltinClassInstance(cx, clasp);
    if (!obj)
        return NULL;

    obj->setPrimitiveThis(v);
    return obj;
}

JSBool
js_PrimitiveToObject(JSContext *cx, Value *vp)
{
    JSObject *obj = PrimitiveToObject(cx, *vp);
    if (!obj)
        return false;

    vp->setObject(*obj);
    return true;
}

JSBool
js_ValueToObjectOrNull(JSContext *cx, const Value &v, JSObject **objp)
{
    JSObject *obj;

    if (v.isObjectOrNull()) {
        obj = v.toObjectOrNull();
    } else if (v.isUndefined()) {
        obj = NULL;
    } else {
        obj = PrimitiveToObject(cx, v);
        if (!obj)
            return false;
    }
    *objp = obj;
    return true;
}

namespace js {

/* Callers must handle the already-object case . */
JSObject *
ToObjectSlow(JSContext *cx, Value *vp)
{
    JS_ASSERT(!vp->isMagic());
    JS_ASSERT(!vp->isObject());

    if (vp->isNullOrUndefined()) {
        JS_ReportErrorNumber(cx, js_GetErrorMessage, NULL, JSMSG_CANT_CONVERT_TO,
                            vp->isNull() ? "null" : "undefined", "object");
        return NULL;
    }

    JSObject *obj = PrimitiveToObject(cx, *vp);
    if (obj)
        vp->setObject(*obj);
    return obj;
}

}

JSObject *
js_ValueToNonNullObject(JSContext *cx, const Value &v)
{
    JSObject *obj;

    if (!js_ValueToObjectOrNull(cx, v, &obj))
        return NULL;
    if (!obj)
        js_ReportIsNullOrUndefined(cx, JSDVG_SEARCH_STACK, v, NULL);
    return obj;
}

#if JS_HAS_XDR

JSBool
js_XDRObject(JSXDRState *xdr, JSObject **objp)
{
    JSContext *cx;
    JSAtom *atom;
    Class *clasp;
    uint32 classId, classDef;
    JSProtoKey protoKey;
    JSObject *proto;

    cx = xdr->cx;
    atom = NULL;
    if (xdr->mode == JSXDR_ENCODE) {
        clasp = (*objp)->getClass();
        classId = JS_XDRFindClassIdByName(xdr, clasp->name);
        classDef = !classId;
        if (classDef) {
            if (!JS_XDRRegisterClass(xdr, Jsvalify(clasp), &classId))
                return JS_FALSE;
            protoKey = JSCLASS_CACHED_PROTO_KEY(clasp);
            if (protoKey != JSProto_Null) {
                classDef |= (protoKey << 1);
            } else {
                atom = js_Atomize(cx, clasp->name, strlen(clasp->name));
                if (!atom)
                    return JS_FALSE;
            }
        }
    } else {
        clasp = NULL;           /* quell GCC overwarning */
        classDef = 0;
    }

    /*
     * XDR a flag word, which could be 0 for a class use, in which case no
     * name follows, only the id in xdr's class registry; 1 for a class def,
     * in which case the flag word is followed by the class name transferred
     * from or to atom; or a value greater than 1, an odd number that when
     * divided by two yields the JSProtoKey for class.  In the last case, as
     * in the 0 classDef case, no name is transferred via atom.
     */
    if (!JS_XDRUint32(xdr, &classDef))
        return JS_FALSE;
    if (classDef == 1 && !js_XDRAtom(xdr, &atom))
        return JS_FALSE;

    if (!JS_XDRUint32(xdr, &classId))
        return JS_FALSE;

    if (xdr->mode == JSXDR_DECODE) {
        if (classDef) {
            /* NB: we know that JSProto_Null is 0 here, for backward compat. */
            protoKey = (JSProtoKey) (classDef >> 1);
            if (!js_GetClassPrototype(cx, NULL, protoKey, &proto, clasp))
                return JS_FALSE;
            clasp = proto->getClass();
            if (!JS_XDRRegisterClass(xdr, Jsvalify(clasp), &classId))
                return JS_FALSE;
        } else {
            clasp = Valueify(JS_XDRFindClassById(xdr, classId));
            if (!clasp) {
                char numBuf[12];
                JS_snprintf(numBuf, sizeof numBuf, "%ld", (long)classId);
                JS_ReportErrorNumber(cx, js_GetErrorMessage, NULL,
                                     JSMSG_CANT_FIND_CLASS, numBuf);
                return JS_FALSE;
            }
        }
    }

    if (!clasp->xdrObject) {
        JS_ReportErrorNumber(cx, js_GetErrorMessage, NULL,
                             JSMSG_CANT_XDR_CLASS, clasp->name);
        return JS_FALSE;
    }
    return clasp->xdrObject(xdr, objp);
}

#endif /* JS_HAS_XDR */

#ifdef DEBUG
void
js_PrintObjectSlotName(JSTracer *trc, char *buf, size_t bufsize)
{
    JS_ASSERT(trc->debugPrinter == js_PrintObjectSlotName);

    JSObject *obj = (JSObject *)trc->debugPrintArg;
    uint32 slot = (uint32)trc->debugPrintIndex;

    const Shape *shape;
    if (obj->isNative()) {
        shape = obj->lastProperty();
        while (shape->previous() && shape->slot != slot)
            shape = shape->previous();
        if (shape->slot != slot)
            shape = NULL;
    } else {
        shape = NULL;
    }

    if (!shape) {
        const char *slotname = NULL;
        if (obj->isGlobal()) {
#define JS_PROTO(name,code,init)                                              \
    if ((code) == slot) { slotname = js_##name##_str; goto found; }
#include "jsproto.tbl"
#undef JS_PROTO
        }
      found:
        if (slotname)
            JS_snprintf(buf, bufsize, "CLASS_OBJECT(%s)", slotname);
        else
            JS_snprintf(buf, bufsize, "**UNKNOWN SLOT %ld**", (long)slot);
    } else {
        jsid propid = shape->propid;
        if (JSID_IS_INT(propid)) {
            JS_snprintf(buf, bufsize, "%ld", (long)JSID_TO_INT(propid));
        } else if (JSID_IS_ATOM(propid)) {
            PutEscapedString(buf, bufsize, JSID_TO_ATOM(propid), 0);
        } else {
            JS_snprintf(buf, bufsize, "**FINALIZED ATOM KEY**");
        }
    }
}
#endif

static const Shape *
LastConfigurableShape(JSObject *obj)
{
    for (Shape::Range r(obj->lastProperty()->all()); !r.empty(); r.popFront()) {
        const Shape *shape = &r.front();
        if (shape->configurable())
            return shape;
    }
    return NULL;
}

bool
js_ClearNative(JSContext *cx, JSObject *obj)
{
    /* Remove all configurable properties from obj. */
    while (const Shape *shape = LastConfigurableShape(obj)) {
        if (!obj->removeProperty(cx, shape->propid))
            return false;
    }

    /* Set all remaining writable plain data properties to undefined. */
    for (Shape::Range r(obj->lastProperty()->all()); !r.empty(); r.popFront()) {
        const Shape *shape = &r.front();
        if (shape->isDataDescriptor() &&
            shape->writable() &&
            shape->hasDefaultSetter() &&
            obj->containsSlot(shape->slot)) {
            obj->setSlot(shape->slot, UndefinedValue());
        }
    }
    return true;
}

bool
js_GetReservedSlot(JSContext *cx, JSObject *obj, uint32 slot, Value *vp)
{
    if (!obj->isNative()) {
        vp->setUndefined();
        return true;
    }

    if (slot < obj->numSlots())
        *vp = obj->getSlot(slot);
    else
        vp->setUndefined();
    return true;
}

bool
js_SetReservedSlot(JSContext *cx, JSObject *obj, uint32 slot, const Value &v)
{
    if (!obj->isNative())
        return true;

    Class *clasp = obj->getClass();

    if (slot >= obj->numSlots()) {
        uint32 nslots = JSSLOT_FREE(clasp);
        JS_ASSERT(slot < nslots);
        if (!obj->allocSlots(cx, nslots))
            return false;
    }

    obj->setSlot(slot, v);
    GCPoke(cx, NullValue());
    return true;
}

GlobalObject *
JSObject::getGlobal() const
{
    JSObject *obj = const_cast<JSObject *>(this);
    while (JSObject *parent = obj->getParent())
        obj = parent;
    return obj->asGlobal();
}

JSBool
js_ReportGetterOnlyAssignment(JSContext *cx)
{
    return JS_ReportErrorFlagsAndNumber(cx,
                                        JSREPORT_WARNING | JSREPORT_STRICT |
                                        JSREPORT_STRICT_MODE_ERROR,
                                        js_GetErrorMessage, NULL,
                                        JSMSG_GETTER_ONLY);
}

JS_FRIEND_API(JSBool)
js_GetterOnlyPropertyStub(JSContext *cx, JSObject *obj, jsid id, JSBool strict, jsval *vp)
{
    JS_ReportErrorNumber(cx, js_GetErrorMessage, NULL, JSMSG_GETTER_ONLY);
    return JS_FALSE;
}

#ifdef DEBUG

/*
 * Routines to print out values during debugging.  These are FRIEND_API to help
 * the debugger find them and to support temporarily hacking js_Dump* calls
 * into other code.
 */

void
dumpChars(const jschar *s, size_t n)
{
    size_t i;

    if (n == (size_t) -1) {
        while (s[++n]) ;
    }

    fputc('"', stderr);
    for (i = 0; i < n; i++) {
        if (s[i] == '\n')
            fprintf(stderr, "\\n");
        else if (s[i] == '\t')
            fprintf(stderr, "\\t");
        else if (s[i] >= 32 && s[i] < 127)
            fputc(s[i], stderr);
        else if (s[i] <= 255)
            fprintf(stderr, "\\x%02x", (unsigned int) s[i]);
        else
            fprintf(stderr, "\\u%04x", (unsigned int) s[i]);
    }
    fputc('"', stderr);
}

JS_FRIEND_API(void)
js_DumpChars(const jschar *s, size_t n)
{
    fprintf(stderr, "jschar * (%p) = ", (void *) s);
    dumpChars(s, n);
    fputc('\n', stderr);
}

void
dumpString(JSString *str)
{
    if (const jschar *chars = str->getChars(NULL))
        dumpChars(chars, str->length());
    else
        fprintf(stderr, "(oom in dumpString)");
}

JS_FRIEND_API(void)
js_DumpString(JSString *str)
{
    if (const jschar *chars = str->getChars(NULL)) {
        fprintf(stderr, "JSString* (%p) = jschar * (%p) = ",
                (void *) str, (void *) chars);
        dumpString(str);
    } else {
        fprintf(stderr, "(oom in JS_DumpString)");
    }
    fputc('\n', stderr);
}

JS_FRIEND_API(void)
js_DumpAtom(JSAtom *atom)
{
    fprintf(stderr, "JSAtom* (%p) = ", (void *) atom);
    js_DumpString(atom);
}

void
dumpValue(const Value &v)
{
    if (v.isNull())
        fprintf(stderr, "null");
    else if (v.isUndefined())
        fprintf(stderr, "undefined");
    else if (v.isInt32())
        fprintf(stderr, "%d", v.toInt32());
    else if (v.isDouble())
        fprintf(stderr, "%g", v.toDouble());
    else if (v.isString())
        dumpString(v.toString());
    else if (v.isObject() && v.toObject().isFunction()) {
        JSObject *funobj = &v.toObject();
        JSFunction *fun = GET_FUNCTION_PRIVATE(cx, funobj);
        if (fun->atom) {
            fputs("<function ", stderr);
            FileEscapedString(stderr, fun->atom, 0);
        } else {
            fputs("<unnamed function", stderr);
        }
        if (fun->isInterpreted()) {
            JSScript *script = fun->script();
            fprintf(stderr, " (%s:%u)",
                    script->filename ? script->filename : "", script->lineno);
        }
        fprintf(stderr, " at %p (JSFunction at %p)>", (void *) funobj, (void *) fun);
    } else if (v.isObject()) {
        JSObject *obj = &v.toObject();
        Class *clasp = obj->getClass();
        fprintf(stderr, "<%s%s at %p>",
                clasp->name,
                (clasp == &js_ObjectClass) ? "" : " object",
                (void *) obj);
    } else if (v.isBoolean()) {
        if (v.toBoolean())
            fprintf(stderr, "true");
        else
            fprintf(stderr, "false");
    } else if (v.isMagic()) {
        fprintf(stderr, "<invalid");
#ifdef DEBUG
        switch (v.whyMagic()) {
          case JS_ARRAY_HOLE:        fprintf(stderr, " array hole");         break;
          case JS_ARGS_HOLE:         fprintf(stderr, " args hole");          break;
          case JS_NATIVE_ENUMERATE:  fprintf(stderr, " native enumeration"); break;
          case JS_NO_ITER_VALUE:     fprintf(stderr, " no iter value");      break;
          case JS_GENERATOR_CLOSING: fprintf(stderr, " generator closing");  break;
          default:                   fprintf(stderr, " ?!");                 break;
        }
#endif
        fprintf(stderr, ">");
    } else {
        fprintf(stderr, "unexpected value");
    }
}

JS_FRIEND_API(void)
js_DumpValue(const Value &val)
{
    dumpValue(val);
    fputc('\n', stderr);
}

JS_FRIEND_API(void)
js_DumpId(jsid id)
{
    fprintf(stderr, "jsid %p = ", (void *) JSID_BITS(id));
    dumpValue(IdToValue(id));
    fputc('\n', stderr);
}

static void
DumpProperty(JSObject *obj, const Shape &shape)
{
    jsid id = shape.propid;
    uint8 attrs = shape.attributes();

    fprintf(stderr, "    ((Shape *) %p) ", (void *) &shape);
    if (attrs & JSPROP_ENUMERATE) fprintf(stderr, "enumerate ");
    if (attrs & JSPROP_READONLY) fprintf(stderr, "readonly ");
    if (attrs & JSPROP_PERMANENT) fprintf(stderr, "permanent ");
    if (attrs & JSPROP_SHARED) fprintf(stderr, "shared ");
    if (shape.isAlias()) fprintf(stderr, "alias ");
    if (shape.isMethod()) fprintf(stderr, "method=%p ", (void *) &shape.methodObject());

    if (shape.hasGetterValue())
        fprintf(stderr, "getterValue=%p ", (void *) shape.getterObject());
    else if (!shape.hasDefaultGetter())
        fprintf(stderr, "getterOp=%p ", JS_FUNC_TO_DATA_PTR(void *, shape.getterOp()));

    if (shape.hasSetterValue())
        fprintf(stderr, "setterValue=%p ", (void *) shape.setterObject());
    else if (shape.setterOp() == js_watch_set)
        fprintf(stderr, "setterOp=js_watch_set ");
    else if (!shape.hasDefaultSetter())
        fprintf(stderr, "setterOp=%p ", JS_FUNC_TO_DATA_PTR(void *, shape.setterOp()));

    if (JSID_IS_ATOM(id))
        dumpString(JSID_TO_STRING(id));
    else if (JSID_IS_INT(id))
        fprintf(stderr, "%d", (int) JSID_TO_INT(id));
    else
        fprintf(stderr, "unknown jsid %p", (void *) JSID_BITS(id));
    fprintf(stderr, ": slot %d", shape.slot);
    if (obj->containsSlot(shape.slot)) {
        fprintf(stderr, " = ");
        dumpValue(obj->getSlot(shape.slot));
    } else if (shape.slot != SHAPE_INVALID_SLOT) {
        fprintf(stderr, " (INVALID!)");
    }
    fprintf(stderr, "\n");
}

JS_FRIEND_API(void)
js_DumpObject(JSObject *obj)
{
    fprintf(stderr, "object %p\n", (void *) obj);
    Class *clasp = obj->getClass();
    fprintf(stderr, "class %p %s\n", (void *)clasp, clasp->name);

    fprintf(stderr, "flags:");
    uint32 flags = obj->flags;
    if (flags & JSObject::DELEGATE) fprintf(stderr, " delegate");
    if (flags & JSObject::SYSTEM) fprintf(stderr, " system");
    if (flags & JSObject::NOT_EXTENSIBLE) fprintf(stderr, " not_extensible");
    if (flags & JSObject::BRANDED) fprintf(stderr, " branded");
    if (flags & JSObject::GENERIC) fprintf(stderr, " generic");
    if (flags & JSObject::METHOD_BARRIER) fprintf(stderr, " method_barrier");
    if (flags & JSObject::INDEXED) fprintf(stderr, " indexed");
    if (flags & JSObject::OWN_SHAPE) fprintf(stderr, " own_shape");
    if (flags & JSObject::HAS_EQUALITY) fprintf(stderr, " has_equality");

    bool anyFlags = flags != 0;
    if (obj->isNative()) {
        if (obj->inDictionaryMode()) {
            fprintf(stderr, " inDictionaryMode");
            anyFlags = true;
        }
        if (obj->hasPropertyTable()) {
            fprintf(stderr, " hasPropertyTable");
            anyFlags = true;
        }
    }
    if (!anyFlags)
        fprintf(stderr, " none");
    fprintf(stderr, "\n");

    if (obj->isDenseArray()) {
        unsigned slots = obj->getDenseArrayInitializedLength();
        fprintf(stderr, "elements\n");
        for (unsigned i = 0; i < slots; i++) {
            fprintf(stderr, " %3d: ", i);
            dumpValue(obj->getDenseArrayElement(i));
            fprintf(stderr, "\n");
            fflush(stderr);
        }
        return;
    }

    fprintf(stderr, "proto ");
    dumpValue(ObjectOrNullValue(obj->getProto()));
    fputc('\n', stderr);

    fprintf(stderr, "parent ");
    dumpValue(ObjectOrNullValue(obj->getParent()));
    fputc('\n', stderr);

    if (clasp->flags & JSCLASS_HAS_PRIVATE)
        fprintf(stderr, "private %p\n", obj->getPrivate());

    if (!obj->isNative())
        fprintf(stderr, "not native\n");

    unsigned reservedEnd = JSCLASS_RESERVED_SLOTS(clasp);
    unsigned slots = obj->slotSpan();
    unsigned stop = obj->isNative() ? reservedEnd : slots;
    if (stop > 0)
        fprintf(stderr, obj->isNative() ? "reserved slots:\n" : "slots:\n");
    for (unsigned i = 0; i < stop; i++) {
        fprintf(stderr, " %3d ", i);
        if (i < reservedEnd)
            fprintf(stderr, "(reserved) ");
        fprintf(stderr, "= ");
        dumpValue(obj->getSlot(i));
        fputc('\n', stderr);
    }

    if (obj->isNative()) {
        fprintf(stderr, "properties:\n");
        Vector<const Shape *, 8, SystemAllocPolicy> props;
        for (Shape::Range r = obj->lastProperty()->all(); !r.empty(); r.popFront())
            props.append(&r.front());
        for (size_t i = props.length(); i-- != 0;)
            DumpProperty(obj, *props[i]);
    }
    fputc('\n', stderr);
}

static void
MaybeDumpObject(const char *name, JSObject *obj)
{
    if (obj) {
        fprintf(stderr, "  %s: ", name);
        dumpValue(ObjectValue(*obj));
        fputc('\n', stderr);
    }
}

static void
MaybeDumpValue(const char *name, const Value &v)
{
    if (!v.isNull()) {
        fprintf(stderr, "  %s: ", name);
        dumpValue(v);
        fputc('\n', stderr);
    }
}

JS_FRIEND_API(void)
js_DumpStackFrame(JSContext *cx, StackFrame *start)
{
    /* This should only called during live debugging. */
    VOUCH_DOES_NOT_REQUIRE_STACK();

    if (!start)
        start = cx->maybefp();
    FrameRegsIter i(cx);
    while (!i.done() && i.fp() != start)
        ++i;

    if (i.done()) {
        fprintf(stderr, "fp = %p not found in cx = %p\n", (void *)start, (void *)cx);
        return;
    }

    for (; !i.done(); ++i) {
        StackFrame *const fp = i.fp();

        fprintf(stderr, "StackFrame at %p\n", (void *) fp);
        if (fp->isFunctionFrame()) {
            fprintf(stderr, "callee fun: ");
            dumpValue(ObjectValue(fp->callee()));
        } else {
            fprintf(stderr, "global frame, no callee");
        }
        fputc('\n', stderr);

        if (fp->isScriptFrame()) {
            fprintf(stderr, "file %s line %u\n",
                    fp->script()->filename, (unsigned) fp->script()->lineno);
        }

        if (jsbytecode *pc = i.pc()) {
            if (!fp->isScriptFrame()) {
                fprintf(stderr, "*** pc && !script, skipping frame\n\n");
                continue;
            }
            if (fp->hasImacropc()) {
                fprintf(stderr, "  pc in imacro at %p\n  called from ", pc);
                pc = fp->imacropc();
            } else {
                fprintf(stderr, "  ");
            }
            fprintf(stderr, "pc = %p\n", pc);
            fprintf(stderr, "  current op: %s\n", js_CodeName[*pc]);
        }
        Value *sp = i.sp();
        fprintf(stderr, "  slots: %p\n", (void *) fp->slots());
        fprintf(stderr, "  sp:    %p = slots + %u\n", (void *) sp, (unsigned) (sp - fp->slots()));
        if (sp - fp->slots() < 10000) { // sanity
            for (Value *p = fp->slots(); p < sp; p++) {
                fprintf(stderr, "    %p: ", (void *) p);
                dumpValue(*p);
                fputc('\n', stderr);
            }
        }
        if (fp->hasArgs()) {
            fprintf(stderr, "  actuals: %p (%u) ", (void *) fp->actualArgs(), (unsigned) fp->numActualArgs());
            fprintf(stderr, "  formals: %p (%u)\n", (void *) fp->formalArgs(), (unsigned) fp->numFormalArgs());
        }
        if (fp->hasCallObj()) {
            fprintf(stderr, "  has call obj: ");
            dumpValue(ObjectValue(fp->callObj()));
            fprintf(stderr, "\n");
        }
        MaybeDumpObject("argsobj", fp->maybeArgsObj());
        if (!fp->isDummyFrame()) {
            MaybeDumpValue("this", fp->thisValue());
            fprintf(stderr, "  rval: ");
            dumpValue(fp->returnValue());
        } else {
            fprintf(stderr, "dummy frame");
        }
        fputc('\n', stderr);

        fprintf(stderr, "  flags:");
        if (fp->isConstructing())
            fprintf(stderr, " constructing");
        if (fp->hasOverriddenArgs())
            fprintf(stderr, " overridden_args");
        if (fp->isDebuggerFrame())
            fprintf(stderr, " debugger");
        if (fp->isEvalFrame())
            fprintf(stderr, " eval");
        if (fp->isYielding())
            fprintf(stderr, " yielding");
        if (fp->isGeneratorFrame())
            fprintf(stderr, " generator");
        fputc('\n', stderr);

        fprintf(stderr, "  scopeChain: (JSObject *) %p\n", (void *) &fp->scopeChain());

        fputc('\n', stderr);
    }
}

#endif /* DEBUG */
<|MERGE_RESOLUTION|>--- conflicted
+++ resolved
@@ -4024,7 +4024,7 @@
      * semantics for null-protoProto, and use createBlankPrototype.)
      */
     JSObject *proto = NewObject<WithProto::Class>(cx, clasp, protoProto, obj);
-    if (!proto || !proto->getEmptyShape(cx, proto->clasp, gc::FINALIZE_OBJECT0))
+    if (!proto)
         return NULL;
 
     if (!proto->setSingletonType(cx))
@@ -4033,16 +4033,13 @@
     if (clasp == &js_ArrayClass && !proto->makeDenseArraySlow(cx))
         return NULL;
 
+    TypeObject *type = proto->getNewType(cx);
+    if (!type || !type->getEmptyShape(cx, proto->clasp, FINALIZE_OBJECT0))
+        return NULL;
+
     proto->syncSpecialEquality();
 
     /* After this point, control must exit via label bad or out. */
-<<<<<<< HEAD
-    AutoObjectRooter tvr(cx, proto);
-
-    TypeObject *type;
-
-=======
->>>>>>> 8d479a53
     JSObject *ctor;
     bool named = false;
     bool cached = false;
@@ -4121,29 +4118,6 @@
         goto bad;
     }
 
-<<<<<<< HEAD
-    type = proto->getNewType(cx);
-    if (!type)
-        goto bad;
-
-    /*
-     * Make sure proto's emptyShape is available to be shared by objects of
-     * this class.  TypeObject::emptyShape is a one-slot cache. If we omit this,
-     * some other class could snap it up. (The risk is particularly great for
-     * Object.prototype.)
-     *
-     * All callers of JSObject::initSharingEmptyShape depend on this.
-     *
-     * FIXME: bug 592296 -- js_InitArrayClass should pass &js_SlowArrayClass
-     * and make the Array.prototype slow from the start.
-     */
-    JS_ASSERT_IF(proto->clasp != clasp,
-                 clasp == &js_ArrayClass && proto->clasp == &js_SlowArrayClass);
-    if (!type->getEmptyShape(cx, proto->clasp, FINALIZE_OBJECT0))
-        goto bad;
-
-=======
->>>>>>> 8d479a53
     if (clasp->flags & (JSCLASS_FREEZE_PROTO|JSCLASS_FREEZE_CTOR)) {
         JS_ASSERT_IF(ctor == proto, !(clasp->flags & JSCLASS_FREEZE_CTOR));
         if (proto && (clasp->flags & JSCLASS_FREEZE_PROTO) && !proto->freeze(cx))
