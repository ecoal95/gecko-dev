--- conflicted
+++ resolved
@@ -2029,17 +2029,11 @@
         PreserveRegExpStatics save(cx);
 
         /* Push lambda and its 'this' parameter. */
-<<<<<<< HEAD
-        Value *sp = rdata.args.getvp();
-        sp++->setObject(*lambda);
-        sp++->setNull();
-=======
         CallArgs &args = rdata.args;
         args.callee().setObject(*lambda);
-        args.thisv().setObjectOrNull(lambda->getParent());
+        args.thisv().setNull();
 
         Value *sp = args.argv();
->>>>>>> 387ee3b1
 
         /* Push $&, $1, $2, ... */
         if (!PushRegExpSubstr(cx, cx->regExpStatics.lastMatch, sp++))
