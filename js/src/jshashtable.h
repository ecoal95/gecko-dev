--- conflicted
+++ resolved
@@ -354,14 +354,10 @@
         return true;
     }
 
-<<<<<<< HEAD
-    bool initialized() const { return !!table; }
-=======
     bool initialized() const
     {
         return !!table;
     }
->>>>>>> ae45c482
 
     ~HashTable()
     {
