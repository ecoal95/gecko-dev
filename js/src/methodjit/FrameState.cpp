/* -*- Mode: C++; tab-width: 4; indent-tabs-mode: nil; c-basic-offset: 4 -*-
 * vim: set ts=4 sw=4 et tw=99:
 *
 * ***** BEGIN LICENSE BLOCK *****
 * Version: MPL 1.1/GPL 2.0/LGPL 2.1
 *
 * The contents of this file are subject to the Mozilla Public License Version
 * 1.1 (the "License"); you may not use this file except in compliance with
 * the License. You may obtain a copy of the License at
 * http://www.mozilla.org/MPL/
 *
 * Software distributed under the License is distributed on an "AS IS" basis,
 * WITHOUT WARRANTY OF ANY KIND, either express or implied. See the License
 * for the specific language governing rights and limitations under the
 * License.
 *
 * The Original Code is Mozilla SpiderMonkey JavaScript 1.9 code, released
 * May 28, 2008.
 *
 * The Initial Developer of the Original Code is
 *   Brendan Eich <brendan@mozilla.org>
 *
 * Contributor(s):
 *   David Anderson <danderson@mozilla.com>
 *
 * Alternatively, the contents of this file may be used under the terms of
 * either of the GNU General Public License Version 2 or later (the "GPL"),
 * or the GNU Lesser General Public License Version 2.1 or later (the "LGPL"),
 * in which case the provisions of the GPL or the LGPL are applicable instead
 * of those above. If you wish to allow use of your version of this file only
 * under the terms of either the GPL or the LGPL, and not to allow others to
 * use your version of this file under the terms of the MPL, indicate your
 * decision by deleting the provisions above and replace them with the notice
 * and other provisions required by the GPL or the LGPL. If you do not delete
 * the provisions above, a recipient may use your version of this file under
 * the terms of any one of the MPL, the GPL or the LGPL.
 *
 * ***** END LICENSE BLOCK ***** */
#include "jscntxt.h"
#include "FrameState.h"
#include "FrameState-inl.h"

using namespace js;
using namespace js::mjit;

/* Because of Value alignment */
JS_STATIC_ASSERT(sizeof(FrameEntry) % 8 == 0);

FrameState::FrameState(JSContext *cx, JSScript *script, JSFunction *fun, Assembler &masm)
  : cx(cx), script(script), fun(fun),
    nargs(fun ? fun->nargs : 0),
    masm(masm), entries(NULL),
#if defined JS_NUNBOX32
    reifier(cx, *thisFromCtor()),
#endif
    closedVars(NULL),
    closedArgs(NULL),
    usesArguments(script->usesArguments),
    inTryBlock(false)
{
}

FrameState::~FrameState()
{
    cx->free(entries);
}

bool
FrameState::init()
{
    // nslots + nargs + 2 (callee, this)
    uint32 nentries = feLimit();
    if (!nentries) {
        sp = spBase = locals = args = NULL;
        return true;
    }

    eval = script->usesEval || cx->compartment->debugMode;

    size_t totalBytes = sizeof(FrameEntry) * nentries +                     // entries[], w/ callee+this
                        sizeof(FrameEntry *) * nentries +                   // tracker.entries
                        (eval
                         ? 0
                         : sizeof(JSPackedBool) * script->nslots) +         // closedVars[]
                        (eval || usesArguments
                         ? 0
                         : sizeof(JSPackedBool) * nargs);                   // closedArgs[]

    uint8 *cursor = (uint8 *)cx->calloc(totalBytes);
    if (!cursor)
        return false;

#if defined JS_NUNBOX32
    if (!reifier.init(nentries))
        return false;
#endif

    entries = (FrameEntry *)cursor;
    cursor += sizeof(FrameEntry) * nentries;

    callee_ = entries;
    this_ = entries + 1;
    args = entries + 2;
    locals = args + nargs;
    spBase = locals + script->nfixed;
    sp = spBase;

    tracker.entries = (FrameEntry **)cursor;
    cursor += sizeof(FrameEntry *) * nentries;

    if (!eval) {
        if (script->nslots) {
            closedVars = (JSPackedBool *)cursor;
            cursor += sizeof(JSPackedBool) * script->nslots;
        }
        if (!usesArguments && nargs) {
            closedArgs = (JSPackedBool *)cursor;
            cursor += sizeof(JSPackedBool) * nargs;
        }
    }

    JS_ASSERT(reinterpret_cast<uint8 *>(entries) + totalBytes == cursor);

    return true;
}

void
FrameState::takeReg(RegisterID reg)
{
    if (freeRegs.hasReg(reg)) {
        freeRegs.takeReg(reg);
        JS_ASSERT(!regstate[reg].usedBy());
    } else {
        JS_ASSERT(regstate[reg].fe());
        evictReg(reg);
        regstate[reg].forget();
    }
}

void
FrameState::evictReg(RegisterID reg)
{
    FrameEntry *fe = regstate[reg].fe();

    if (regstate[reg].type() == RematInfo::TYPE) {
        ensureTypeSynced(fe, masm);
        fe->type.setMemory();
    } else {
        ensureDataSynced(fe, masm);
        fe->data.setMemory();
    }
}

JSC::MacroAssembler::RegisterID
FrameState::evictSomeReg(uint32 mask)
{
#ifdef DEBUG
    bool fallbackSet = false;
#endif
    RegisterID fallback = Registers::ReturnReg;

    for (uint32 i = 0; i < JSC::MacroAssembler::TotalRegisters; i++) {
        RegisterID reg = RegisterID(i);

        /* Register is not allocatable, don't bother.  */
        if (!(Registers::maskReg(reg) & mask))
            continue;

        /* Register is not owned by the FrameState. */
        FrameEntry *fe = regstate[i].fe();
        if (!fe)
            continue;

        /* Try to find a candidate... that doesn't need spilling. */
#ifdef DEBUG
        fallbackSet = true;
#endif
        fallback = reg;

        if (regstate[i].type() == RematInfo::TYPE && fe->type.synced()) {
            fe->type.setMemory();
            return fallback;
        }
        if (regstate[i].type() == RematInfo::DATA && fe->data.synced()) {
            fe->data.setMemory();
            return fallback;
        }
    }

    JS_ASSERT(fallbackSet);

    evictReg(fallback);
    return fallback;
}

JSC::MacroAssembler::FPRegisterID
FrameState::evictSomeFPReg()
{
#ifdef DEBUG
    bool fallbackSet = false;
#endif
    FPRegisterID fallback = FPRegisterID(0);

    for (uint32 i = 0; i < FPRegisters::TotalFPRegisters; i++) {
        FPRegisterID reg = FPRegisterID(i);

        FrameEntry *fe = fpregstate[i].fe();
        if (!fe)
            continue;
        JS_ASSERT(fe->isType(JSVAL_TYPE_DOUBLE));

#ifdef DEBUG
        fallbackSet = true;
#endif
        fallback = reg;

        if (fe->data.synced()) {
            fe->data.setMemory();
            return fallback;
        }
    }

    JS_ASSERT(fallbackSet);

    FrameEntry *fe = fpregstate[fallback].fe();
    syncFe(fe);

    fe->data.setMemory();
    return fallback;
}

void
FrameState::syncAndForgetEverything()
{
    syncAndKill(Registers(Registers::AvailRegs), Uses(frameSlots()));
    forgetEverything();
}

void
FrameState::resetInternalState()
{
    for (uint32 i = 0; i < tracker.nentries; i++)
        tracker[i]->untrack();

    tracker.reset();
    freeRegs.reset();
    freeFPRegs.reset();
}

void
FrameState::discardFrame()
{
    resetInternalState();

    memset(regstate, 0, sizeof(regstate));
    memset(fpregstate, 0, sizeof(fpregstate));
}

void
FrameState::forgetEverything()
{
    resetInternalState();

#ifdef DEBUG
    for (uint32 i = 0; i < JSC::MacroAssembler::TotalRegisters; i++)
        JS_ASSERT(!regstate[i].usedBy());
    for (uint32 i = 0; i < FPRegisters::TotalFPRegisters; i++)
        JS_ASSERT(!fpregstate[i].usedBy());
#endif
}

void
FrameState::storeTo(FrameEntry *fe, Address address, bool popped)
{
    if (fe->isConstant()) {
        masm.storeValue(fe->getValue(), address);
        return;
    }

    if (fe->isCopy())
        fe = fe->copyOf();

    /* Cannot clobber the address's register. */
    JS_ASSERT(!freeRegs.hasReg(address.base));

    /* If loading from memory, ensure destination differs. */
    JS_ASSERT_IF((fe->type.inMemory() || fe->data.inMemory()),
                 addressOf(fe).base != address.base ||
                 addressOf(fe).offset != address.offset);

    if (fe->data.inFPRegister()) {
        masm.storeDouble(fe->data.fpreg(), address);
        return;
    }

    if (fe->isType(JSVAL_TYPE_DOUBLE)) {
        JS_ASSERT(fe->data.inMemory());
        masm.loadDouble(addressOf(fe), FPRegisters::ConversionTemp);
        masm.storeDouble(FPRegisters::ConversionTemp, address);
        return;
    }

#if defined JS_PUNBOX64
    if (fe->type.inMemory() && fe->data.inMemory()) {
        /* Future optimization: track that the Value is in a register. */
        RegisterID vreg = Registers::ValueReg;
        masm.loadPtr(addressOf(fe), vreg);
        masm.storePtr(vreg, address);
        return;
    }

    JS_ASSERT(!fe->isType(JSVAL_TYPE_DOUBLE));

    /*
     * If dreg is obtained via allocReg(), then calling
     * pinReg() trips an assertion. But in all other cases,
     * calling pinReg() is necessary in the fe->type.inMemory() path.
     * Remember whether pinReg() can be safely called.
     */
    bool canPinDreg = true;
    bool wasInRegister = fe->data.inRegister();

    /* Get a register for the payload. */
    MaybeRegisterID dreg;
    if (fe->data.inRegister()) {
        dreg = fe->data.reg();
    } else {
        JS_ASSERT(fe->data.inMemory());
        if (popped) {
            dreg = allocReg();
            canPinDreg = false;
        } else {
            dreg = allocReg(fe, RematInfo::DATA);
            fe->data.setRegister(dreg.reg());
        }
        masm.loadPayload(addressOf(fe), dreg.reg());
    }
    
    /* Store the Value. */
    if (fe->type.inRegister()) {
        masm.storeValueFromComponents(fe->type.reg(), dreg.reg(), address);
    } else if (fe->isTypeKnown()) {
        masm.storeValueFromComponents(ImmType(fe->getKnownType()), dreg.reg(), address);
    } else {
        JS_ASSERT(fe->type.inMemory());
        if (canPinDreg)
            pinReg(dreg.reg());

        RegisterID treg = popped ? allocReg() : allocReg(fe, RematInfo::TYPE);
        masm.loadTypeTag(addressOf(fe), treg);
        masm.storeValueFromComponents(treg, dreg.reg(), address);

        if (popped)
            freeReg(treg);
        else
            fe->type.setRegister(treg);

        if (canPinDreg)
            unpinReg(dreg.reg());
    }

    /* If register is untracked, free it. */
    if (!wasInRegister && popped)
        freeReg(dreg.reg());

#elif defined JS_NUNBOX32

    if (fe->data.inRegister()) {
        masm.storePayload(fe->data.reg(), address);
    } else {
        JS_ASSERT(fe->data.inMemory());
        RegisterID reg = popped ? allocReg() : allocReg(fe, RematInfo::DATA);
        masm.loadPayload(addressOf(fe), reg);
        masm.storePayload(reg, address);
        if (popped)
            freeReg(reg);
        else
            fe->data.setRegister(reg);
    }

    if (fe->isTypeKnown()) {
        masm.storeTypeTag(ImmType(fe->getKnownType()), address);
    } else if (fe->type.inRegister()) {
        masm.storeTypeTag(fe->type.reg(), address);
    } else {
        JS_ASSERT(fe->type.inMemory());
        RegisterID reg = popped ? allocReg() : allocReg(fe, RematInfo::TYPE);
        masm.loadTypeTag(addressOf(fe), reg);
        masm.storeTypeTag(reg, address);
        if (popped)
            freeReg(reg);
        else
            fe->type.setRegister(reg);
    }
#endif
}

void
FrameState::loadThisForReturn(RegisterID typeReg, RegisterID dataReg, RegisterID tempReg)
{
    return loadForReturn(getThis(), typeReg, dataReg, tempReg);
}

void FrameState::loadForReturn(FrameEntry *fe, RegisterID typeReg, RegisterID dataReg, RegisterID tempReg)
{
    JS_ASSERT(dataReg != typeReg && dataReg != tempReg && typeReg != tempReg);

    if (fe->isConstant()) {
        masm.loadValueAsComponents(fe->getValue(), typeReg, dataReg);
        return;
    }

    if (fe->isType(JSVAL_TYPE_DOUBLE)) {
        FPRegisterID fpreg = tempFPRegForData(fe);
        masm.breakDouble(fpreg, typeReg, dataReg);
        return;
    }

    if (fe->isCopy())
        fe = fe->copyOf();

    MaybeRegisterID maybeType = maybePinType(fe);
    MaybeRegisterID maybeData = maybePinData(fe);

    if (fe->isTypeKnown()) {
        // If the data is in memory, or in the wrong reg, load/move it.
        if (!maybeData.isSet())
            masm.loadPayload(addressOf(fe), dataReg);
        else if (maybeData.reg() != dataReg)
            masm.move(maybeData.reg(), dataReg);
        masm.move(ImmType(fe->getKnownType()), typeReg);
        return;
    }

    // If both halves of the value are in memory, make this easier and load
    // both pieces into their respective registers.
    if (fe->type.inMemory() && fe->data.inMemory()) {
        masm.loadValueAsComponents(addressOf(fe), typeReg, dataReg);
        return;
    }

    // Now, we should be guaranteed that at least one part is in a register.
    JS_ASSERT(maybeType.isSet() || maybeData.isSet());

    // Make sure we have two registers while making sure not clobber either half.
    // Here we are allowed to mess up the FrameState invariants, because this
    // is specialized code for a path that is about to discard the entire frame.
    if (!maybeType.isSet()) {
        JS_ASSERT(maybeData.isSet());
        if (maybeData.reg() != typeReg)
            maybeType = typeReg;
        else
            maybeType = tempReg;
        masm.loadTypeTag(addressOf(fe), maybeType.reg());
    } else if (!maybeData.isSet()) {
        JS_ASSERT(maybeType.isSet());
        if (maybeType.reg() != dataReg)
            maybeData = dataReg;
        else
            maybeData = tempReg;
        masm.loadPayload(addressOf(fe), maybeData.reg());
    }

    RegisterID type = maybeType.reg();
    RegisterID data = maybeData.reg();

    if (data == typeReg && type == dataReg) {
        masm.move(type, tempReg);
        masm.move(data, dataReg);
        masm.move(tempReg, typeReg);
    } else if (data != dataReg) {
        if (type == typeReg) {
            masm.move(data, dataReg);
        } else if (type != dataReg) {
            masm.move(data, dataReg);
            if (type != typeReg)
                masm.move(type, typeReg);
        } else {
            JS_ASSERT(data != typeReg);
            masm.move(type, typeReg);
            masm.move(data, dataReg);
        }
    } else if (type != typeReg) {
        masm.move(type, typeReg);
    }
}

#ifdef DEBUG
void
FrameState::assertValidRegisterState() const
{
    Registers checkedFreeRegs;
    FPRegisters checkedFreeFPRegs;

    for (uint32 i = 0; i < tracker.nentries; i++) {
        FrameEntry *fe = tracker[i];
        if (fe >= sp)
            continue;

        JS_ASSERT(i == fe->trackerIndex());
        JS_ASSERT_IF(fe->isCopy(),
                     fe->trackerIndex() > fe->copyOf()->trackerIndex());
        JS_ASSERT_IF(fe->isCopy(), fe > fe->copyOf());
        JS_ASSERT_IF(fe->isCopy(),
                     !fe->type.inRegister() && !fe->data.inRegister() && !fe->data.inFPRegister());
        JS_ASSERT_IF(fe->isCopy(), fe->copyOf() < sp);
        JS_ASSERT_IF(fe->isCopy(), fe->copyOf()->isCopied());

        if (fe->isCopy())
            continue;
        if (fe->type.inRegister()) {
            checkedFreeRegs.takeReg(fe->type.reg());
            JS_ASSERT(regstate[fe->type.reg()].fe() == fe);
        }
        if (fe->data.inRegister()) {
            checkedFreeRegs.takeReg(fe->data.reg());
            JS_ASSERT(regstate[fe->data.reg()].fe() == fe);
        }
        if (fe->data.inFPRegister()) {
            JS_ASSERT(fe->isType(JSVAL_TYPE_DOUBLE));
            checkedFreeFPRegs.takeReg(fe->data.fpreg());
            JS_ASSERT(fpregstate[fe->data.fpreg()].fe() == fe);
        }
    }

    JS_ASSERT(checkedFreeRegs == freeRegs);
    JS_ASSERT(checkedFreeFPRegs == freeFPRegs);

    for (uint32 i = 0; i < JSC::MacroAssembler::TotalRegisters; i++) {
        JS_ASSERT(!regstate[i].isPinned());
        JS_ASSERT_IF(regstate[i].fe(), !freeRegs.hasReg(RegisterID(i)));
        JS_ASSERT_IF(regstate[i].fe(), regstate[i].fe()->isTracked());
    }

    for (uint32 i = 0; i < FPRegisters::TotalFPRegisters; i++) {
        JS_ASSERT(!fpregstate[i].isPinned());
        JS_ASSERT_IF(fpregstate[i].fe(), !freeFPRegs.hasReg(FPRegisterID(i)));
        JS_ASSERT_IF(fpregstate[i].fe(), fpregstate[i].fe()->isTracked());
        JS_ASSERT_IF(fpregstate[i].fe(), fpregstate[i].type() == RematInfo::DATA);
    }
}
#endif

#if defined JS_NUNBOX32
void
FrameState::syncFancy(Assembler &masm, Registers avail, FrameEntry *resumeAt,
                      FrameEntry *bottom) const
{
    reifier.reset(&masm, avail, resumeAt, bottom);

    for (FrameEntry *fe = resumeAt; fe >= bottom; fe--) {
        if (!fe->isTracked())
            continue;

        reifier.sync(fe);
    }
}
#endif

void
FrameState::sync(Assembler &masm, Uses uses) const
{
    if (!entries)
        return;

    /* Sync all registers up-front. */
    Registers allRegs(Registers::AvailRegs);
    while (!allRegs.empty()) {
        RegisterID reg = allRegs.takeAnyReg();
        FrameEntry *fe = regstate[reg].usedBy();
        if (!fe)
            continue;

        JS_ASSERT(fe->isTracked());

#if defined JS_PUNBOX64
        /* Sync entire FE to prevent loads. */
        ensureFeSynced(fe, masm);

        /* Take the other register in the pair, if one exists. */
        if (regstate[reg].type() == RematInfo::DATA && fe->type.inRegister())
            allRegs.takeReg(fe->type.reg());
        else if (regstate[reg].type() == RematInfo::TYPE && fe->data.inRegister())
            allRegs.takeReg(fe->data.reg());
#elif defined JS_NUNBOX32
        /* Sync register if unsynced. */
        if (regstate[reg].type() == RematInfo::DATA) {
            JS_ASSERT(fe->data.reg() == reg);
            ensureDataSynced(fe, masm);
        } else {
            JS_ASSERT(fe->type.reg() == reg);
            ensureTypeSynced(fe, masm);
        }
#endif
    }

    /* Floating point registers are all volatile, so they are always synced for calls. */
    for (unsigned i = 0; i < FPRegisters::TotalFPRegisters; i++) {
        if (freeFPRegs.hasReg(FPRegisterID(i)))
            continue;

        FrameEntry *fe = fpregstate[i].fe();
        if (!fe)
            continue;

        JS_ASSERT(fe->isType(JSVAL_TYPE_DOUBLE));
        JS_ASSERT(fpregstate[i].type() == RematInfo::DATA);

        ensureFeSynced(fe, masm);
    }

    /*
     * Keep track of free registers using a bitmask. If we have to drop into
     * syncFancy(), then this mask will help avoid eviction.
     */
    Registers avail(freeRegs);
    Registers temp(Registers::TempRegs);

    FrameEntry *bottom = sp - uses.nuses;

    for (FrameEntry *fe = sp - 1; fe >= bottom; fe--) {
        if (!fe->isTracked())
            continue;

        if (fe->isType(JSVAL_TYPE_DOUBLE)) {
            /* Copies of in-memory doubles can be synced without spilling. */
            ensureFeSynced(fe, masm);
            continue;
        }

        FrameEntry *backing = fe;

        if (!fe->isCopy()) {
            if (fe->data.inRegister())
                avail.putReg(fe->data.reg());
            if (fe->type.inRegister())
                avail.putReg(fe->type.reg());
        } else {
            backing = fe->copyOf();
            JS_ASSERT(!backing->isConstant() && !fe->isConstant());

#if defined JS_PUNBOX64
            if ((!fe->type.synced() && backing->type.inMemory()) ||
                (!fe->data.synced() && backing->data.inMemory())) {
    
                RegisterID syncReg = Registers::ValueReg;

                /* Load the entire Value into syncReg. */
                if (backing->type.synced() && backing->data.synced()) {
                    masm.loadValue(addressOf(backing), syncReg);
                } else if (backing->type.inMemory()) {
                    masm.loadTypeTag(addressOf(backing), syncReg);
                    masm.orPtr(backing->data.reg(), syncReg);
                } else {
                    JS_ASSERT(backing->data.inMemory());
                    masm.loadPayload(addressOf(backing), syncReg);
                    if (backing->isTypeKnown())
                        masm.orPtr(ImmType(backing->getKnownType()), syncReg);
                    else
                        masm.orPtr(backing->type.reg(), syncReg);
                }

                masm.storeValue(syncReg, addressOf(fe));
                continue;
            }
#elif defined JS_NUNBOX32
            /* Fall back to a slower sync algorithm if load required. */
            if ((!fe->type.synced() && backing->type.inMemory()) ||
                (!fe->data.synced() && backing->data.inMemory())) {
                syncFancy(masm, avail, fe, bottom);
                return;
            }
#endif
        }

        /* If a part still needs syncing, it is either a copy or constant. */
#if defined JS_PUNBOX64
        /* All register-backed FEs have been entirely synced up-front. */
        if (!fe->type.inRegister() && !fe->data.inRegister())
            ensureFeSynced(fe, masm);
#elif defined JS_NUNBOX32
        /* All components held in registers have been already synced. */
        if (!fe->data.inRegister())
            ensureDataSynced(fe, masm);
        if (!fe->type.inRegister())
            ensureTypeSynced(fe, masm);
#endif
    }
}

void
FrameState::syncAndKill(Registers kill, Uses uses, Uses ignore)
{
    FrameEntry *spStop = sp - ignore.nuses;

    /* Sync all kill-registers up-front. */
    Registers search(kill.freeMask & ~freeRegs.freeMask);
    while (!search.empty()) {
        RegisterID reg = search.takeAnyReg();
        FrameEntry *fe = regstate[reg].usedBy();
        if (!fe || fe >= spStop)
            continue;

        JS_ASSERT(fe->isTracked());

#if defined JS_PUNBOX64
        /* Don't use syncFe(), since that may clobber more registers. */
        ensureFeSynced(fe, masm);

        if (!fe->type.synced())
            fe->type.sync();
        if (!fe->data.synced())
            fe->data.sync();

        /* Take the other register in the pair, if one exists. */
        if (regstate[reg].type() == RematInfo::DATA) {
            JS_ASSERT(fe->data.reg() == reg);
            if (fe->type.inRegister() && search.hasReg(fe->type.reg()))
                search.takeReg(fe->type.reg());
        } else {
            JS_ASSERT(fe->type.reg() == reg);
            if (fe->data.inRegister() && search.hasReg(fe->data.reg()))
                search.takeReg(fe->data.reg());
        }
#elif defined JS_NUNBOX32
        /* Sync this register. */
        if (regstate[reg].type() == RematInfo::DATA) {
            JS_ASSERT(fe->data.reg() == reg);
            syncData(fe);
        } else {
            JS_ASSERT(fe->type.reg() == reg);
            syncType(fe);
        }
#endif
    }

    uint32 maxvisits = tracker.nentries;
    FrameEntry *bottom = sp - uses.nuses;

    for (FrameEntry *fe = sp - 1; fe >= bottom && maxvisits; fe--) {
        if (!fe->isTracked())
            continue;

        maxvisits--;

        if (fe >= spStop)
            continue;

        syncFe(fe);

        /* Forget registers. */
        if (fe->data.inRegister() && kill.hasReg(fe->data.reg()) &&
            !regstate[fe->data.reg()].isPinned()) {
            forgetReg(fe->data.reg());
            fe->data.setMemory();
        }
        if (fe->type.inRegister() && kill.hasReg(fe->type.reg()) &&
            !regstate[fe->type.reg()].isPinned()) {
            forgetReg(fe->type.reg());
            fe->type.setMemory();
        }
    }

    /*
     * Anything still alive at this point is guaranteed to be synced. However,
     * it is necessary to evict temporary registers.
     */
    search = Registers(kill.freeMask & ~freeRegs.freeMask);
    while (!search.empty()) {
        RegisterID reg = search.takeAnyReg();
        FrameEntry *fe = regstate[reg].usedBy();
        if (!fe || fe >= spStop)
            continue;

        JS_ASSERT(fe->isTracked());

        if (regstate[reg].type() == RematInfo::DATA) {
            JS_ASSERT(fe->data.reg() == reg);
            JS_ASSERT(fe->data.synced());
            fe->data.setMemory();
        } else {
            JS_ASSERT(fe->type.reg() == reg);
            JS_ASSERT(fe->type.synced());
            fe->type.setMemory();
        }

        forgetReg(reg);
    }


    /* Floating point registers are all volatile, so they are always synced for calls. */
    for (unsigned i = 0; i < FPRegisters::TotalFPRegisters; i++) {
        if (freeFPRegs.hasReg(FPRegisterID(i)))
            continue;

        FrameEntry *fe = fpregstate[i].fe();
        if (!fe || fe >= spStop)
            continue;

        JS_ASSERT(fe && fe->isType(JSVAL_TYPE_DOUBLE));
        JS_ASSERT(fpregstate[i].type() == RematInfo::DATA);

        syncFe(fe);

        JS_ASSERT(fe->data.synced() && fe->type.synced());
        fe->data.setMemory();
        forgetFPReg(FPRegisterID(i));
    }
}

void
FrameState::merge(Assembler &masm, Changes changes) const
{
    /*
     * For any changed values we are merging back which we consider to be doubles,
     * ensure they actually are doubles.  They must be doubles or ints, but we
     * do not require stub paths to always generate a double when needed.
     */
    for (unsigned i = 0; i < changes.nchanges; i++) {
        FrameEntry *fe = sp - 1 - i;
        if (fe->isType(JSVAL_TYPE_DOUBLE))
            ensureInMemoryDouble(fe, masm);
    }

    for (unsigned i = 0; i < FPRegisters::TotalFPRegisters; i++) {
        if (freeFPRegs.hasReg(FPRegisterID(i)))
            continue;

        FrameEntry *fe = fpregstate[i].fe();
        if (!fe)
            continue;

        JS_ASSERT(fe->isType(JSVAL_TYPE_DOUBLE));
        JS_ASSERT(fpregstate[i].type() == RematInfo::DATA);

        masm.loadDouble(addressOf(fe), FPRegisterID(i));
    }

    Registers search(Registers::AvailRegs & ~freeRegs.freeMask);

    while (!search.empty()) {
        RegisterID reg = search.peekReg();
        FrameEntry *fe = regstate[reg].usedBy();

        if (!fe) {
            search.takeReg(reg);
            continue;
        }

        if (fe->data.inRegister() && fe->type.inRegister()) {
            search.takeReg(fe->data.reg());
            search.takeReg(fe->type.reg());
            masm.loadValueAsComponents(addressOf(fe), fe->type.reg(), fe->data.reg());
        } else {
            if (fe->data.inRegister()) {
                search.takeReg(fe->data.reg());
                masm.loadPayload(addressOf(fe), fe->data.reg());
            }
            if (fe->type.inRegister()) {
                search.takeReg(fe->type.reg());
                masm.loadTypeTag(addressOf(fe), fe->type.reg());
            }
        }
    }
}

JSC::MacroAssembler::RegisterID
FrameState::copyDataIntoReg(FrameEntry *fe)
{
    return copyDataIntoReg(this->masm, fe);
}

void
FrameState::copyDataIntoReg(FrameEntry *fe, RegisterID hint)
{
    JS_ASSERT(!fe->data.isConstant());
    JS_ASSERT(!fe->isType(JSVAL_TYPE_DOUBLE));

    if (fe->isCopy())
        fe = fe->copyOf();

    if (!fe->data.inRegister())
        tempRegForData(fe);

    RegisterID reg = fe->data.reg();
    if (reg == hint) {
        if (freeRegs.empty()) {
            ensureDataSynced(fe, masm);
            fe->data.setMemory();
        } else {
            reg = allocReg();
            masm.move(hint, reg);
            fe->data.setRegister(reg);
            regstate[reg].associate(regstate[hint].fe(), RematInfo::DATA);
        }
        regstate[hint].forget();
    } else {
        pinReg(reg);
        takeReg(hint);
        unpinReg(reg);
        masm.move(reg, hint);
    }
}

JSC::MacroAssembler::RegisterID
FrameState::copyDataIntoReg(Assembler &masm, FrameEntry *fe)
{
    JS_ASSERT(!fe->data.isConstant());

    if (fe->isCopy())
        fe = fe->copyOf();

    if (fe->data.inRegister()) {
        RegisterID reg = fe->data.reg();
        if (freeRegs.empty()) {
            ensureDataSynced(fe, masm);
            fe->data.setMemory();
            regstate[reg].forget();
        } else {
            RegisterID newReg = allocReg();
            masm.move(reg, newReg);
            reg = newReg;
        }
        return reg;
    }

    RegisterID reg = allocReg();

    if (!freeRegs.empty())
        masm.move(tempRegForData(fe), reg);
    else
        masm.loadPayload(addressOf(fe),reg);

    return reg;
}

JSC::MacroAssembler::RegisterID
FrameState::copyTypeIntoReg(FrameEntry *fe)
{
    JS_ASSERT(!fe->type.isConstant());

    if (fe->isCopy())
        fe = fe->copyOf();

    if (fe->type.inRegister()) {
        RegisterID reg = fe->type.reg();
        if (freeRegs.empty()) {
            ensureTypeSynced(fe, masm);
            fe->type.setMemory();
            regstate[reg].forget();
        } else {
            RegisterID newReg = allocReg();
            masm.move(reg, newReg);
            reg = newReg;
        }
        return reg;
    }

    RegisterID reg = allocReg();

    if (!freeRegs.empty())
        masm.move(tempRegForType(fe), reg);
    else
        masm.loadTypeTag(addressOf(fe), reg);

    return reg;
}

JSC::MacroAssembler::RegisterID
FrameState::copyInt32ConstantIntoReg(FrameEntry *fe)
{
    return copyInt32ConstantIntoReg(masm, fe);
}

JSC::MacroAssembler::RegisterID
FrameState::copyInt32ConstantIntoReg(Assembler &masm, FrameEntry *fe)
{
    JS_ASSERT(fe->data.isConstant());

    if (fe->isCopy())
        fe = fe->copyOf();

    RegisterID reg = allocReg();
    masm.move(Imm32(fe->getValue().toInt32()), reg);
    return reg;
}

JSC::MacroAssembler::RegisterID
FrameState::ownRegForType(FrameEntry *fe)
{
    JS_ASSERT(!fe->type.isConstant());

    RegisterID reg;
    if (fe->isCopy()) {
        /* For now, just do an extra move. The reg must be mutable. */
        FrameEntry *backing = fe->copyOf();
        if (!backing->type.inRegister()) {
            JS_ASSERT(backing->type.inMemory());
            tempRegForType(backing);
        }

        if (freeRegs.empty()) {
            /* For now... just steal the register that already exists. */
            ensureTypeSynced(backing, masm);
            reg = backing->type.reg();
            backing->type.setMemory();
            regstate[reg].forget();
        } else {
            reg = allocReg();
            masm.move(backing->type.reg(), reg);
        }
        return reg;
    }

    if (fe->type.inRegister()) {
        reg = fe->type.reg();

        /* Remove ownership of this register. */
        JS_ASSERT(regstate[reg].fe() == fe);
        JS_ASSERT(regstate[reg].type() == RematInfo::TYPE);
        regstate[reg].forget();
        fe->type.invalidate();
    } else {
        JS_ASSERT(fe->type.inMemory());
        reg = allocReg();
        masm.loadTypeTag(addressOf(fe), reg);
    }
    return reg;
}

JSC::MacroAssembler::RegisterID
FrameState::ownRegForData(FrameEntry *fe)
{
    JS_ASSERT(!fe->data.isConstant());
    JS_ASSERT(!fe->isType(JSVAL_TYPE_DOUBLE));

    RegisterID reg;
    if (fe->isCopy()) {
        /* For now, just do an extra move. The reg must be mutable. */
        FrameEntry *backing = fe->copyOf();
        if (!backing->data.inRegister()) {
            JS_ASSERT(backing->data.inMemory());
            tempRegForData(backing);
        }

        if (freeRegs.empty()) {
            /* For now... just steal the register that already exists. */
            ensureDataSynced(backing, masm);
            reg = backing->data.reg();
            backing->data.setMemory();
            regstate[reg].forget();
        } else {
            reg = allocReg();
            masm.move(backing->data.reg(), reg);
        }
        return reg;
    }

    if (fe->isCopied()) {
        FrameEntry *copy = uncopy(fe);
        if (fe->isCopied()) {
            fe->type.invalidate();
            fe->data.invalidate();
            return copyDataIntoReg(copy);
        }
    }
    
    if (fe->data.inRegister()) {
        reg = fe->data.reg();
        /* Remove ownership of this register. */
        JS_ASSERT(regstate[reg].fe() == fe);
        JS_ASSERT(regstate[reg].type() == RematInfo::DATA);
        regstate[reg].forget();
        fe->data.invalidate();
    } else {
        JS_ASSERT(fe->data.inMemory());
        reg = allocReg();
        masm.loadPayload(addressOf(fe), reg);
    }
    return reg;
}

void
FrameState::discardFe(FrameEntry *fe)
{
    forgetEntry(fe);
    fe->type.setMemory();
    fe->data.setMemory();
}

void
FrameState::pushDouble(FPRegisterID fpreg)
{
    FrameEntry *fe = rawPush();
    fe->resetUnsynced();
    setFPRegister(fe, fpreg);
}

void
FrameState::pushDouble(Address address)
{
    FPRegisterID fpreg = allocFPReg();
    masm.loadDouble(address, fpreg);

    FrameEntry *fe = rawPush();
    fe->resetUnsynced();
    setFPRegister(fe, fpreg);
}

void
FrameState::ensureInMemoryDouble(FrameEntry *fe, Assembler &masm) const
{
    Address address = addressOf(fe);
    Jump notInteger = masm.testInt32(Assembler::NotEqual, address);
    masm.convertInt32ToDouble(masm.payloadOf(address), FPRegisters::ConversionTemp);
    masm.storeDouble(FPRegisters::ConversionTemp, address);
    notInteger.linkTo(masm.label(), &masm);
}

void
FrameState::ensureDouble(FrameEntry *fe)
{
    if (fe->isConstant()) {
        JS_ASSERT(fe->getValue().isInt32());
        Value newValue = DoubleValue(double(fe->getValue().toInt32()));
        fe->setConstant(Jsvalify(newValue));
        return;
    }

    if (fe->isCopy()) {
        /* If this is a copy of another slot, that slot should already have been converted to double. */
        JS_ASSERT(fe->copyOf()->isType(JSVAL_TYPE_DOUBLE));
        fe->type.setConstant();
        fe->knownType = JSVAL_TYPE_DOUBLE;
        return;
    }

    if (fe->isType(JSVAL_TYPE_DOUBLE))
        return;

    if (fe->isType(JSVAL_TYPE_INT32)) {
        RegisterID data = tempRegForData(fe);
        FPRegisterID fpreg = allocFPReg();
        masm.convertInt32ToDouble(data, fpreg);

        forgetAllRegs(fe);
        setFPRegister(fe, fpreg);
        return;
    }

    if (fe->data.inMemory()) {
        FPRegisterID fpreg = allocFPReg();
        masm.moveInt32OrDouble(addressOf(fe), fpreg);

        setFPRegister(fe, fpreg);
        return;
    }

    JS_NOT_REACHED("FIXME");
}

void
FrameState::pushCopyOf(uint32 index)
{
    FrameEntry *backing = entryFor(index);
    FrameEntry *fe = rawPush();
    fe->resetUnsynced();
    if (backing->isConstant()) {
        fe->setConstant(Jsvalify(backing->getValue()));
    } else {
        if (backing->isTypeKnown())
            fe->setType(backing->getKnownType());
        else
            fe->type.invalidate();
        fe->data.invalidate();
        if (backing->isCopy()) {
            backing = backing->copyOf();
            fe->setCopyOf(backing);
        } else {
            fe->setCopyOf(backing);
            backing->setCopied();
        }

        /* Maintain tracker ordering guarantees for copies. */
        JS_ASSERT(backing->isCopied());
        if (fe->trackerIndex() < backing->trackerIndex())
            swapInTracker(fe, backing);
    }
}

FrameEntry *
FrameState::walkTrackerForUncopy(FrameEntry *original)
{
    uint32 firstCopy = InvalidIndex;
    FrameEntry *bestFe = NULL;
    uint32 ncopies = 0;
    for (uint32 i = original->trackerIndex() + 1; i < tracker.nentries; i++) {
        FrameEntry *fe = tracker[i];
        if (fe >= sp)
            continue;
        if (fe->isCopy() && fe->copyOf() == original) {
            if (firstCopy == InvalidIndex) {
                firstCopy = i;
                bestFe = fe;
            } else if (fe < bestFe) {
                bestFe = fe;
            }
            ncopies++;
        }
    }

    if (!ncopies) {
        JS_ASSERT(firstCopy == InvalidIndex);
        JS_ASSERT(!bestFe);
        return NULL;
    }

    JS_ASSERT(firstCopy != InvalidIndex);
    JS_ASSERT(bestFe);
    JS_ASSERT(bestFe > original);

    /* Mark all extra copies as copies of the new backing index. */
    bestFe->setCopyOf(NULL);
    if (ncopies > 1) {
        bestFe->setCopied();
        for (uint32 i = firstCopy; i < tracker.nentries; i++) {
            FrameEntry *other = tracker[i];
            if (other >= sp || other == bestFe)
                continue;

            /* The original must be tracked before copies. */
            JS_ASSERT(other != original);

            if (!other->isCopy() || other->copyOf() != original)
                continue;

            other->setCopyOf(bestFe);

            /*
             * This is safe even though we're mutating during iteration. There
             * are two cases. The first is that both indexes are <= i, and :.
             * will never be observed. The other case is we're placing the
             * other FE such that it will be observed later. Luckily, copyOf()
             * will return != original, so nothing will happen.
             */
            if (other->trackerIndex() < bestFe->trackerIndex())
                swapInTracker(bestFe, other);
        }
    } else {
        bestFe->setNotCopied();
    }

    return bestFe;
}

FrameEntry *
FrameState::walkFrameForUncopy(FrameEntry *original)
{
    FrameEntry *bestFe = NULL;
    uint32 ncopies = 0;

    /* It's only necessary to visit as many FEs are being tracked. */
    uint32 maxvisits = tracker.nentries;

    for (FrameEntry *fe = original + 1; fe < sp && maxvisits; fe++) {
        if (!fe->isTracked())
            continue;

        maxvisits--;

        if (fe->isCopy() && fe->copyOf() == original) {
            if (!bestFe) {
                bestFe = fe;
                bestFe->setCopyOf(NULL);
            } else {
                fe->setCopyOf(bestFe);
                if (fe->trackerIndex() < bestFe->trackerIndex())
                    swapInTracker(bestFe, fe);
            }
            ncopies++;
        }
    }

    if (ncopies)
        bestFe->setCopied();

    return bestFe;
}

FrameEntry *
FrameState::uncopy(FrameEntry *original)
{
    JS_ASSERT(original->isCopied());

    /*
     * Copies have three critical invariants:
     *  1) The backing store precedes all copies in the tracker.
     *  2) The backing store precedes all copies in the FrameState.
     *  3) The backing store of a copy cannot be popped from the stack
     *     while the copy is still live.
     *
     * Maintaining this invariant iteratively is kind of hard, so we choose
     * the "lowest" copy in the frame up-front.
     *
     * For example, if the stack is:
     *    [A, B, C, D]
     * And the tracker has:
     *    [A, D, C, B]
     *
     * If B, C, and D are copies of A - we will walk the tracker to the end
     * and select B, not D (see bug 583684).
     *
     * Note: |tracker.nentries <= (nslots + nargs)|. However, this walk is
     * sub-optimal if |tracker.nentries - original->trackerIndex() > sp - original|.
     * With large scripts this may be a problem worth investigating. Note that
     * the tracker is walked twice, so we multiply by 2 for pessimism.
     */
    FrameEntry *fe;
    if ((tracker.nentries - original->trackerIndex()) * 2 > uint32(sp - original))
        fe = walkFrameForUncopy(original);
    else
        fe = walkTrackerForUncopy(original);
    if (!fe) {
        original->setNotCopied();
        return NULL;
    }

    /*
     * Switch the new backing store to the old backing store. During
     * this process we also necessarily make sure the copy can be
     * synced.
     */
    if (!original->isTypeKnown()) {
        /*
         * If the copy is unsynced, and the original is in memory,
         * give the original a register. We do this below too; it's
         * okay if it's spilled.
         */
        if (original->type.inMemory() && !fe->type.synced())
            tempRegForType(original);
        fe->type.inherit(original->type);
        if (fe->type.inRegister())
            regstate[fe->type.reg()].reassociate(fe);
    } else {
        JS_ASSERT(fe->isTypeKnown());
        JS_ASSERT(fe->getKnownType() == original->getKnownType());
    }
    if (original->data.inMemory() && !fe->data.synced())
        tempRegForData(original);
    fe->data.inherit(original->data);
    if (fe->data.inRegister())
        regstate[fe->data.reg()].reassociate(fe);

    return fe;
}

void
<<<<<<< HEAD
FrameState::storeLocal(uint32 n, bool popGuaranteed, JSValueType type)
{
    FrameEntry *local = getLocal(n);

    storeTop(local, popGuaranteed, type);
=======
FrameState::finishStore(FrameEntry *fe, bool closed)
{
    // Make sure the backing store entry is synced to memory, then if it's
    // closed, forget it entirely (removing all copies) and reset it to a
    // synced, in-memory state.
    syncFe(fe);
    if (closed) {
        if (!fe->isCopy())
            forgetEntry(fe);
        fe->resetSynced();
    }
}

void
FrameState::storeLocal(uint32 n, bool popGuaranteed, bool typeChange)
{
    FrameEntry *local = getLocal(n);
    storeTop(local, popGuaranteed, typeChange);
>>>>>>> 93737b4c

    bool closed = isClosedVar(n);
    if (!closed && !inTryBlock)
        return;

    finishStore(local, closed);
}

void
FrameState::storeArg(uint32 n, bool popGuaranteed)
{
    // Note that args are always immediately synced, because they can be
    // aliased (but not written to) via f.arguments.
    FrameEntry *arg = getArg(n);
    storeTop(arg, popGuaranteed, true);
    finishStore(arg, isClosedArg(n));
}

void
FrameState::forgetEntry(FrameEntry *fe)
{
    if (fe->isCopied()) {
        uncopy(fe);
        if (!fe->isCopied())
            forgetAllRegs(fe);
    } else {
        forgetAllRegs(fe);
    }
}

void
FrameState::storeTop(FrameEntry *target, bool popGuaranteed, JSValueType type)
{
    /* Detect something like (x = x) which is a no-op. */
    FrameEntry *top = peek(-1);
    if (top->isCopy() && top->copyOf() == target) {
        JS_ASSERT(target->isCopied());
        return;
    }

    /* Completely invalidate the local variable. */
    forgetEntry(target);
    target->resetUnsynced();

    /* Constants are easy to propagate. */
    if (top->isConstant()) {
        target->setCopyOf(NULL);
        target->setNotCopied();
        target->setConstant(Jsvalify(top->getValue()));

        /* Types of local variables are always in sync if known. */
        if (indexOfFe(target) < localIndex(script->nfixed) &&
            type != JSVAL_TYPE_UNKNOWN && type != JSVAL_TYPE_DOUBLE) {
            target->type.sync();
        }
        return;
    }

    /*
     * When dealing with copies, there are three important invariants:
     *
     * 1) The backing store precedes all copies in the tracker.
     * 2) The backing store precedes all copies in the FrameState.
     * 2) The backing store of a local is never a stack slot, UNLESS the local
     *    variable itself is a stack slot (blocks) that precedes the stack
     *    slot.
     *
     * If the top is a copy, and the second condition holds true, the local
     * can be rewritten as a copy of the original backing slot. If the first
     * condition does not hold, force it to hold by swapping in-place.
     */
    FrameEntry *backing = top;
    bool copied = false;
    if (top->isCopy()) {
        backing = top->copyOf();
        JS_ASSERT(backing->trackerIndex() < top->trackerIndex());

        if (backing < target) {
            /* local.idx < backing.idx means local cannot be a copy yet */
            if (target->trackerIndex() < backing->trackerIndex())
                swapInTracker(backing, target);
            target->setNotCopied();
            target->setCopyOf(backing);
            if (backing->isTypeKnown())
                target->setType(backing->getKnownType());
            else
                target->type.invalidate();
            target->data.invalidate();
            return;
        }

        /*
         * If control flow lands here, then there was a bytecode sequence like
         *
         *  ENTERBLOCK 2
         *  GETLOCAL 1
         *  SETLOCAL 0
         *
         * The problem is slot N can't be backed by M if M could be popped
         * before N. We want a guarantee that when we pop M, even if it was
         * copied, it has no outstanding copies.
         * 
         * Because of |let| expressions, it's kind of hard to really know
         * whether a region on the stack will be popped all at once. Bleh!
         *
         * This should be rare except in browser code (and maybe even then),
         * but even so there's a quick workaround. We take all copies of the
         * backing fe, and redirect them to be copies of the destination.
         */
        for (uint32 i = backing->trackerIndex() + 1; i < tracker.nentries; i++) {
            FrameEntry *fe = tracker[i];
            if (fe >= sp)
                continue;
            if (fe->isCopy() && fe->copyOf() == backing) {
                fe->setCopyOf(target);
                copied = true;
            }
        }
    }
    backing->setNotCopied();
    
    /*
     * This is valid from the top->isCopy() path because we're guaranteed a
     * consistent ordering - all copies of |backing| are tracked after 
     * |backing|. Transitively, only one swap is needed.
     */
    if (backing->trackerIndex() < target->trackerIndex())
        swapInTracker(backing, target);

    if (backing->isType(JSVAL_TYPE_DOUBLE)) {
        FPRegisterID fpreg = tempFPRegForData(backing);
        if (type == JSVAL_TYPE_UNKNOWN) {
            masm.storeDouble(fpreg, addressOf(target));
            target->resetSynced();

            /* We're about to invalidate the backing, so forget the FP register. */
            forgetFPReg(fpreg);
        } else {
            JS_ASSERT(type == JSVAL_TYPE_DOUBLE);
            target->resetUnsynced();
            setFPRegister(target, fpreg, true);
        }
    } else {
        /*
         * Move the backing store down - we spill registers here, but we could be
         * smarter and re-use the type reg.
         */
        RegisterID reg = tempRegForData(backing);
        target->data.setRegister(reg);
        regstate[reg].reassociate(target);

        if (type == JSVAL_TYPE_UNKNOWN) {
            if (backing->isTypeKnown()) {
                target->setType(backing->getKnownType());
            } else {
                RegisterID reg = tempRegForType(backing);
                target->type.setRegister(reg);
                regstate[reg].reassociate(target);
            }
        } else if (type == JSVAL_TYPE_DOUBLE) {
            JS_ASSERT(backing->isType(JSVAL_TYPE_INT32));

            FPRegisterID fpreg = allocFPReg();
            masm.convertInt32ToDouble(reg, fpreg);
            setFPRegister(target, fpreg);
            forgetReg(reg);
        } else {
            /*
             * The backing should normally already be the type we are storing.  However,
             * we do not always keep track of the type in fused opcodes like GETTHISPROP.
             */
            JS_ASSERT_IF(backing->isTypeKnown(), backing->isType(type));
            if (!backing->isTypeKnown())
                learnType(backing, type);
            target->type.setConstant();
            target->knownType = type;
        }
    }

    if (!backing->isTypeKnown())
        backing->type.invalidate();
    backing->data.invalidate();
    backing->setCopyOf(target);

    JS_ASSERT(top->copyOf() == target);

    /*
     * Right now, |backing| is a copy of |target| (note the reversal), but
     * |target| is not marked as copied. This is an optimization so uncopy()
     * may avoid frame traversal.
     *
     * There are two cases where we must set the copy bit, however:
     *  - The fixup phase redirected more copies to |target|.
     *  - An immediate pop is not guaranteed.
     */
    if (copied || !popGuaranteed)
        target->setCopied();
}

void
FrameState::shimmy(uint32 n)
{
    JS_ASSERT(sp - n >= spBase);
    int32 depth = 0 - int32(n);
    storeTop(peek(depth - 1), true);
    popn(n);
}

void
FrameState::shift(int32 n)
{
    JS_ASSERT(n < 0);
    JS_ASSERT(sp + n - 1 >= spBase);
    storeTop(peek(n - 1), true);
    pop();
}

void
FrameState::forgetKnownDouble(FrameEntry *fe)
{
    /*
     * Forget all information indicating fe is a double, so we can use GPRs for its
     * contents.  We currently need to do this in order to use the entry in MICs/PICs
     * or to construct its ValueRemat. :FIXME: this needs to get fixed.
     */
    JS_ASSERT(!fe->isConstant() && fe->isType(JSVAL_TYPE_DOUBLE));

    FPRegisterID fpreg = tempFPRegForData(fe);
    forgetAllRegs(fe);
    fe->resetUnsynced();
    RegisterID typeReg = allocReg(fe, RematInfo::TYPE);
    pinReg(typeReg);
    RegisterID dataReg = allocReg(fe, RematInfo::DATA);
    unpinReg(typeReg);
    masm.breakDouble(fpreg, typeReg, dataReg);
    fe->type.setRegister(typeReg);
    fe->data.setRegister(dataReg);
}

void
FrameState::pinEntry(FrameEntry *fe, ValueRemat &vr)
{
    if (fe->isConstant()) {
        vr = ValueRemat::FromConstant(fe->getValue());
    } else {
        if (fe->isType(JSVAL_TYPE_DOUBLE))
            forgetKnownDouble(fe);

        // Pin the type register so it can't spill.
        MaybeRegisterID maybePinnedType = maybePinType(fe);

        // Get and pin the data register.
        RegisterID dataReg = tempRegForData(fe);
        pinReg(dataReg);

        if (fe->isTypeKnown()) {
            vr = ValueRemat::FromKnownType(fe->getKnownType(), dataReg);
        } else {
            // The type might not be loaded yet, so unpin for simplicity.
            maybeUnpinReg(maybePinnedType);

            vr = ValueRemat::FromRegisters(tempRegForType(fe), dataReg);
            pinReg(vr.typeReg());
        }
    }

    // Set these bits last, since allocation could have caused a sync.
    vr.isDataSynced = fe->data.synced();
    vr.isTypeSynced = fe->type.synced();
}

void
FrameState::unpinEntry(const ValueRemat &vr)
{
    if (!vr.isConstant()) {
        if (!vr.isTypeKnown())
            unpinReg(vr.typeReg());
        unpinReg(vr.dataReg());
    }
}

void
FrameState::ensureValueSynced(Assembler &masm, FrameEntry *fe, const ValueRemat &vr)
{
#if defined JS_PUNBOX64
    if (!vr.isDataSynced || !vr.isTypeSynced)
        masm.storeValue(vr, addressOf(fe));
#elif defined JS_NUNBOX32
    if (vr.isConstant()) {
        if (!vr.isDataSynced || !vr.isTypeSynced)
            masm.storeValue(vr.value(), addressOf(fe));
    } else {
        if (!vr.isDataSynced)
            masm.storePayload(vr.dataReg(), addressOf(fe));
        if (!vr.isTypeSynced) {
            if (vr.isTypeKnown())
                masm.storeTypeTag(ImmType(vr.knownType()), addressOf(fe));
            else
                masm.storeTypeTag(vr.typeReg(), addressOf(fe));
        }
    }
#endif
}

static inline bool
AllocHelper(RematInfo &info, MaybeRegisterID &maybe)
{
    if (info.inRegister()) {
        maybe = info.reg();
        return true;
    }
    return false;
}

void
FrameState::allocForSameBinary(FrameEntry *fe, JSOp op, BinaryAlloc &alloc)
{
    if (!fe->isTypeKnown()) {
        alloc.lhsType = tempRegForType(fe);
        pinReg(alloc.lhsType.reg());
    }

    alloc.lhsData = tempRegForData(fe);

    if (!freeRegs.empty()) {
        alloc.result = allocReg();
        masm.move(alloc.lhsData.reg(), alloc.result);
        alloc.lhsNeedsRemat = false;
    } else {
        alloc.result = alloc.lhsData.reg();
        takeReg(alloc.result);
        alloc.lhsNeedsRemat = true;
    }

    if (alloc.lhsType.isSet())
        unpinReg(alloc.lhsType.reg());

    alloc.lhsFP = alloc.rhsFP = allocFPReg();
}

void
FrameState::ensureFullRegs(FrameEntry *fe, MaybeRegisterID *type, MaybeRegisterID *data)
{
    fe = fe->isCopy() ? fe->copyOf() : fe;

    JS_ASSERT(!data->isSet() && !type->isSet());
    if (!fe->type.inMemory()) {
        if (fe->type.inRegister())
            *type = fe->type.reg();
        if (fe->data.isConstant())
            return;
        if (fe->data.inRegister()) {
            *data = fe->data.reg();
            return;
        }
        if (fe->type.inRegister())
            pinReg(fe->type.reg());
        *data = tempRegForData(fe);
        if (fe->type.inRegister())
            unpinReg(fe->type.reg());
    } else if (!fe->data.inMemory()) {
        if (fe->data.inRegister())
            *data = fe->data.reg();
        if (fe->type.isConstant())
            return;
        if (fe->type.inRegister()) {
            *type = fe->type.reg();
            return;
        }
        if (fe->data.inRegister())
            pinReg(fe->data.reg());
        *type = tempRegForType(fe);
        if (fe->data.inRegister())
            unpinReg(fe->data.reg());
    } else {
        *data = tempRegForData(fe);
        pinReg(data->reg());
        *type = tempRegForType(fe);
        unpinReg(data->reg());
    }
}

void
FrameState::allocForBinary(FrameEntry *lhs, FrameEntry *rhs, JSOp op, BinaryAlloc &alloc,
                           bool needsResult)
{
    FrameEntry *backingLeft = lhs;
    FrameEntry *backingRight = rhs;

    if (backingLeft->isCopy())
        backingLeft = backingLeft->copyOf();
    if (backingRight->isCopy())
        backingRight = backingRight->copyOf();

    /*
     * For each remat piece of both FEs, if a register is assigned, get it now
     * and pin it. This is safe - constants and known types will be avoided.
     */
    if (AllocHelper(backingLeft->type, alloc.lhsType))
        pinReg(alloc.lhsType.reg());
    if (AllocHelper(backingLeft->data, alloc.lhsData))
        pinReg(alloc.lhsData.reg());
    if (AllocHelper(backingRight->type, alloc.rhsType))
        pinReg(alloc.rhsType.reg());
    if (AllocHelper(backingRight->data, alloc.rhsData))
        pinReg(alloc.rhsData.reg());

    /* For each type without a register, give it a register if needed. */
    if (!alloc.lhsType.isSet() && backingLeft->type.inMemory()) {
        alloc.lhsType = tempRegForType(lhs);
        pinReg(alloc.lhsType.reg());
    }
    if (!alloc.rhsType.isSet() && backingRight->type.inMemory()) {
        alloc.rhsType = tempRegForType(rhs);
        pinReg(alloc.rhsType.reg());
    }

    /*
     * Allocate floating point registers.  These are temporaries with no pre-existing data;
     * floating point registers are only allocated for known doubles, and BinaryAlloc is not
     * used for such operations.
     */
    JS_ASSERT(!backingLeft->isType(JSVAL_TYPE_DOUBLE));
    JS_ASSERT(!backingRight->isType(JSVAL_TYPE_DOUBLE));
    alloc.lhsFP = allocFPReg();
    alloc.rhsFP = allocFPReg();

    bool commu;
    switch (op) {
      case JSOP_EQ:
      case JSOP_GT:
      case JSOP_GE:
      case JSOP_LT:
      case JSOP_LE:
        /* fall through */
      case JSOP_ADD:
      case JSOP_MUL:
      case JSOP_SUB:
        commu = true;
        break;

      case JSOP_DIV:
        commu = false;
        break;

      default:
        JS_NOT_REACHED("unknown op");
        return;
    }

    /*
     * Data is a little more complicated. If the op is MUL, not all CPUs
     * have multiplication on immediates, so a register is needed. Also,
     * if the op is not commutative, the LHS _must_ be in a register.
     */
    JS_ASSERT_IF(lhs->isConstant(), !rhs->isConstant());
    JS_ASSERT_IF(rhs->isConstant(), !lhs->isConstant());

    if (!alloc.lhsData.isSet()) {
        if (backingLeft->data.inMemory()) {
            alloc.lhsData = tempRegForData(lhs);
            pinReg(alloc.lhsData.reg());
        } else if (op == JSOP_MUL || !commu) {
            JS_ASSERT(lhs->isConstant());
            alloc.lhsData = allocReg();
            alloc.extraFree = alloc.lhsData;
            masm.move(Imm32(lhs->getValue().toInt32()), alloc.lhsData.reg());
        }
    }
    if (!alloc.rhsData.isSet()) {
        if (backingRight->data.inMemory()) {
            alloc.rhsData = tempRegForData(rhs);
            pinReg(alloc.rhsData.reg());
        } else if (op == JSOP_MUL) {
            JS_ASSERT(rhs->isConstant());
            alloc.rhsData = allocReg();
            alloc.extraFree = alloc.rhsData;
            masm.move(Imm32(rhs->getValue().toInt32()), alloc.rhsData.reg());
        }
    }

    alloc.lhsNeedsRemat = false;
    alloc.rhsNeedsRemat = false;

    if (!needsResult)
        goto skip;

    /*
     * Now a result register is needed. It must contain a mutable copy of the
     * LHS. For commutative operations, we can opt to use the RHS instead. At
     * this point, if for some reason either must be in a register, that has
     * already been guaranteed at this point.
     */
    if (!freeRegs.empty()) {
        /* Free reg - just grab it. */
        alloc.result = allocReg();
        if (!alloc.lhsData.isSet()) {
            JS_ASSERT(alloc.rhsData.isSet());
            JS_ASSERT(commu);
            masm.move(alloc.rhsData.reg(), alloc.result);
            alloc.resultHasRhs = true;
        } else {
            masm.move(alloc.lhsData.reg(), alloc.result);
            alloc.resultHasRhs = false;
        }
    } else {
        /*
         * No free regs. Find a good candidate to re-use. Best candidates don't
         * require syncs on the inline path.
         */
        bool leftInReg = backingLeft->data.inRegister();
        bool rightInReg = backingRight->data.inRegister();
        bool leftSynced = backingLeft->data.synced();
        bool rightSynced = backingRight->data.synced();
        if (!commu || (leftInReg && (leftSynced || (!rightInReg || !rightSynced)))) {
            JS_ASSERT(backingLeft->data.inRegister() || !commu);
            JS_ASSERT_IF(backingLeft->data.inRegister(),
                         backingLeft->data.reg() == alloc.lhsData.reg());
            if (backingLeft->data.inRegister()) {
                alloc.result = backingLeft->data.reg();
                unpinReg(alloc.result);
                takeReg(alloc.result);
                alloc.lhsNeedsRemat = true;
            } else {
                /* For now, just spill... */
                alloc.result = allocReg();
                masm.move(alloc.lhsData.reg(), alloc.result);
            }
            alloc.resultHasRhs = false;
        } else {
            JS_ASSERT(commu);
            JS_ASSERT(!leftInReg || (rightInReg && rightSynced));
            alloc.result = backingRight->data.reg();
            unpinReg(alloc.result);
            takeReg(alloc.result);
            alloc.resultHasRhs = true;
            alloc.rhsNeedsRemat = true;
        }
    }

  skip:
    /* Unpin everything that was pinned. */
    if (backingLeft->type.inRegister())
        unpinReg(backingLeft->type.reg());
    if (backingRight->type.inRegister())
        unpinReg(backingRight->type.reg());
    if (backingLeft->data.inRegister())
        unpinReg(backingLeft->data.reg());
    if (backingRight->data.inRegister())
        unpinReg(backingRight->data.reg());
}

MaybeRegisterID
FrameState::maybePinData(FrameEntry *fe)
{
    fe = fe->isCopy() ? fe->copyOf() : fe;
    if (fe->data.inRegister()) {
        pinReg(fe->data.reg());
        return fe->data.reg();
    }
    return MaybeRegisterID();
}

MaybeRegisterID
FrameState::maybePinType(FrameEntry *fe)
{
    fe = fe->isCopy() ? fe->copyOf() : fe;
    if (fe->type.inRegister()) {
        pinReg(fe->type.reg());
        return fe->type.reg();
    }
    return MaybeRegisterID();
}

void
FrameState::maybeUnpinReg(MaybeRegisterID reg)
{
    if (reg.isSet())
        unpinReg(reg.reg());
}
<|MERGE_RESOLUTION|>--- conflicted
+++ resolved
@@ -819,7 +819,7 @@
     for (unsigned i = 0; i < changes.nchanges; i++) {
         FrameEntry *fe = sp - 1 - i;
         if (fe->isType(JSVAL_TYPE_DOUBLE))
-            ensureInMemoryDouble(fe, masm);
+            masm.ensureInMemoryDouble(addressOf(fe));
     }
 
     for (unsigned i = 0; i < FPRegisters::TotalFPRegisters; i++) {
@@ -1108,16 +1108,6 @@
 }
 
 void
-FrameState::ensureInMemoryDouble(FrameEntry *fe, Assembler &masm) const
-{
-    Address address = addressOf(fe);
-    Jump notInteger = masm.testInt32(Assembler::NotEqual, address);
-    masm.convertInt32ToDouble(masm.payloadOf(address), FPRegisters::ConversionTemp);
-    masm.storeDouble(FPRegisters::ConversionTemp, address);
-    notInteger.linkTo(masm.label(), &masm);
-}
-
-void
 FrameState::ensureDouble(FrameEntry *fe)
 {
     if (fe->isConstant()) {
@@ -1127,32 +1117,44 @@
         return;
     }
 
-    if (fe->isCopy()) {
-        /* If this is a copy of another slot, that slot should already have been converted to double. */
-        JS_ASSERT(fe->copyOf()->isType(JSVAL_TYPE_DOUBLE));
+    if (fe->isType(JSVAL_TYPE_DOUBLE))
+        return;
+
+    FrameEntry *backing = fe;
+    if (fe->isCopy())
+        backing = fe->copyOf();
+
+    if (backing->isType(JSVAL_TYPE_DOUBLE)) {
+        /* The backing was converted to double already. */
         fe->type.setConstant();
         fe->knownType = JSVAL_TYPE_DOUBLE;
         return;
     }
 
-    if (fe->isType(JSVAL_TYPE_DOUBLE))
-        return;
-
-    if (fe->isType(JSVAL_TYPE_INT32)) {
-        RegisterID data = tempRegForData(fe);
+    if (fe != backing) {
+        /* Forget this entry is a copy.  We are converting this entry, not the backing. */
+        fe->clear();
+    }
+
+    if (backing->isType(JSVAL_TYPE_INT32)) {
+        RegisterID data = tempRegForData(backing);
         FPRegisterID fpreg = allocFPReg();
         masm.convertInt32ToDouble(data, fpreg);
 
         forgetAllRegs(fe);
         setFPRegister(fe, fpreg);
+        fe->data.unsync();
+        fe->type.unsync();
         return;
     }
 
-    if (fe->data.inMemory()) {
+    if (backing->data.inMemory()) {
         FPRegisterID fpreg = allocFPReg();
-        masm.moveInt32OrDouble(addressOf(fe), fpreg);
+        masm.moveInt32OrDouble(addressOf(backing), fpreg);
 
         setFPRegister(fe, fpreg);
+        fe->data.unsync();
+        fe->type.unsync();
         return;
     }
 
@@ -1355,13 +1357,6 @@
 }
 
 void
-<<<<<<< HEAD
-FrameState::storeLocal(uint32 n, bool popGuaranteed, JSValueType type)
-{
-    FrameEntry *local = getLocal(n);
-
-    storeTop(local, popGuaranteed, type);
-=======
 FrameState::finishStore(FrameEntry *fe, bool closed)
 {
     // Make sure the backing store entry is synced to memory, then if it's
@@ -1376,11 +1371,10 @@
 }
 
 void
-FrameState::storeLocal(uint32 n, bool popGuaranteed, bool typeChange)
+FrameState::storeLocal(uint32 n, bool popGuaranteed, JSValueType type)
 {
     FrameEntry *local = getLocal(n);
-    storeTop(local, popGuaranteed, typeChange);
->>>>>>> 93737b4c
+    storeTop(local, popGuaranteed, type);
 
     bool closed = isClosedVar(n);
     if (!closed && !inTryBlock)
@@ -1390,12 +1384,12 @@
 }
 
 void
-FrameState::storeArg(uint32 n, bool popGuaranteed)
+FrameState::storeArg(uint32 n, bool popGuaranteed, JSValueType type)
 {
     // Note that args are always immediately synced, because they can be
     // aliased (but not written to) via f.arguments.
     FrameEntry *arg = getArg(n);
-    storeTop(arg, popGuaranteed, true);
+    storeTop(arg, popGuaranteed, type);
     finishStore(arg, isClosedArg(n));
 }
 
@@ -1431,11 +1425,9 @@
         target->setNotCopied();
         target->setConstant(Jsvalify(top->getValue()));
 
-        /* Types of local variables are always in sync if known. */
-        if (indexOfFe(target) < localIndex(script->nfixed) &&
-            type != JSVAL_TYPE_UNKNOWN && type != JSVAL_TYPE_DOUBLE) {
+        /* Types of arguments and locals are always in sync if known. */
+        if (target < spBase && type != JSVAL_TYPE_UNKNOWN && type != JSVAL_TYPE_DOUBLE)
             target->type.sync();
-        }
         return;
     }
 
