--- conflicted
+++ resolved
@@ -5684,8 +5684,7 @@
 #endif
         || !op.addOptionalStringArg("script", "A script to execute (after all options)")
         || !op.addOptionalMultiStringArg("scriptArgs",
-<<<<<<< HEAD
-                                         "String arguments to bind as |scriptArgs| in the "
+                                         "String arguments to bind as |arguments| in the "
                                          "shell's global")
 #ifdef JS_ION
         || !op.addBoolOption('\0', "ion", "Enable IonMonkey")
@@ -5704,10 +5703,6 @@
 #endif
     )
     {
-=======
-                                         "String arguments to bind as |arguments| in the "
-                                         "shell's global")) {
->>>>>>> ca6f3559
         return EXIT_FAILURE;
     }
 
