/* -*- Mode: C++; tab-width: 4; indent-tabs-mode: nil; c-basic-offset: 4 -*-
 * vim: set ts=8 sw=4 et tw=99:
 *
 * ***** BEGIN LICENSE BLOCK *****
 * Version: MPL 1.1/GPL 2.0/LGPL 2.1
 *
 * The contents of this file are subject to the Mozilla Public License Version
 * 1.1 (the "License"); you may not use this file except in compliance with
 * the License. You may obtain a copy of the License at
 * http://www.mozilla.org/MPL/
 *
 * Software distributed under the License is distributed on an "AS IS" basis,
 * WITHOUT WARRANTY OF ANY KIND, either express or implied. See the License
 * for the specific language governing rights and limitations under the
 * License.
 *
 * The Original Code is Mozilla Communicator client code, released
 * March 31, 1998.
 *
 * The Initial Developer of the Original Code is
 * Netscape Communications Corporation.
 * Portions created by the Initial Developer are Copyright (C) 1998
 * the Initial Developer. All Rights Reserved.
 *
 * Contributor(s):
 *
 * Alternatively, the contents of this file may be used under the terms of
 * either of the GNU General Public License Version 2 or later (the "GPL"),
 * or the GNU Lesser General Public License Version 2.1 or later (the "LGPL"),
 * in which case the provisions of the GPL or the LGPL are applicable instead
 * of those above. If you wish to allow use of your version of this file only
 * under the terms of either the GPL or the LGPL, and not to allow others to
 * use your version of this file under the terms of the MPL, indicate your
 * decision by deleting the provisions above and replace them with the notice
 * and other provisions required by the GPL or the LGPL. If you do not delete
 * the provisions above, a recipient may use your version of this file under
 * the terms of any one of the MPL, the GPL or the LGPL.
 *
 * ***** END LICENSE BLOCK ***** */

#define __STDC_LIMIT_MACROS

/*
 * JavaScript bytecode interpreter.
 */
#include <stdio.h>
#include <string.h>
#include <math.h>
#include "jstypes.h"
#include "jsstdint.h"
#include "jsarena.h" /* Added by JSIFY */
#include "jsutil.h" /* Added by JSIFY */
#include "jsprf.h"
#include "jsapi.h"
#include "jsarray.h"
#include "jsatom.h"
#include "jsbool.h"
#include "jscntxt.h"
#include "jsdate.h"
#include "jsversion.h"
#include "jsdbgapi.h"
#include "jsfun.h"
#include "jsgc.h"
#include "jsinterp.h"
#include "jsiter.h"
#include "jslock.h"
#include "jsnum.h"
#include "jsobj.h"
#include "jsopcode.h"
#include "jspropertycache.h"
#include "jsscan.h"
#include "jsscope.h"
#include "jsscript.h"
#include "jsstr.h"
#include "jsstaticcheck.h"
#include "jstracer.h"
#include "jslibmath.h"
#include "jsvector.h"
#include "methodjit/MethodJIT.h"
#include "methodjit/Logging.h"

#include "jsatominlines.h"
#include "jscntxtinlines.h"
#include "jsdtracef.h"
#include "jsobjinlines.h"
#include "jspropertycacheinlines.h"
#include "jsscopeinlines.h"
#include "jsscriptinlines.h"
#include "jsstrinlines.h"
#include "jscntxtinlines.h"

#if JS_HAS_XML_SUPPORT
#include "jsxml.h"
#endif

#include "jsautooplen.h"

using namespace js;

/* jsinvoke_cpp___ indicates inclusion from jsinvoke.cpp. */
#if !JS_LONE_INTERPRET ^ defined jsinvoke_cpp___

#ifdef DEBUG
jsbytecode *const JSStackFrame::sInvalidPC = (jsbytecode *)0xbeef;
#endif

JSObject *
js_GetScopeChain(JSContext *cx, JSStackFrame *fp)
{
    JSObject *sharedBlock = fp->blockChain;

    if (!sharedBlock) {
        /*
         * Don't force a call object for a lightweight function call, but do
         * insist that there is a call object for a heavyweight function call.
         */
        JS_ASSERT(!fp->fun ||
                  !(fp->fun->flags & JSFUN_HEAVYWEIGHT) ||
                  fp->callobj);
        JS_ASSERT(fp->scopeChain);
        return fp->scopeChain;
    }

    /* We don't handle cloning blocks on trace.  */
    LeaveTrace(cx);

    /*
     * We have one or more lexical scopes to reflect into fp->scopeChain, so
     * make sure there's a call object at the current head of the scope chain,
     * if this frame is a call frame.
     *
     * Also, identify the innermost compiler-allocated block we needn't clone.
     */
    JSObject *limitBlock, *limitClone;
    if (fp->fun && !fp->callobj) {
        JS_ASSERT_IF(fp->scopeChain->getClass() == &js_BlockClass,
                     fp->scopeChain->getPrivate() != js_FloatingFrameIfGenerator(cx, fp));
        if (!js_GetCallObject(cx, fp))
            return NULL;

        /* We know we must clone everything on blockChain. */
        limitBlock = limitClone = NULL;
    } else {
        /*
         * scopeChain includes all blocks whose static scope we're within that
         * have already been cloned.  Find the innermost such block.  Its
         * prototype should appear on blockChain; we'll clone blockChain up
         * to, but not including, that prototype.
         */
        limitClone = fp->scopeChain;
        while (limitClone->getClass() == &js_WithClass)
            limitClone = limitClone->getParent();
        JS_ASSERT(limitClone);

        /*
         * It may seem like we don't know enough about limitClone to be able
         * to just grab its prototype as we do here, but it's actually okay.
         *
         * If limitClone is a block object belonging to this frame, then its
         * prototype is the innermost entry in blockChain that we have already
         * cloned, and is thus the place to stop when we clone below.
         *
         * Otherwise, there are no blocks for this frame on scopeChain, and we
         * need to clone the whole blockChain.  In this case, limitBlock can
         * point to any object known not to be on blockChain, since we simply
         * loop until we hit limitBlock or NULL.  If limitClone is a block, it
         * isn't a block from this function, since blocks can't be nested
         * within themselves on scopeChain (recursion is dynamic nesting, not
         * static nesting).  If limitClone isn't a block, its prototype won't
         * be a block either.  So we can just grab limitClone's prototype here
         * regardless of its type or which frame it belongs to.
         */
        limitBlock = limitClone->getProto();

        /* If the innermost block has already been cloned, we are done. */
        if (limitBlock == sharedBlock)
            return fp->scopeChain;
    }

    /*
     * Special-case cloning the innermost block; this doesn't have enough in
     * common with subsequent steps to include in the loop.
     *
     * js_CloneBlockObject leaves the clone's parent slot uninitialized. We
     * populate it below.
     */
    JSObject *innermostNewChild = js_CloneBlockObject(cx, sharedBlock, fp);
    if (!innermostNewChild)
        return NULL;
    AutoObjectRooter tvr(cx, innermostNewChild);

    /*
     * Clone our way towards outer scopes until we reach the innermost
     * enclosing function, or the innermost block we've already cloned.
     */
    JSObject *newChild = innermostNewChild;
    for (;;) {
        JS_ASSERT(newChild->getProto() == sharedBlock);
        sharedBlock = sharedBlock->getParent();

        /* Sometimes limitBlock will be NULL, so check that first.  */
        if (sharedBlock == limitBlock || !sharedBlock)
            break;

        /* As in the call above, we don't know the real parent yet.  */
        JSObject *clone = js_CloneBlockObject(cx, sharedBlock, fp);
        if (!clone)
            return NULL;

        newChild->setParent(clone);
        newChild = clone;
    }
    newChild->setParent(fp->scopeChain);


    /*
     * If we found a limit block belonging to this frame, then we should have
     * found it in blockChain.
     */
    JS_ASSERT_IF(limitBlock &&
                 limitBlock->getClass() == &js_BlockClass &&
                 limitClone->getPrivate() == js_FloatingFrameIfGenerator(cx, fp),
                 sharedBlock);

    /* Place our newly cloned blocks at the head of the scope chain.  */
    fp->scopeChain = innermostNewChild;
    return innermostNewChild;
}

JSBool
js_GetPrimitiveThis(JSContext *cx, Value *vp, Class *clasp, const Value **vpp)
{
    const Value *p = &vp[1];
    if (p->isObject()) {
        JSObject *obj = ComputeThisFromVp(cx, vp);
        if (!InstanceOf(cx, obj, clasp, vp + 2))
            return JS_FALSE;
        *vpp = &obj->getPrimitiveThis();
    } else {
        *vpp = p;
    }
    return JS_TRUE;
}

/* Some objects (e.g., With) delegate 'this' to another object. */
static inline JSObject *
CallThisObjectHook(JSContext *cx, JSObject *obj, Value *argv)
{
    JSObject *thisp = obj->thisObject(cx);
    if (!thisp)
        return NULL;
    argv[-1].setObject(*thisp);
    return thisp;
}

/*
 * ECMA requires "the global object", but in embeddings such as the browser,
 * which have multiple top-level objects (windows, frames, etc. in the DOM),
 * we prefer fun's parent.  An example that causes this code to run:
 *
 *   // in window w1
 *   function f() { return this }
 *   function g() { return f }
 *
 *   // in window w2
 *   var h = w1.g()
 *   alert(h() == w1)
 *
 * The alert should display "true".
 */
JS_STATIC_INTERPRET JSObject *
ComputeGlobalThis(JSContext *cx, Value *argv)
{
<<<<<<< HEAD
    JSObject *thisp = argv[-2].asObject().getGlobal()->thisObject(cx);
    if (!thisp)
        return false;
    argv[-1].setObject(*thisp);
    return true;
}

JSObject *
JSStackFrame::computeThisObject(JSContext *cx)
{
    JS_ASSERT(thisv.isPrimitive());
    JS_ASSERT(fun);

    if (!ComputeThisFromArgv(cx, argv))
        return NULL;
    thisv = argv[-1];
    JS_ASSERT(IsSaneThisObject(thisv.asObject()));
    return &thisv.asObject();
=======
    /* Find the inner global. */
    JSObject *inner;
    if (argv[-2].isPrimitive() || !argv[-2].toObject().getParent()) {
        inner = cx->globalObject;
        OBJ_TO_INNER_OBJECT(cx, inner);
        if (!inner)
            return NULL;
    } else {
        inner = argv[-2].toObject().getGlobal();
    }
    JS_ASSERT(inner->getClass()->flags & JSCLASS_IS_GLOBAL);

    JSObject *scope = JS_GetGlobalForScopeChain(cx);
    if (scope == inner) {
        /*
         * The outer object has not moved along to a new inner object.
         * This means we qualify for the cache slot in the global.
         */
        const Value &thisv = inner->getReservedSlot(JSRESERVED_GLOBAL_THIS);
        if (!thisv.isUndefined()) {
            argv[-1] = thisv;
            return thisv.toObjectOrNull();
        }

        JSObject *stuntThis = CallThisObjectHook(cx, inner, argv);
        JS_ALWAYS_TRUE(js_SetReservedSlot(cx, inner, JSRESERVED_GLOBAL_THIS,
                                          ObjectOrNullValue(stuntThis)));
        return stuntThis;
    }

    return CallThisObjectHook(cx, inner, argv);
>>>>>>> 3bcb07b5
}

namespace js {

JSObject *
ComputeThisFromArgv(JSContext *cx, Value *argv)
{
    JS_ASSERT(!argv[-1].isMagic(JS_THIS_POISON));
    if (argv[-1].isNull())
        return ComputeGlobalThis(cx, argv);

<<<<<<< HEAD
    if (!argv[-1].isObject())
        return !!js_PrimitiveToObject(cx, &argv[-1]);

    JS_ASSERT(IsSaneThisObject(argv[-1].asObject()));
    return true;
=======
    JSObject *thisp;

    JS_ASSERT(!argv[-1].isNull());
    if (argv[-1].isPrimitive()) {
        if (!js_PrimitiveToObject(cx, &argv[-1]))
            return NULL;
        thisp = argv[-1].toObjectOrNull();
        return thisp;
    } 

    thisp = &argv[-1].toObject();
    if (thisp->getClass() == &js_CallClass || thisp->getClass() == &js_BlockClass)
        return ComputeGlobalThis(cx, argv);

    return CallThisObjectHook(cx, thisp, argv);
>>>>>>> 3bcb07b5
}

}

#if JS_HAS_NO_SUCH_METHOD

const uint32 JSSLOT_FOUND_FUNCTION  = JSSLOT_PRIVATE;
const uint32 JSSLOT_SAVED_ID        = JSSLOT_PRIVATE + 1;

Class js_NoSuchMethodClass = {
    "NoSuchMethod",
    JSCLASS_HAS_RESERVED_SLOTS(2) | JSCLASS_IS_ANONYMOUS,
    PropertyStub,     PropertyStub,     PropertyStub,      PropertyStub,
    EnumerateStub,    ResolveStub,      ConvertStub,       NULL,
    NULL, NULL, NULL, NULL, NULL, NULL, NULL, NULL
};

/*
 * When JSOP_CALLPROP or JSOP_CALLELEM does not find the method property of
 * the base object, we search for the __noSuchMethod__ method in the base.
 * If it exists, we store the method and the property's id into an object of
 * NoSuchMethod class and store this object into the callee's stack slot.
 * Later, js_Invoke will recognise such an object and transfer control to
 * NoSuchMethod that invokes the method like:
 *
 *   this.__noSuchMethod__(id, args)
 *
 * where id is the name of the method that this invocation attempted to
 * call by name, and args is an Array containing this invocation's actual
 * parameters.
 */
JSBool
js_OnUnknownMethod(JSContext *cx, Value *vp)
{
    JS_ASSERT(!vp[1].isPrimitive());

    JSObject *obj = &vp[1].toObject();
    jsid id = ATOM_TO_JSID(cx->runtime->atomState.noSuchMethodAtom);
    AutoValueRooter tvr(cx);
    if (!js_GetMethod(cx, obj, id, JSGET_NO_METHOD_BARRIER, tvr.addr()))
        return false;
    if (tvr.value().isPrimitive()) {
        vp[0] = tvr.value();
    } else {
#if JS_HAS_XML_SUPPORT
        /* Extract the function name from function::name qname. */
        if (vp[0].isObject()) {
            obj = &vp[0].toObject();
            if (!js_IsFunctionQName(cx, obj, &id))
                return false;
            if (!JSID_IS_VOID(id))
                vp[0] = IdToValue(id);
        }
#endif
        obj = js_NewGCObject(cx);
        if (!obj)
            return false;

        /*
         * Null map to cause prompt and safe crash if this object were to
         * escape due to a bug. This will make the object appear to be a
         * stillborn instance that needs no finalization, which is sound:
         * NoSuchMethod helper objects own no manually allocated resources.
         */
        obj->map = NULL;
        obj->init(&js_NoSuchMethodClass, NULL, NULL, tvr.value());
        obj->fslots[JSSLOT_SAVED_ID] = vp[0];
        vp[0].setObject(*obj);
    }
    return true;
}

static JS_REQUIRES_STACK JSBool
NoSuchMethod(JSContext *cx, uintN argc, Value *vp, uint32 flags)
{
    InvokeArgsGuard args;
    if (!cx->stack().pushInvokeArgs(cx, 2, args))
        return JS_FALSE;

    JS_ASSERT(vp[0].isObject());
    JS_ASSERT(vp[1].isObject());
    JSObject *obj = &vp[0].toObject();
    JS_ASSERT(obj->getClass() == &js_NoSuchMethodClass);

    Value *invokevp = args.getvp();
    invokevp[0] = obj->fslots[JSSLOT_FOUND_FUNCTION];
    invokevp[1] = vp[1];
    invokevp[2] = obj->fslots[JSSLOT_SAVED_ID];
    JSObject *argsobj = js_NewArrayObject(cx, argc, vp + 2);
    if (!argsobj)
        return JS_FALSE;
    invokevp[3].setObject(*argsobj);
    JSBool ok = (flags & JSINVOKE_CONSTRUCT)
                ? InvokeConstructor(cx, args)
                : Invoke(cx, args, flags);
    vp[0] = invokevp[0];
    return ok;
}

#endif /* JS_HAS_NO_SUCH_METHOD */

namespace js {

class AutoPreserveEnumerators {
    JSContext *cx;
    JSObject *enumerators;

  public:
    AutoPreserveEnumerators(JSContext *cx) : cx(cx), enumerators(cx->enumerators)
    {
    }

    ~AutoPreserveEnumerators()
    {
        cx->enumerators = enumerators;
    }
};

<<<<<<< HEAD
struct AutoInterpPreparer  {
    JSContext *cx;
    JSScript *script;

    AutoInterpPreparer(JSContext *cx, JSScript *script)
      : cx(cx), script(script)
    {
        if (script->staticLevel < JS_DISPLAY_SIZE) {
            JSStackFrame **disp = &cx->display[script->staticLevel];
            cx->fp->displaySave = *disp;
            *disp = cx->fp;
        }
        cx->interpLevel++;
    }

    ~AutoInterpPreparer()
    {
        if (script->staticLevel < JS_DISPLAY_SIZE)
            cx->display[script->staticLevel] = cx->fp->displaySave;
        --cx->interpLevel;
    }
};

JS_REQUIRES_STACK bool
RunScript(JSContext *cx, JSScript *script, JSFunction *fun, JSObject *scopeChain)
{
    JS_ASSERT(script);

#ifdef JS_METHODJIT_SPEW
    JMCheckLogging();
#endif

    AutoInterpPreparer prepareInterp(cx, script);

#ifdef JS_METHODJIT
    mjit::CompileStatus status = mjit::CanMethodJIT(cx, script, fun, scopeChain);
    if (status == mjit::Compile_Error)
        return JS_FALSE;

    if (status == mjit::Compile_Okay)
        return mjit::JaegerShot(cx);
#endif

    return Interpret(cx);
}

/*
 * Find a function reference and its 'this' object implicit first parameter
 * under argc arguments on cx's stack, and call the function.  Push missing
 * required arguments, allocate declared local variables, and pop everything
 * when done.  Then push the return value.
 */
JS_REQUIRES_STACK bool
Invoke(JSContext *cx, const InvokeArgsGuard &args, uintN flags)
=======
static JS_REQUIRES_STACK bool
callJSNative(JSContext *cx, CallOp callOp, JSObject *thisp, uintN argc, Value *argv, Value *rval)
>>>>>>> 3bcb07b5
{
    Value *vp = argv - 2;
    if (callJSFastNative(cx, callOp, argc, vp)) {
        *rval = JS_RVAL(cx, vp);
        return true;
    }
    return false;
}

<<<<<<< HEAD
  start_call:
=======
template <typename T>
static JS_REQUIRES_STACK bool
InvokeCommon(JSContext *cx, JSFunction *fun, JSScript *script, T native,
       const InvokeArgsGuard &args, uintN flags)
{
    uintN argc = args.getArgc();
    Value *vp = args.getvp();

>>>>>>> 3bcb07b5
    if (native && fun && fun->isFastNative()) {
#ifdef DEBUG_NOT_THROWING
        JSBool alreadyThrowing = cx->throwing;
#endif
        JSBool ok = callJSFastNative(cx, (FastNative) native, argc, vp);
        JS_RUNTIME_METER(cx->runtime, nativeCalls);
#ifdef DEBUG_NOT_THROWING
        if (ok && !alreadyThrowing)
            ASSERT_NOT_THROWING(cx);
#endif
        return ok;
    }

    /* Calculate slot usage. */
    uintN nmissing;
    uintN nvars;
    if (fun) {
        if (fun->isInterpreted()) {
            uintN minargs = fun->nargs;
            nmissing = minargs > argc ? minargs - argc : 0;
            nvars = fun->u.i.nvars;
        } else if (fun->isFastNative()) {
            nvars = nmissing = 0;
        } else {
            uintN minargs = fun->nargs;
            nmissing = (minargs > argc ? minargs - argc : 0) + fun->u.n.extra;
            nvars = 0;
        }
    } else {
        nvars = nmissing = 0;
    }

    uintN nfixed = script ? script->nslots : 0;

    /*
     * Get a pointer to new frame/slots. This memory is not "claimed", so the
     * code before pushInvokeFrame must not reenter the interpreter.
     */
    JSFrameRegs regs;
    InvokeFrameGuard frame;
    if (!cx->stack().getInvokeFrame(cx, args, nmissing, nfixed, frame))
        return false;
    JSStackFrame *fp = frame.getFrame();

    /* Initialize missing missing arguments and new local variables. */
    Value *missing = vp + 2 + argc;
    SetValueRangeToUndefined(missing, nmissing);
    SetValueRangeToUndefined(fp->slots(), nvars);

    /* Initialize frame. */
    fp->thisv = vp[1];
    fp->callobj = NULL;
    fp->argsobj = NULL;
    fp->script = script;
    fp->fun = fun;
    fp->argc = argc;
    fp->argv = vp + 2;
    fp->rval = (flags & JSINVOKE_CONSTRUCT) ? fp->thisv : UndefinedValue();
    fp->annotation = NULL;
    fp->scopeChain = NULL;
    fp->blockChain = NULL;
    fp->imacpc = NULL;
    fp->flags = flags;
    fp->displaySave = NULL;

    /* Initialize regs. */
    if (script) {
        regs.pc = script->code;
        regs.sp = fp->slots() + script->nfixed;
    } else {
        regs.pc = NULL;
        regs.sp = fp->slots();
    }

    /* Officially push |fp|. |frame|'s destructor pops. */
    cx->stack().pushInvokeFrame(cx, args, frame, regs);

    /* Now that the frame has been pushed, fix up the scope chain. */
    JSObject *parent = vp[0].toObject().getParent();
    if (native) {
        /* Slow natives and call ops expect the caller's scopeChain as their scopeChain. */
        if (JSStackFrame *down = fp->down)
            fp->scopeChain = down->scopeChain;

        /* Ensure that we have a scope chain. */
        if (!fp->scopeChain)
            fp->scopeChain = parent;
    } else {
        /* Use parent scope so js_GetCallObject can find the right "Call". */
        fp->scopeChain = parent;
        if (fun->isHeavyweight() && !js_GetCallObject(cx, fp))
            return false;
    }

    /*
     * Compute |this|. Currently, this must happen after the frame is pushed
     * and fp->scopeChain is correct because the thisObject hook may call
     * JS_GetScopeChain.
     */
    JS_ASSERT_IF(flags & JSINVOKE_CONSTRUCT, !vp[1].isPrimitive());
    if (vp[1].isObject() && !(flags & JSINVOKE_CONSTRUCT)) {
        /*
         * We must call the thisObject hook in case we are not called from the
         * interpreter, where a prior bytecode has computed an appropriate
         * |this| already.
         */
        JSObject *thisp = vp[1].asObjectOrNull();
        if (!thisp)
            thisp = funobj->getGlobal();
        thisp = thisp->thisObject(cx);
        if (!thisp)
             return false;
         vp[1].setObject(*thisp);
         fp->thisv.setObject(*thisp);
    }
    JS_ASSERT_IF(!vp[1].isPrimitive(), IsSaneThisObject(vp[1].asObject()));

    /* Call the hook if present after we fully initialized the frame. */
    JSInterpreterHook hook = cx->debugHooks->callHook;
    void *hookData = NULL;
    if (hook)
        hookData = hook(cx, fp, JS_TRUE, 0, cx->debugHooks->callHookData);

    DTrace::enterJSFun(cx, fp, fun, fp->down, fp->argc, fp->argv);

    /* Call the function, either a native method or an interpreted script. */
    JSBool ok;
    if (native) {
#ifdef DEBUG_NOT_THROWING
        JSBool alreadyThrowing = cx->throwing;
#endif
<<<<<<< HEAD
        /* Primitive |this| should not be passed to slow natives. */
        JSObject *thisp = fun ? fp->getThisObject(cx) : fp->thisv.asObjectOrNull();
        ok = native(cx, thisp, fp->argc, fp->argv, &fp->rval);
=======

        JSObject *thisp = fp->thisv.toObjectOrNull();
        ok = callJSNative(cx, native, thisp, fp->argc, fp->argv, &fp->rval);

>>>>>>> 3bcb07b5
        JS_ASSERT(cx->fp == fp);
        JS_RUNTIME_METER(cx->runtime, nativeCalls);
#ifdef DEBUG_NOT_THROWING
        if (ok && !alreadyThrowing)
            ASSERT_NOT_THROWING(cx);
#endif
    } else {
        JS_ASSERT(script);
        AutoPreserveEnumerators preserve(cx);
        ok = RunScript(cx, script, fun, &fp->scopeChain.asObject());
    }

    DTrace::exitJSFun(cx, fp, fun, fp->rval);

    if (hookData) {
        hook = cx->debugHooks->callHook;
        if (hook)
            hook(cx, fp, JS_FALSE, &ok, hookData);
    }

    fp->putActivationObjects(cx);
    *vp = fp->rval;
    return ok;
}

/*
 * Find a function reference and its 'this' value implicit first parameter
 * under argc arguments on cx's stack, and call the function.  Push missing
 * required arguments, allocate declared local variables, and pop everything
 * when done.  Then push the return value.
 */
JS_REQUIRES_STACK bool
Invoke(JSContext *cx, const InvokeArgsGuard &args, uintN flags)
{
    Value *vp = args.getvp();
    uintN argc = args.getArgc();
    JS_ASSERT(argc <= JS_ARGS_LENGTH_MAX);

    const Value &v = vp[0];
    if (v.isPrimitive()) {
        js_ReportIsNotFunction(cx, vp, flags & JSINVOKE_FUNFLAGS);
        return false;
    }

    JSObject *funobj = &v.toObject();
    Class *clasp = funobj->getClass();

    if (clasp == &js_FunctionClass) {
        /* Get private data and set derived locals from it. */
        JSFunction *fun = GET_FUNCTION_PRIVATE(cx, funobj);
        Native native;
        JSScript *script;
        if (FUN_INTERPRETED(fun)) {
            native = NULL;
            script = fun->u.i.script;
            JS_ASSERT(script);

            if (script->isEmpty()) {
                if (flags & JSINVOKE_CONSTRUCT) {
                    JS_ASSERT(vp[1].isObject());
                    *vp = vp[1];
                } else {
                    vp->setUndefined();
                }
                return true;
            }
        } else {
            native = fun->u.n.native;
            script = NULL;
        }

        if (JSFUN_BOUND_METHOD_TEST(fun->flags)) {
            /* Handle bound method special case. */
            vp[1].setObject(*funobj->getParent());
        } else if (!vp[1].isObjectOrNull()) {
            JS_ASSERT(!(flags & JSINVOKE_CONSTRUCT));
            if (PrimitiveThisTest(fun, vp[1]))
                return InvokeCommon(cx, fun, script, native, args, flags);
        }

        if (flags & JSINVOKE_CONSTRUCT) {
            JS_ASSERT(args.getvp()[1].isObject());
        } else {
            /*
             * We must call js_ComputeThis in case we are not called from the
             * interpreter, where a prior bytecode has computed an appropriate
             * |this| already.
             *
             * But we need to compute |this| eagerly only for so-called "slow"
             * (i.e., not fast) native functions. Fast natives must use either
             * JS_THIS or JS_THIS_OBJECT, and scripted functions will go through
             * the appropriate this-computing bytecode, e.g., JSOP_THIS.
             */
            if (native && (!fun || !(fun->flags & JSFUN_FAST_NATIVE))) {
                Value *vp = args.getvp();
                if (!ComputeThisFromVp(cx, vp))
                    return false;
                flags |= JSFRAME_COMPUTED_THIS;
            }
        }
        return InvokeCommon(cx, fun, script, native, args, flags);
    }

#if JS_HAS_NO_SUCH_METHOD
    if (clasp == &js_NoSuchMethodClass)
        return NoSuchMethod(cx, argc, vp, flags);
#endif

    /* Function is inlined, all other classes use object ops. */
    const JSObjectOps *ops = funobj->map->ops;

    /* Try a call or construct native object op. */
    if (flags & JSINVOKE_CONSTRUCT) {
        if (!vp[1].isObjectOrNull()) {
            if (!js_PrimitiveToObject(cx, &vp[1]))
                return false;
        }
        Native native = ops->construct;
        if (!native) {
            js_ReportIsNotFunction(cx, vp, flags & JSINVOKE_FUNFLAGS);
            return false;
        }
        return InvokeCommon(cx, NULL, NULL, native, args, flags);
    }
    CallOp callOp = ops->call;
    if (!callOp) {
        js_ReportIsNotFunction(cx, vp, flags & JSINVOKE_FUNFLAGS);
        return false;
    }
    return InvokeCommon(cx, NULL, NULL, callOp, args, flags);
}

extern JS_REQUIRES_STACK JS_FRIEND_API(bool)
InvokeFriendAPI(JSContext *cx, const InvokeArgsGuard &args, uintN flags)
{
    return Invoke(cx, args, flags);
}

JSBool
InternalInvoke(JSContext *cx, const Value &thisv, const Value &fval, uintN flags,
                  uintN argc, Value *argv, Value *rval)
{
    LeaveTrace(cx);

    InvokeArgsGuard args;
    if (!cx->stack().pushInvokeArgs(cx, argc, args))
        return JS_FALSE;

    args.getvp()[0] = fval;
    args.getvp()[1] = thisv;
    memcpy(args.getvp() + 2, argv, argc * sizeof(Value));

    if (!Invoke(cx, args, flags))
        return JS_FALSE;

    /*
     * Store *rval in the lastInternalResult pigeon-hole GC root, solely
     * so users of js_InternalInvoke and its direct and indirect
     * (js_ValueToString for example) callers do not need to manage roots
     * for local, temporary references to such results.
     */
    *rval = *args.getvp();
    if (rval->isMarkable())
        cx->weakRoots.lastInternalResult = rval->asGCThing();

    return JS_TRUE;
}

bool
InternalGetOrSet(JSContext *cx, JSObject *obj, jsid id, const Value &fval,
                 JSAccessMode mode, uintN argc, Value *argv, Value *rval)
{
    LeaveTrace(cx);

    /*
     * InternalInvoke could result in another try to get or set the same id
     * again, see bug 355497.
     */
    JS_CHECK_RECURSION(cx, return JS_FALSE);

    return InternalCall(cx, obj, fval, argc, argv, rval);
}

bool
Execute(JSContext *cx, JSObject *chain, JSScript *script,
        JSStackFrame *down, uintN flags, Value *result)
{
    if (script->isEmpty()) {
        if (result)
            result->setUndefined();
        return JS_TRUE;
    }

    LeaveTrace(cx);

    DTrace::ExecutionScope executionScope(script);
    /*
     * Get a pointer to new frame/slots. This memory is not "claimed", so the
     * code before pushExecuteFrame must not reenter the interpreter.
     *
     * N.B. when fp->argv is removed (bug 539144), argv will have to be copied
     * in before execution and copied out after.
     */
    JSFrameRegs regs;
    ExecuteFrameGuard frame;
    if (!cx->stack().getExecuteFrame(cx, down, 0, script->nslots, frame))
        return false;
    JSStackFrame *fp = frame.getFrame();

    /* Initialize fixed slots (GVAR ops expecte NULL). */
    SetValueRangeToNull(fp->slots(), script->nfixed);

#if JS_HAS_SHARP_VARS
    JS_STATIC_ASSERT(SHARP_NSLOTS == 2);
    if (script->hasSharps) {
        JS_ASSERT(script->nfixed >= SHARP_NSLOTS);
        Value *sharps = &fp->slots()[script->nfixed - SHARP_NSLOTS];
        if (down && down->script && down->script->hasSharps) {
            JS_ASSERT(down->script->nfixed >= SHARP_NSLOTS);
            int base = (down->fun && !(down->flags & JSFRAME_SPECIAL))
                       ? down->fun->sharpSlotBase(cx)
                       : down->script->nfixed - SHARP_NSLOTS;
            if (base < 0)
                return false;
            sharps[0] = down->slots()[base];
            sharps[1] = down->slots()[base + 1];
        } else {
            sharps[0].setUndefined();
            sharps[1].setUndefined();
        }
    }
#endif

    /* Initialize frame. */
    JSObject *initialVarObj;
    if (down) {
        /* Propagate arg state for eval and the debugger API. */
        fp->callobj = down->callobj;
        fp->argsobj = down->argsobj;
        fp->fun = (script->staticLevel > 0) ? down->fun : NULL;
        fp->thisv = down->thisv;
        fp->flags = flags;
        fp->argc = down->argc;
        fp->argv = down->argv;
        fp->annotation = down->annotation;
        fp->scopeChain = chain;

        /*
         * We want to call |down->varobj()|, but this requires knowing the
         * CallStack of |down|. If |down == cx->fp|, the callstack is simply
         * the context's active callstack, so we can use |down->varobj(cx)|.
         * When |down != cx->fp|, we need to do a slow linear search. Luckily,
         * this only happens with indirect eval and JS_EvaluateInStackFrame.
         */
        initialVarObj = (down == cx->fp)
                        ? down->varobj(cx)
                        : down->varobj(cx->containingCallStack(down));
    } else {
        fp->callobj = NULL;
        fp->argsobj = NULL;
        fp->fun = NULL;
        /* Ininitialize fp->thisv after pushExecuteFrame. */
        fp->flags = flags;
        fp->argc = 0;
        fp->argv = NULL;
        fp->annotation = NULL;

        JSObject *innerizedChain = chain;
        OBJ_TO_INNER_OBJECT(cx, innerizedChain);
        if (!innerizedChain)
            return false;
        fp->scopeChain = innerizedChain;

        initialVarObj = (cx->options & JSOPTION_VAROBJFIX)
                        ? chain->getGlobal()
                        : chain;
    }
    JS_ASSERT(initialVarObj->map->ops->defineProperty == js_DefineProperty);

    fp->script = script;
    fp->imacpc = NULL;
    fp->rval.setUndefined();
    fp->blockChain = NULL;

    /* Initialize regs. */
    regs.pc = script->code;
    regs.sp = fp->base();

    /* Officially push |fp|. |frame|'s destructor pops. */
    cx->stack().pushExecuteFrame(cx, frame, regs, initialVarObj);

    /* Now that the frame has been pushed, we can call the thisObject hook. */
    if (!down) {
        JSObject *thisp = chain->thisObject(cx);
        if (!thisp)
            return false;
        fp->thisv.setObject(*thisp);
    }

    void *hookData = NULL;
    if (JSInterpreterHook hook = cx->debugHooks->executeHook)
        hookData = hook(cx, fp, JS_TRUE, 0, cx->debugHooks->executeHookData);

    AutoPreserveEnumerators preserve(cx);
    JSBool ok = RunScript(cx, script, NULL, &fp->scopeChain.asObject());
    if (result)
        *result = fp->rval;

    if (hookData) {
        if (JSInterpreterHook hook = cx->debugHooks->executeHook)
            hook(cx, fp, JS_FALSE, &ok, hookData);
    }

    return !!ok;
}

bool
CheckRedeclaration(JSContext *cx, JSObject *obj, jsid id, uintN attrs,
                   JSObject **objp, JSProperty **propp)
{
    JSObject *obj2;
    JSProperty *prop;
    uintN oldAttrs, report;
    bool isFunction;
    const char *type, *name;

    /*
     * Both objp and propp must be either null or given. When given, *propp
     * must be null. This way we avoid an extra "if (propp) *propp = NULL" for
     * the common case of a nonexistent property.
     */
    JS_ASSERT(!objp == !propp);
    JS_ASSERT_IF(propp, !*propp);

    /* The JSPROP_INITIALIZER case below may generate a warning. Since we must
     * drop the property before reporting it, we insists on !propp to avoid
     * looking up the property again after the reporting is done.
     */
    JS_ASSERT_IF(attrs & JSPROP_INITIALIZER, attrs == JSPROP_INITIALIZER);
    JS_ASSERT_IF(attrs == JSPROP_INITIALIZER, !propp);

    if (!obj->lookupProperty(cx, id, &obj2, &prop))
        return false;
    if (!prop)
        return true;
    if (obj2->isNative()) {
        oldAttrs = ((JSScopeProperty *) prop)->attributes();

        /* If our caller doesn't want prop, unlock obj2. */
        if (!propp)
            JS_UNLOCK_OBJ(cx, obj2);
    } else {
        if (!obj2->getAttributes(cx, id, &oldAttrs))
            return false;
    }

    if (!propp) {
        prop = NULL;
    } else {
        *objp = obj2;
        *propp = prop;
    }

    if (attrs == JSPROP_INITIALIZER) {
        /* Allow the new object to override properties. */
        if (obj2 != obj)
            return JS_TRUE;

        /* The property must be dropped already. */
        JS_ASSERT(!prop);
        report = JSREPORT_WARNING | JSREPORT_STRICT;

#ifdef __GNUC__
        isFunction = false;     /* suppress bogus gcc warnings */
#endif
    } else {
        /* We allow redeclaring some non-readonly properties. */
        if (((oldAttrs | attrs) & JSPROP_READONLY) == 0) {
            /* Allow redeclaration of variables and functions. */
            if (!(attrs & (JSPROP_GETTER | JSPROP_SETTER)))
                return JS_TRUE;

            /*
             * Allow adding a getter only if a property already has a setter
             * but no getter and similarly for adding a setter. That is, we
             * allow only the following transitions:
             *
             *   no-property --> getter --> getter + setter
             *   no-property --> setter --> getter + setter
             */
            if ((~(oldAttrs ^ attrs) & (JSPROP_GETTER | JSPROP_SETTER)) == 0)
                return JS_TRUE;

            /*
             * Allow redeclaration of an impermanent property (in which case
             * anyone could delete it and redefine it, willy-nilly).
             */
            if (!(oldAttrs & JSPROP_PERMANENT))
                return JS_TRUE;
        }
        if (prop)
            obj2->dropProperty(cx, prop);

        report = JSREPORT_ERROR;
        isFunction = (oldAttrs & (JSPROP_GETTER | JSPROP_SETTER)) != 0;
        if (!isFunction) {
            Value value;
            if (!obj->getProperty(cx, id, &value))
                return JS_FALSE;
            isFunction = IsFunctionObject(value);
        }
    }

    type = (attrs == JSPROP_INITIALIZER)
           ? "property"
           : (oldAttrs & attrs & JSPROP_GETTER)
           ? js_getter_str
           : (oldAttrs & attrs & JSPROP_SETTER)
           ? js_setter_str
           : (oldAttrs & JSPROP_READONLY)
           ? js_const_str
           : isFunction
           ? js_function_str
           : js_var_str;
    name = js_ValueToPrintableString(cx, IdToValue(id));
    if (!name)
        return JS_FALSE;
    return !!JS_ReportErrorFlagsAndNumber(cx, report,
                                          js_GetErrorMessage, NULL,
                                          JSMSG_REDECLARED_VAR,
                                          type, name);
}

static JS_ALWAYS_INLINE bool
EqualObjects(JSContext *cx, JSObject *lobj, JSObject *robj)
{
    return lobj == robj ||
           lobj->wrappedObject(cx) == robj->wrappedObject(cx);
}

bool
StrictlyEqual(JSContext *cx, const Value &lref, const Value &rref)
{
    Value lval = lref, rval = rref;
    if (SameType(lval, rval)) {
        if (lval.isString())
            return js_EqualStrings(lval.toString(), rval.toString());
        if (lval.isDouble())
            return JSDOUBLE_COMPARE(lval.toDouble(), ==, rval.toDouble(), JS_FALSE);
        if (lval.isObject())
            return EqualObjects(cx, &lval.toObject(), &rval.toObject());
        return lval.payloadAsRawUint32() == rval.payloadAsRawUint32();
    }

    if (lval.isDouble() && rval.isInt32()) {
        double ld = lval.toDouble();
        double rd = rval.toInt32();
        return JSDOUBLE_COMPARE(ld, ==, rd, JS_FALSE);
    }
    if (lval.isInt32() && rval.isDouble()) {
        double ld = lval.toInt32();
        double rd = rval.toDouble();
        return JSDOUBLE_COMPARE(ld, ==, rd, JS_FALSE);
    }

    return false;
}

static inline bool
IsNegativeZero(const Value &v)
{
    return v.isDouble() && JSDOUBLE_IS_NEGZERO(v.toDouble());
}

static inline bool
IsNaN(const Value &v)
{
    return v.isDouble() && JSDOUBLE_IS_NaN(v.toDouble());
}

bool
SameValue(const Value &v1, const Value &v2, JSContext *cx)
{
    if (IsNegativeZero(v1))
        return IsNegativeZero(v2);
    if (IsNegativeZero(v2))
        return false;
    if (IsNaN(v1) && IsNaN(v2))
        return true;
    return StrictlyEqual(cx, v1, v2);
}

JSType
TypeOfValue(JSContext *cx, const Value &vref)
{
    Value v = vref;
    if (v.isNumber())
        return JSTYPE_NUMBER;
    if (v.isString())
        return JSTYPE_STRING;
    if (v.isNull())
        return JSTYPE_OBJECT;
    if (v.isUndefined())
        return JSTYPE_VOID;
    if (v.isObject())
        return v.toObject().map->ops->typeOf(cx, &v.toObject());
    JS_ASSERT(v.isBoolean());
    return JSTYPE_BOOLEAN;
}

bool
InstanceOfSlow(JSContext *cx, JSObject *obj, Class *clasp, Value *argv)
{
    JS_ASSERT(!obj || obj->getClass() != clasp);
    if (argv) {
        JSFunction *fun = js_ValueToFunction(cx, &argv[-2], 0);
        if (fun) {
            JS_ReportErrorNumber(cx, js_GetErrorMessage, NULL,
                                 JSMSG_INCOMPATIBLE_PROTO,
                                 clasp->name, JS_GetFunctionName(fun),
                                 obj
                                 ? obj->getClass()->name
                                 : js_null_str);
        }
    }
    return false;
}

JS_REQUIRES_STACK bool
InvokeConstructor(JSContext *cx, const InvokeArgsGuard &args)
{
    JSFunction *fun = NULL;
    JSObject *obj2 = NULL;
    Value *vp = args.getvp();

    /* XXX clean up to avoid special cases above ObjectOps layer */
    if (vp->isPrimitive() || (obj2 = &vp->toObject())->isFunction() ||
        !obj2->map->ops->construct)
    {
        fun = js_ValueToFunction(cx, vp, JSV2F_CONSTRUCT);
        if (!fun)
            return JS_FALSE;
    }

    JSObject *proto, *parent;
    Class *clasp = &js_ObjectClass;
    if (vp->isPrimitive()) {
        proto = NULL;
        parent = NULL;
        fun = NULL;
    } else {
        /*
         * Get the constructor prototype object for this function.
         * Use the nominal 'this' parameter slot, vp[1], as a local
         * root to protect this prototype, in case it has no other
         * strong refs.
         */
        JSObject *obj2 = &vp->toObject();
        if (!obj2->getProperty(cx, ATOM_TO_JSID(cx->runtime->atomState.classPrototypeAtom),
                               &vp[1])) {
            return JS_FALSE;
        }
        const Value &v = vp[1];
        if (v.isObjectOrNull())
            proto = v.toObjectOrNull();
        else
            proto = NULL;
        parent = obj2->getParent();

        if (obj2->getClass() == &js_FunctionClass) {
            JSFunction *f = GET_FUNCTION_PRIVATE(cx, obj2);
            if (!f->isInterpreted() && f->u.n.clasp)
                clasp = f->u.n.clasp;
        }
    }
    JSObject *obj = NewObject(cx, clasp, proto, parent);
    if (!obj)
        return JS_FALSE;

<<<<<<< HEAD
=======
    /* Keep |obj| rooted in case vp[1] is overwritten with a primitive. */
>>>>>>> 3bcb07b5
    AutoObjectRooter tvr(cx, obj);

    /* Now we have an object with a constructor method; call it. */
    vp[1].setObject(*obj);
    if (!Invoke(cx, args, JSINVOKE_CONSTRUCT))
        return JS_FALSE;

    /* Check the return value and if it's primitive, force it to be obj. */
    const Value &rval = *vp;
    if (rval.isPrimitive()) {
        if (!fun) {
            /* native [[Construct]] returning primitive is error */
            JS_ReportErrorNumber(cx, js_GetErrorMessage, NULL,
                                 JSMSG_BAD_NEW_RESULT,
                                 js_ValueToPrintableString(cx, *vp));
            return JS_FALSE;
        }
        vp->setObject(*obj);
    }

    JS_RUNTIME_METER(cx->runtime, constructs);
    return JS_TRUE;
}

bool
ValueToId(JSContext *cx, const Value &v, jsid *idp)
{
    int32_t i;
    if (ValueFitsInInt32(v, &i) && INT_FITS_IN_JSID(i)) {
        *idp = INT_TO_JSID(i);
        return true;
    }

#if JS_HAS_XML_SUPPORT
    if (v.isObject()) {
        JSObject *obj = &v.toObject();
        if (obj->isXML()) {
            *idp = OBJECT_TO_JSID(obj);
            return JS_TRUE;
        }
        if (!js_IsFunctionQName(cx, obj, idp))
            return JS_FALSE;
        if (!JSID_IS_VOID(*idp))
            return JS_TRUE;
    }
#endif

    return js_ValueToStringId(cx, v, idp);
}

} /* namespace js */

/*
 * Enter the new with scope using an object at sp[-1] and associate the depth
 * of the with block with sp + stackIndex.
 */
JS_STATIC_INTERPRET JS_REQUIRES_STACK JSBool
js_EnterWith(JSContext *cx, jsint stackIndex)
{
    JSStackFrame *fp = cx->fp;
    Value *sp = cx->regs->sp;
    JS_ASSERT(stackIndex < 0);
    JS_ASSERT(fp->base() <= sp + stackIndex);

    JSObject *obj;
    if (sp[-1].isObject()) {
        obj = &sp[-1].toObject();
    } else {
        obj = js_ValueToNonNullObject(cx, sp[-1]);
        if (!obj)
            return JS_FALSE;
        sp[-1].setObject(*obj);
    }

    JSObject *parent = js_GetScopeChain(cx, fp);
    if (!parent)
        return JS_FALSE;

    OBJ_TO_INNER_OBJECT(cx, obj);
    if (!obj)
        return JS_FALSE;

    JSObject *withobj = js_NewWithObject(cx, obj, parent,
                                         sp + stackIndex - fp->base());
    if (!withobj)
        return JS_FALSE;

    fp->scopeChain = withobj;
    return JS_TRUE;
}

JS_STATIC_INTERPRET JS_REQUIRES_STACK void
js_LeaveWith(JSContext *cx)
{
    JSObject *withobj;

    withobj = cx->fp->scopeChain;
    JS_ASSERT(withobj->getClass() == &js_WithClass);
    JS_ASSERT(withobj->getPrivate() == js_FloatingFrameIfGenerator(cx, cx->fp));
    JS_ASSERT(OBJ_BLOCK_DEPTH(cx, withobj) >= 0);
    cx->fp->scopeChain = withobj->getParent();
    withobj->setPrivate(NULL);
}

JS_REQUIRES_STACK Class *
js_IsActiveWithOrBlock(JSContext *cx, JSObject *obj, int stackDepth)
{
    Class *clasp;

    clasp = obj->getClass();
    if ((clasp == &js_WithClass || clasp == &js_BlockClass) &&
        obj->getPrivate() == js_FloatingFrameIfGenerator(cx, cx->fp) &&
        OBJ_BLOCK_DEPTH(cx, obj) >= stackDepth) {
        return clasp;
    }
    return NULL;
}

/*
 * Unwind block and scope chains to match the given depth. The function sets
 * fp->sp on return to stackDepth.
 */
JS_REQUIRES_STACK JSBool
js_UnwindScope(JSContext *cx, jsint stackDepth, JSBool normalUnwind)
{
    JSObject *obj;
    Class *clasp;

    JS_ASSERT(stackDepth >= 0);
    JS_ASSERT(cx->fp->base() + stackDepth <= cx->regs->sp);

    JSStackFrame *fp = cx->fp;
    for (obj = fp->blockChain; obj; obj = obj->getParent()) {
        JS_ASSERT(obj->getClass() == &js_BlockClass);
        if (OBJ_BLOCK_DEPTH(cx, obj) < stackDepth)
            break;
    }
    fp->blockChain = obj;

    for (;;) {
        obj = fp->scopeChain;
        clasp = js_IsActiveWithOrBlock(cx, obj, stackDepth);
        if (!clasp)
            break;
        if (clasp == &js_BlockClass) {
            /* Don't fail until after we've updated all stacks. */
            normalUnwind &= js_PutBlockObject(cx, normalUnwind);
        } else {
            js_LeaveWith(cx);
        }
    }

    cx->regs->sp = fp->base() + stackDepth;
    return normalUnwind;
}

JS_STATIC_INTERPRET JSBool
js_DoIncDec(JSContext *cx, const JSCodeSpec *cs, Value *vp, Value *vp2)
{
    if (cs->format & JOF_POST) {
        double d;
        if (!ValueToNumber(cx, *vp, &d))
            return JS_FALSE;
        vp->setNumber(d);
        (cs->format & JOF_INC) ? ++d : --d;
        vp2->setNumber(d);
        return JS_TRUE;
    }

    double d;
    if (!ValueToNumber(cx, *vp, &d))
        return JS_FALSE;
    (cs->format & JOF_INC) ? ++d : --d;
    vp->setNumber(d);
    *vp2 = *vp;
    return JS_TRUE;
}

const Value &
js_GetUpvar(JSContext *cx, uintN level, UpvarCookie cookie)
{
    level -= cookie.level();
    JS_ASSERT(level < JS_DISPLAY_SIZE);

    JSStackFrame *fp = cx->display[level];
    JS_ASSERT(fp->script);

    uintN slot = cookie.slot();
    Value *vp;

    if (!fp->fun || (fp->flags & JSFRAME_EVAL)) {
        vp = fp->slots() + fp->script->nfixed;
    } else if (slot < fp->fun->nargs) {
        vp = fp->argv;
    } else if (slot == UpvarCookie::CALLEE_SLOT) {
        vp = &fp->argv[-2];
        slot = 0;
    } else {
        slot -= fp->fun->nargs;
        JS_ASSERT(slot < fp->script->nslots);
        vp = fp->slots();
    }

    return vp[slot];
}

#ifdef DEBUG

JS_STATIC_INTERPRET JS_REQUIRES_STACK void
js_TraceOpcode(JSContext *cx)
{
    FILE *tracefp;
    JSStackFrame *fp;
    JSFrameRegs *regs;
    intN ndefs, n, nuses;
    JSString *str;
    JSOp op;

    tracefp = (FILE *) cx->tracefp;
    JS_ASSERT(tracefp);
    fp = cx->fp;
    regs = cx->regs;

    /*
     * Operations in prologues don't produce interesting values, and
     * js_DecompileValueGenerator isn't set up to handle them anyway.
     */
    if (cx->tracePrevPc && regs->pc >= fp->script->main) {
        JSOp tracePrevOp = JSOp(*cx->tracePrevPc);
        ndefs = js_GetStackDefs(cx, &js_CodeSpec[tracePrevOp], tracePrevOp,
                                fp->script, cx->tracePrevPc);

        /*
         * If there aren't that many elements on the stack, then we have
         * probably entered a new frame, and printing output would just be
         * misleading.
         */
        if (ndefs != 0 &&
            ndefs < regs->sp - fp->slots()) {
            for (n = -ndefs; n < 0; n++) {
                char *bytes = DecompileValueGenerator(cx, n, regs->sp[n], NULL);
                if (bytes) {
                    fprintf(tracefp, "%s %s",
                            (n == -ndefs) ? "  output:" : ",",
                            bytes);
                    cx->free(bytes);
                } else {
                    JS_ClearPendingException(cx);
                }
            }
            fprintf(tracefp, " @ %u\n", (uintN) (regs->sp - fp->base()));
        }
        fprintf(tracefp, "  stack: ");
        for (Value *siter = fp->base(); siter < regs->sp; siter++) {
            str = js_ValueToString(cx, *siter);
            if (!str) {
                fputs("<null>", tracefp);
            } else {
                JS_ClearPendingException(cx);
                js_FileEscapedString(tracefp, str, 0);
            }
            fputc(' ', tracefp);
        }
        fputc('\n', tracefp);
    }

    fprintf(tracefp, "%4u: ",
            js_PCToLineNumber(cx, fp->script, fp->imacpc ? fp->imacpc : regs->pc));
    js_Disassemble1(cx, fp->script, regs->pc,
                    regs->pc - fp->script->code,
                    JS_FALSE, tracefp);
    op = (JSOp) *regs->pc;
    nuses = js_GetStackUses(&js_CodeSpec[op], op, regs->pc);
    if (nuses != 0) {
        for (n = -nuses; n < 0; n++) {
            char *bytes = DecompileValueGenerator(cx, n, regs->sp[n], NULL);
            if (bytes) {
                fprintf(tracefp, "%s %s",
                        (n == -nuses) ? "  inputs:" : ",",
                        bytes);
                cx->free(bytes);
            } else {
                JS_ClearPendingException(cx);
            }
        }
        fprintf(tracefp, " @ %u\n", (uintN) (regs->sp - fp->base()));
    }
    cx->tracePrevPc = regs->pc;

    /* It's nice to have complete traces when debugging a crash.  */
    fflush(tracefp);
}

#endif /* DEBUG */

#ifdef JS_OPMETER

# include <stdlib.h>

# define HIST_NSLOTS            8

/*
 * The second dimension is hardcoded at 256 because we know that many bits fit
 * in a byte, and mainly to optimize away multiplying by JSOP_LIMIT to address
 * any particular row.
 */
static uint32 succeeds[JSOP_LIMIT][256];
static uint32 slot_ops[JSOP_LIMIT][HIST_NSLOTS];

JS_STATIC_INTERPRET void
js_MeterOpcodePair(JSOp op1, JSOp op2)
{
    if (op1 != JSOP_STOP)
        ++succeeds[op1][op2];
}

JS_STATIC_INTERPRET void
js_MeterSlotOpcode(JSOp op, uint32 slot)
{
    if (slot < HIST_NSLOTS)
        ++slot_ops[op][slot];
}

typedef struct Edge {
    const char  *from;
    const char  *to;
    uint32      count;
} Edge;

static int
compare_edges(const void *a, const void *b)
{
    const Edge *ea = (const Edge *) a;
    const Edge *eb = (const Edge *) b;

    return (int32)eb->count - (int32)ea->count;
}

void
js_DumpOpMeters()
{
    const char *name, *from, *style;
    FILE *fp;
    uint32 total, count;
    uint32 i, j, nedges;
    Edge *graph;

    name = getenv("JS_OPMETER_FILE");
    if (!name)
        name = "/tmp/ops.dot";
    fp = fopen(name, "w");
    if (!fp) {
        perror(name);
        return;
    }

    total = nedges = 0;
    for (i = 0; i < JSOP_LIMIT; i++) {
        for (j = 0; j < JSOP_LIMIT; j++) {
            count = succeeds[i][j];
            if (count != 0) {
                total += count;
                ++nedges;
            }
        }
    }

# define SIGNIFICANT(count,total) (200. * (count) >= (total))

    graph = (Edge *) js_calloc(nedges * sizeof graph[0]);
    for (i = nedges = 0; i < JSOP_LIMIT; i++) {
        from = js_CodeName[i];
        for (j = 0; j < JSOP_LIMIT; j++) {
            count = succeeds[i][j];
            if (count != 0 && SIGNIFICANT(count, total)) {
                graph[nedges].from = from;
                graph[nedges].to = js_CodeName[j];
                graph[nedges].count = count;
                ++nedges;
            }
        }
    }
    qsort(graph, nedges, sizeof(Edge), compare_edges);

# undef SIGNIFICANT

    fputs("digraph {\n", fp);
    for (i = 0, style = NULL; i < nedges; i++) {
        JS_ASSERT(i == 0 || graph[i-1].count >= graph[i].count);
        if (!style || graph[i-1].count != graph[i].count) {
            style = (i > nedges * .75) ? "dotted" :
                    (i > nedges * .50) ? "dashed" :
                    (i > nedges * .25) ? "solid" : "bold";
        }
        fprintf(fp, "  %s -> %s [label=\"%lu\" style=%s]\n",
                graph[i].from, graph[i].to,
                (unsigned long)graph[i].count, style);
    }
    js_free(graph);
    fputs("}\n", fp);
    fclose(fp);

    name = getenv("JS_OPMETER_HIST");
    if (!name)
        name = "/tmp/ops.hist";
    fp = fopen(name, "w");
    if (!fp) {
        perror(name);
        return;
    }
    fputs("bytecode", fp);
    for (j = 0; j < HIST_NSLOTS; j++)
        fprintf(fp, "  slot %1u", (unsigned)j);
    putc('\n', fp);
    fputs("========", fp);
    for (j = 0; j < HIST_NSLOTS; j++)
        fputs(" =======", fp);
    putc('\n', fp);
    for (i = 0; i < JSOP_LIMIT; i++) {
        for (j = 0; j < HIST_NSLOTS; j++) {
            if (slot_ops[i][j] != 0) {
                /* Reuse j in the next loop, since we break after. */
                fprintf(fp, "%-8.8s", js_CodeName[i]);
                for (j = 0; j < HIST_NSLOTS; j++)
                    fprintf(fp, " %7lu", (unsigned long)slot_ops[i][j]);
                putc('\n', fp);
                break;
            }
        }
    }
    fclose(fp);
}

#endif /* JS_OPSMETER */

#endif /* !JS_LONE_INTERPRET ^ defined jsinvoke_cpp___ */

#ifndef  jsinvoke_cpp___

#ifdef JS_REPRMETER
// jsval representation metering: this measures the kinds of jsvals that
// are used as inputs to each JSOp.
namespace reprmeter {
    enum Repr {
        NONE,
        INT,
        DOUBLE,
        BOOLEAN_PROPER,
        BOOLEAN_OTHER,
        STRING,
        OBJECT_NULL,
        OBJECT_PLAIN,
        FUNCTION_INTERPRETED,
        FUNCTION_FASTNATIVE,
        FUNCTION_SLOWNATIVE,
        ARRAY_SLOW,
        ARRAY_DENSE
    };

    // Return the |repr| value giving the representation of the given jsval.
    static Repr
    GetRepr(jsval v)
    {
        if (JSVAL_IS_INT(v))
            return INT;
        if (JSVAL_IS_DOUBLE(v))
            return DOUBLE;
        if (JSVAL_IS_SPECIAL(v)) {
            return (v == JSVAL_TRUE || v == JSVAL_FALSE)
                   ? BOOLEAN_PROPER
                   : BOOLEAN_OTHER;
        }
        if (JSVAL_IS_STRING(v))
            return STRING;

        JS_ASSERT(JSVAL_IS_OBJECT(v));

        JSObject *obj = JSVAL_TO_OBJECT(v);
        if (VALUE_IS_FUNCTION(cx, v)) {
            JSFunction *fun = GET_FUNCTION_PRIVATE(cx, obj);
            if (FUN_INTERPRETED(fun))
                return FUNCTION_INTERPRETED;
            if (fun->flags & JSFUN_FAST_NATIVE)
                return FUNCTION_FASTNATIVE;
            return FUNCTION_SLOWNATIVE;
        }
        // This must come before the general array test, because that
        // one subsumes this one.
        if (!obj)
            return OBJECT_NULL;
        if (obj->isDenseArray())
            return ARRAY_DENSE;
        if (obj->isArray())
            return ARRAY_SLOW;
        return OBJECT_PLAIN;
    }

    static const char *reprName[] = { "invalid", "int", "double", "bool", "special",
                                      "string", "null", "object", 
                                      "fun:interp", "fun:fast", "fun:slow",
                                      "array:slow", "array:dense" };

    // Logically, a tuple of (JSOp, repr_1, ..., repr_n) where repr_i is
    // the |repr| of the ith input to the JSOp.
    struct OpInput {
        enum { max_uses = 16 };

        JSOp op;
        Repr uses[max_uses];

        OpInput() : op(JSOp(255)) {
            for (int i = 0; i < max_uses; ++i)
                uses[i] = NONE;
        }

        OpInput(JSOp op) : op(op) {
            for (int i = 0; i < max_uses; ++i)
                uses[i] = NONE;
        }

        // Hash function
        operator uint32() const {
            uint32 h = op;
            for (int i = 0; i < max_uses; ++i)
                h = h * 7 + uses[i] * 13;
            return h;
        }

        bool operator==(const OpInput &opinput) const {
            if (op != opinput.op)
                return false;
            for (int i = 0; i < max_uses; ++i) {
                if (uses[i] != opinput.uses[i])
                    return false;
            }
            return true;
        }

        OpInput &operator=(const OpInput &opinput) {
            op = opinput.op;
            for (int i = 0; i < max_uses; ++i)
                uses[i] = opinput.uses[i];
            return *this;
        }
    };

    typedef HashMap<OpInput, uint64, DefaultHasher<OpInput>, SystemAllocPolicy> OpInputHistogram;

    OpInputHistogram opinputs;
    bool             opinputsInitialized = false;

    // Record an OpInput for the current op. This should be called just
    // before executing the op.
    static void
    MeterRepr(JSContext *cx)
    {
        // Note that we simply ignore the possibility of errors (OOMs)
        // using the hash map, since this is only metering code.

        if (!opinputsInitialized) {
            opinputs.init();
            opinputsInitialized = true;
        }

        JSOp op = JSOp(*cx->regs->pc);
        int nuses = js_GetStackUses(&js_CodeSpec[op], op, cx->regs->pc);

        // Build the OpInput.
        OpInput opinput(op);
        for (int i = 0; i < nuses; ++i) {
            jsval v = cx->regs->sp[-nuses+i];
            opinput.uses[i] = GetRepr(v);
        }

        OpInputHistogram::AddPtr p = opinputs.lookupForAdd(opinput);
        if (p)
            ++p->value;
        else
            opinputs.add(p, opinput, 1);
    }

    void
    js_DumpReprMeter()
    {
        FILE *f = fopen("/tmp/reprmeter.txt", "w");
        JS_ASSERT(f);
        for (OpInputHistogram::Range r = opinputs.all(); !r.empty(); r.popFront()) {
            const OpInput &o = r.front().key;
            uint64 c = r.front().value;
            fprintf(f, "%3d,%s", o.op, js_CodeName[o.op]);
            for (int i = 0; i < OpInput::max_uses && o.uses[i] != NONE; ++i)
                fprintf(f, ",%s", reprName[o.uses[i]]);
            fprintf(f, ",%llu\n", c);
        }
        fclose(f);
    }
}
#endif /* JS_REPRMETER */

#define PUSH_COPY(v)             *regs.sp++ = v
#define PUSH_NULL()              regs.sp++->setNull()
#define PUSH_UNDEFINED()         regs.sp++->setUndefined()
#define PUSH_BOOLEAN(b)          regs.sp++->setBoolean(b)
#define PUSH_DOUBLE(d)           regs.sp++->setDouble(d)
#define PUSH_INT32(i)            regs.sp++->setInt32(i)
#define PUSH_STRING(s)           regs.sp++->setString(s)
#define PUSH_OBJECT(obj)         regs.sp++->setObject(obj)
#define PUSH_OBJECT_OR_NULL(obj) regs.sp++->setObjectOrNull(obj)
#define PUSH_HOLE()              regs.sp++->setMagic(JS_ARRAY_HOLE)
#define POP_COPY_TO(v)           v = *--regs.sp

#define POP_BOOLEAN(cx, vp, b)                                                \
    JS_BEGIN_MACRO                                                            \
        vp = &regs.sp[-1];                                                    \
        if (vp->isNull()) {                                                   \
            b = false;                                                        \
        } else if (vp->isBoolean()) {                                         \
            b = vp->toBoolean();                                              \
        } else {                                                              \
            b = !!js_ValueToBoolean(*vp);                                     \
        }                                                                     \
        regs.sp--;                                                            \
    JS_END_MACRO

#define VALUE_TO_OBJECT(cx, vp, obj)                                          \
    JS_BEGIN_MACRO                                                            \
        if ((vp)->isObject()) {                                               \
            obj = &(vp)->toObject();                                          \
        } else {                                                              \
            obj = js_ValueToNonNullObject(cx, *(vp));                         \
            if (!obj)                                                         \
                goto error;                                                   \
            (vp)->setObject(*obj);                                            \
        }                                                                     \
    JS_END_MACRO

#define FETCH_OBJECT(cx, n, obj)                                              \
    JS_BEGIN_MACRO                                                            \
        Value *vp_ = &regs.sp[n];                                             \
        VALUE_TO_OBJECT(cx, vp_, obj);                                        \
    JS_END_MACRO

#define DEFAULT_VALUE(cx, n, hint, v)                                         \
    JS_BEGIN_MACRO                                                            \
        JS_ASSERT(v.isObject());                                              \
        JS_ASSERT(v == regs.sp[n]);                                           \
        if (!v.toObject().defaultValue(cx, hint, &regs.sp[n]))                \
            goto error;                                                       \
        v = regs.sp[n];                                                       \
    JS_END_MACRO

/* Test whether v is an int in the range [-2^31 + 1, 2^31 - 2] */
static JS_ALWAYS_INLINE bool
CanIncDecWithoutOverflow(int32_t i)
{
    return (i > JSVAL_INT_MIN) && (i < JSVAL_INT_MAX);
}

/*
 * Conditional assert to detect failure to clear a pending exception that is
 * suppressed (or unintentional suppression of a wanted exception).
 */
#if defined DEBUG_brendan || defined DEBUG_mrbkap || defined DEBUG_shaver
# define DEBUG_NOT_THROWING 1
#endif

#ifdef DEBUG_NOT_THROWING
# define ASSERT_NOT_THROWING(cx) JS_ASSERT(!(cx)->throwing)
#else
# define ASSERT_NOT_THROWING(cx) /* nothing */
#endif

/*
 * Define JS_OPMETER to instrument bytecode succession, generating a .dot file
 * on shutdown that shows the graph of significant predecessor/successor pairs
 * executed, where the edge labels give the succession counts.  The .dot file
 * is named by the JS_OPMETER_FILE envariable, and defaults to /tmp/ops.dot.
 *
 * Bonus feature: JS_OPMETER also enables counters for stack-addressing ops
 * such as JSOP_GETLOCAL, JSOP_INCARG, via METER_SLOT_OP. The resulting counts
 * are written to JS_OPMETER_HIST, defaulting to /tmp/ops.hist.
 */
#ifndef JS_OPMETER
# define METER_OP_INIT(op)      /* nothing */
# define METER_OP_PAIR(op1,op2) /* nothing */
# define METER_SLOT_OP(op,slot) /* nothing */
#else

/*
 * The second dimension is hardcoded at 256 because we know that many bits fit
 * in a byte, and mainly to optimize away multiplying by JSOP_LIMIT to address
 * any particular row.
 */
# define METER_OP_INIT(op)      ((op) = JSOP_STOP)
# define METER_OP_PAIR(op1,op2) (js_MeterOpcodePair(op1, op2))
# define METER_SLOT_OP(op,slot) (js_MeterSlotOpcode(op, slot))

#endif

#ifdef JS_REPRMETER
# define METER_REPR(cx)         (reprmeter::MeterRepr(cx))
#else
# define METER_REPR(cx)         ((void) 0)
#endif /* JS_REPRMETER */

/*
 * Threaded interpretation via computed goto appears to be well-supported by
 * GCC 3 and higher.  IBM's C compiler when run with the right options (e.g.,
 * -qlanglvl=extended) also supports threading.  Ditto the SunPro C compiler.
 * Currently it's broken for JS_VERSION < 160, though this isn't worth fixing.
 * Add your compiler support macros here.
 */
#ifndef JS_THREADED_INTERP
# if JS_VERSION >= 160 && (                                                   \
    __GNUC__ >= 3 ||                                                          \
    (__IBMC__ >= 700 && defined __IBM_COMPUTED_GOTO) ||                       \
    __SUNPRO_C >= 0x570)
#  define JS_THREADED_INTERP 1
# else
#  define JS_THREADED_INTERP 0
# endif
#endif

/*
 * Deadlocks or else bad races are likely if JS_THREADSAFE, so we must rely on
 * single-thread DEBUG js shell testing to verify property cache hits.
 */
#if defined DEBUG && !defined JS_THREADSAFE

# define ASSERT_VALID_PROPERTY_CACHE_HIT(pcoff,obj,pobj,entry)                \
    JS_BEGIN_MACRO                                                            \
        if (!AssertValidPropertyCacheHit(cx, script, regs, pcoff, obj, pobj,  \
                                         entry)) {                            \
            goto error;                                                       \
        }                                                                     \
    JS_END_MACRO

static bool
AssertValidPropertyCacheHit(JSContext *cx, JSScript *script, JSFrameRegs& regs,
                            ptrdiff_t pcoff, JSObject *start, JSObject *found,
                            PropertyCacheEntry *entry)
{
    uint32 sample = cx->runtime->gcNumber;

    JSAtom *atom;
    if (pcoff >= 0)
        GET_ATOM_FROM_BYTECODE(script, regs.pc, pcoff, atom);
    else
        atom = cx->runtime->atomState.lengthAtom;

    JSObject *obj, *pobj;
    JSProperty *prop;
    JSBool ok;

    if (JOF_OPMODE(*regs.pc) == JOF_NAME) {
        ok = js_FindProperty(cx, ATOM_TO_JSID(atom), &obj, &pobj, &prop);
    } else {
        obj = start;
        ok = js_LookupProperty(cx, obj, ATOM_TO_JSID(atom), &pobj, &prop);
    }
    if (!ok)
        return false;
    if (cx->runtime->gcNumber != sample || entry->vshape() != pobj->shape()) {
        pobj->dropProperty(cx, prop);
        return true;
    }
    JS_ASSERT(prop);
    JS_ASSERT(pobj == found);

    JSScopeProperty *sprop = (JSScopeProperty *) prop;
    if (entry->vword.isSlot()) {
        JS_ASSERT(entry->vword.toSlot() == sprop->slot);
        JS_ASSERT(!sprop->isMethod());
    } else if (entry->vword.isSprop()) {
        JS_ASSERT(entry->vword.toSprop() == sprop);
        JS_ASSERT_IF(sprop->isMethod(),
                     &sprop->methodObject() == &pobj->lockedGetSlot(sprop->slot).toObject());
    } else {
        Value v;
        JS_ASSERT(entry->vword.isFunObj());
        JS_ASSERT(!entry->vword.isNull());
        JS_ASSERT(pobj->scope()->brandedOrHasMethodBarrier());
        JS_ASSERT(sprop->hasDefaultGetterOrIsMethod());
        JS_ASSERT(SPROP_HAS_VALID_SLOT(sprop, pobj->scope()));
        v = pobj->lockedGetSlot(sprop->slot);
        JS_ASSERT(&entry->vword.toFunObj() == &v.toObject());

        if (sprop->isMethod()) {
            JS_ASSERT(js_CodeSpec[*regs.pc].format & JOF_CALLOP);
            JS_ASSERT(&sprop->methodObject() == &v.toObject());
        }
    }

    pobj->dropProperty(cx, prop);
    return true;
}

#else
# define ASSERT_VALID_PROPERTY_CACHE_HIT(pcoff,obj,pobj,entry) ((void) 0)
#endif

/*
 * Ensure that the intrepreter switch can close call-bytecode cases in the
 * same way as non-call bytecodes.
 */
JS_STATIC_ASSERT(JSOP_NAME_LENGTH == JSOP_CALLNAME_LENGTH);
JS_STATIC_ASSERT(JSOP_GETUPVAR_LENGTH == JSOP_CALLUPVAR_LENGTH);
JS_STATIC_ASSERT(JSOP_GETUPVAR_DBG_LENGTH == JSOP_CALLUPVAR_DBG_LENGTH);
JS_STATIC_ASSERT(JSOP_GETUPVAR_DBG_LENGTH == JSOP_GETUPVAR_LENGTH);
JS_STATIC_ASSERT(JSOP_GETDSLOT_LENGTH == JSOP_CALLDSLOT_LENGTH);
JS_STATIC_ASSERT(JSOP_GETARG_LENGTH == JSOP_CALLARG_LENGTH);
JS_STATIC_ASSERT(JSOP_GETLOCAL_LENGTH == JSOP_CALLLOCAL_LENGTH);
JS_STATIC_ASSERT(JSOP_XMLNAME_LENGTH == JSOP_CALLXMLNAME_LENGTH);

/*
 * Same for debuggable flat closures defined at top level in another function
 * or program fragment.
 */
JS_STATIC_ASSERT(JSOP_DEFFUN_FC_LENGTH == JSOP_DEFFUN_DBGFC_LENGTH);

/*
 * Same for JSOP_SETNAME and JSOP_SETPROP, which differ only slightly but
 * remain distinct for the decompiler. Likewise for JSOP_INIT{PROP,METHOD}.
 */
JS_STATIC_ASSERT(JSOP_SETNAME_LENGTH == JSOP_SETPROP_LENGTH);
JS_STATIC_ASSERT(JSOP_SETNAME_LENGTH == JSOP_SETMETHOD_LENGTH);
JS_STATIC_ASSERT(JSOP_INITPROP_LENGTH == JSOP_INITMETHOD_LENGTH);

/* See TRY_BRANCH_AFTER_COND. */
JS_STATIC_ASSERT(JSOP_IFNE_LENGTH == JSOP_IFEQ_LENGTH);
JS_STATIC_ASSERT(JSOP_IFNE == JSOP_IFEQ + 1);

/* For the fastest case inder JSOP_INCNAME, etc. */
JS_STATIC_ASSERT(JSOP_INCNAME_LENGTH == JSOP_DECNAME_LENGTH);
JS_STATIC_ASSERT(JSOP_INCNAME_LENGTH == JSOP_NAMEINC_LENGTH);
JS_STATIC_ASSERT(JSOP_INCNAME_LENGTH == JSOP_NAMEDEC_LENGTH);

#ifdef JS_TRACER
# define ABORT_RECORDING(cx, reason)                                          \
    JS_BEGIN_MACRO                                                            \
        if (TRACE_RECORDER(cx))                                               \
            AbortRecording(cx, reason);                                       \
    JS_END_MACRO
#else
# define ABORT_RECORDING(cx, reason)    ((void) 0)
#endif

/*
 * Inline fast paths for iteration. js_IteratorMore and js_IteratorNext handle
 * all cases, but we inline the most frequently taken paths here.
 */
static inline bool
IteratorMore(JSContext *cx, JSObject *iterobj, bool *cond, Value *rval)
{
    if (iterobj->getClass() == &js_IteratorClass.base) {
        NativeIterator *ni = (NativeIterator *) iterobj->getPrivate();
        *cond = (ni->props_cursor < ni->props_end);
    } else {
        if (!js_IteratorMore(cx, iterobj, rval))
            return false;
        *cond = rval->isTrue();
    }
    return true;
}

static inline bool
IteratorNext(JSContext *cx, JSObject *iterobj, Value *rval)
{
    if (iterobj->getClass() == &js_IteratorClass.base) {
        NativeIterator *ni = (NativeIterator *) iterobj->getPrivate();
        JS_ASSERT(ni->props_cursor < ni->props_end);
        if (ni->isKeyIter()) {
            jsid id = *ni->currentKey();
            if (JSID_IS_ATOM(id)) {
                rval->setString(JSID_TO_STRING(id));
                ni->incKeyCursor();
                return true;
            }
            /* Take the slow path if we have to stringify a numeric property name. */
        } else {
            *rval = *ni->currentValue();
            ni->incValueCursor();
            return true;
        }
    }
    return js_IteratorNext(cx, iterobj, rval);
}


namespace js {

JS_REQUIRES_STACK bool
Interpret(JSContext *cx)
{
#ifdef MOZ_TRACEVIS
    TraceVisStateObj tvso(cx, S_INTERP);
#endif
    JSAutoResolveFlags rf(cx, JSRESOLVE_INFER);

# ifdef DEBUG
    /*
     * We call this macro from BEGIN_CASE in threaded interpreters,
     * and before entering the switch in non-threaded interpreters.
     * However, reaching such points doesn't mean we've actually
     * fetched an OP from the instruction stream: some opcodes use
     * 'op=x; DO_OP()' to let another opcode's implementation finish
     * their work, and many opcodes share entry points with a run of
     * consecutive BEGIN_CASEs.
     *
     * Take care to trace OP only when it is the opcode fetched from
     * the instruction stream, so the trace matches what one would
     * expect from looking at the code.  (We do omit POPs after SETs;
     * unfortunate, but not worth fixing.)
     */
#  define TRACE_OPCODE(OP)  JS_BEGIN_MACRO                                    \
                                if (JS_UNLIKELY(cx->tracefp != NULL) &&       \
                                    (OP) == *regs.pc)                         \
                                    js_TraceOpcode(cx);                       \
                            JS_END_MACRO
# else
#  define TRACE_OPCODE(OP)  ((void) 0)
# endif

    /*
     * Macros for threaded interpreter loop
     */
#if JS_THREADED_INTERP
    static void *const normalJumpTable[] = {
# define OPDEF(op,val,name,token,length,nuses,ndefs,prec,format) \
        JS_EXTENSION &&L_##op,
# include "jsopcode.tbl"
# undef OPDEF
    };

    static void *const interruptJumpTable[] = {
# define OPDEF(op,val,name,token,length,nuses,ndefs,prec,format)              \
        JS_EXTENSION &&interrupt,
# include "jsopcode.tbl"
# undef OPDEF
    };

    register void * const *jumpTable = normalJumpTable;

    METER_OP_INIT(op);      /* to nullify first METER_OP_PAIR */

# define ENABLE_INTERRUPTS() ((void) (jumpTable = interruptJumpTable))

# ifdef JS_TRACER
#  define CHECK_RECORDER()                                                    \
    JS_ASSERT_IF(TRACE_RECORDER(cx), jumpTable == interruptJumpTable)
# else
#  define CHECK_RECORDER()  ((void)0)
# endif

# define DO_OP()            JS_BEGIN_MACRO                                    \
                                CHECK_RECORDER();                             \
                                JS_EXTENSION_(goto *jumpTable[op]);           \
                            JS_END_MACRO
# define DO_NEXT_OP(n)      JS_BEGIN_MACRO                                    \
                                METER_OP_PAIR(op, JSOp(regs.pc[n]));          \
                                op = (JSOp) *(regs.pc += (n));                \
                                METER_REPR(cx);                               \
                                DO_OP();                                      \
                            JS_END_MACRO

# define BEGIN_CASE(OP)     L_##OP: TRACE_OPCODE(OP); CHECK_RECORDER();
# define END_CASE(OP)       DO_NEXT_OP(OP##_LENGTH);
# define END_VARLEN_CASE    DO_NEXT_OP(len);
# define ADD_EMPTY_CASE(OP) BEGIN_CASE(OP)                                    \
                                JS_ASSERT(js_CodeSpec[OP].length == 1);       \
                                op = (JSOp) *++regs.pc;                       \
                                DO_OP();

# define END_EMPTY_CASES

#else /* !JS_THREADED_INTERP */

    register intN switchMask = 0;
    intN switchOp;

# define ENABLE_INTERRUPTS() ((void) (switchMask = -1))

# ifdef JS_TRACER
#  define CHECK_RECORDER()                                                    \
    JS_ASSERT_IF(TRACE_RECORDER(cx), switchMask == -1)
# else
#  define CHECK_RECORDER()  ((void)0)
# endif

# define DO_OP()            goto do_op
# define DO_NEXT_OP(n)      JS_BEGIN_MACRO                                    \
                                JS_ASSERT((n) == len);                        \
                                goto advance_pc;                              \
                            JS_END_MACRO

# define BEGIN_CASE(OP)     case OP: CHECK_RECORDER();
# define END_CASE(OP)       END_CASE_LEN(OP##_LENGTH)
# define END_CASE_LEN(n)    END_CASE_LENX(n)
# define END_CASE_LENX(n)   END_CASE_LEN##n

/*
 * To share the code for all len == 1 cases we use the specialized label with
 * code that falls through to advance_pc: .
 */
# define END_CASE_LEN1      goto advance_pc_by_one;
# define END_CASE_LEN2      len = 2; goto advance_pc;
# define END_CASE_LEN3      len = 3; goto advance_pc;
# define END_CASE_LEN4      len = 4; goto advance_pc;
# define END_CASE_LEN5      len = 5; goto advance_pc;
# define END_VARLEN_CASE    goto advance_pc;
# define ADD_EMPTY_CASE(OP) BEGIN_CASE(OP)
# define END_EMPTY_CASES    goto advance_pc_by_one;

#endif /* !JS_THREADED_INTERP */

    /* Check for too deep of a native thread stack. */
    JS_CHECK_RECURSION(cx, return JS_FALSE);

    JSRuntime *const rt = cx->runtime;

    /* Set registerized frame pointer and derived script pointer. */
    JSStackFrame *fp = cx->fp;
    JSScript *script = fp->script;
    JS_ASSERT(!script->isEmpty());
    JS_ASSERT(script->length > 1);
    JS_ASSERT(fp->thisv.isObjectOrNull());
    JS_ASSERT_IF(!fp->fun, !fp->thisv.isNull());

    /* Count of JS function calls that nest in this C Interpret frame. */
    uintN inlineCallCount = 0;

    /*
     * Initialize the index segment register used by LOAD_ATOM and
     * GET_FULL_INDEX macros below. As a register we use a pointer based on
     * the atom map to turn frequently executed LOAD_ATOM into simple array
     * access. For less frequent object and regexp loads we have to recover
     * the segment from atoms pointer first.
     */
    JSAtom **atoms = script->atomMap.vector;

#define LOAD_ATOM(PCOFF, atom)                                                \
    JS_BEGIN_MACRO                                                            \
        JS_ASSERT(fp->imacpc                                                  \
                  ? atoms == COMMON_ATOMS_START(&rt->atomState) &&            \
                    GET_INDEX(regs.pc + PCOFF) < js_common_atom_count         \
                  : (size_t)(atoms - script->atomMap.vector) <                \
                    (size_t)(script->atomMap.length -                         \
                             GET_INDEX(regs.pc + PCOFF)));                    \
        atom = atoms[GET_INDEX(regs.pc + PCOFF)];                             \
    JS_END_MACRO

#define GET_FULL_INDEX(PCOFF)                                                 \
    (atoms - script->atomMap.vector + GET_INDEX(regs.pc + PCOFF))

#define LOAD_OBJECT(PCOFF, obj)                                               \
    (obj = script->getObject(GET_FULL_INDEX(PCOFF)))

#define LOAD_FUNCTION(PCOFF)                                                  \
    (fun = script->getFunction(GET_FULL_INDEX(PCOFF)))

#define LOAD_DOUBLE(PCOFF, dbl)                                               \
    (dbl = script->getConst(GET_FULL_INDEX(PCOFF)).toDouble())

#ifdef JS_TRACER

#ifdef MOZ_TRACEVIS
#if JS_THREADED_INTERP
#define MONITOR_BRANCH_TRACEVIS                                               \
    JS_BEGIN_MACRO                                                            \
        if (jumpTable != interruptJumpTable)                                  \
            EnterTraceVisState(cx, S_RECORD, R_NONE);                         \
    JS_END_MACRO
#else /* !JS_THREADED_INTERP */
#define MONITOR_BRANCH_TRACEVIS                                               \
    JS_BEGIN_MACRO                                                            \
        EnterTraceVisState(cx, S_RECORD, R_NONE);                             \
    JS_END_MACRO
#endif
#else
#define MONITOR_BRANCH_TRACEVIS
#endif

#define RESTORE_INTERP_VARS()                                                 \
    JS_BEGIN_MACRO                                                            \
        fp = cx->fp;                                                          \
        script = fp->script;                                                  \
        atoms = FrameAtomBase(cx, fp);                                        \
        currentVersion = (JSVersion) script->version;                         \
        JS_ASSERT(cx->regs == &regs);                                         \
        if (cx->throwing)                                                     \
            goto error;                                                       \
    JS_END_MACRO

#define MONITOR_BRANCH(reason)                                                \
    JS_BEGIN_MACRO                                                            \
        if (TRACING_ENABLED(cx)) {                                            \
            MonitorResult r = MonitorLoopEdge(cx, inlineCallCount, reason);   \
            if (r == MONITOR_RECORDING) {                                     \
                JS_ASSERT(TRACE_RECORDER(cx));                                \
                MONITOR_BRANCH_TRACEVIS;                                      \
                ENABLE_INTERRUPTS();                                          \
            }                                                                 \
            RESTORE_INTERP_VARS();                                            \
            JS_ASSERT_IF(cx->throwing, r == MONITOR_ERROR);                   \
            if (r == MONITOR_ERROR)                                           \
                goto error;                                                   \
        }                                                                     \
    JS_END_MACRO

#else /* !JS_TRACER */

#define MONITOR_BRANCH(reason) ((void) 0)

#endif /* !JS_TRACER */

    /*
     * Prepare to call a user-supplied branch handler, and abort the script
     * if it returns false.
     */
#define CHECK_BRANCH()                                                        \
    JS_BEGIN_MACRO                                                            \
        if (cx->interruptFlags && !js_HandleExecutionInterrupt(cx))           \
            goto error;                                                       \
    JS_END_MACRO

#ifndef TRACE_RECORDER
#define TRACE_RECORDER(cx) (false)
#endif

#define BRANCH(n)                                                             \
    JS_BEGIN_MACRO                                                            \
        regs.pc += (n);                                                       \
        op = (JSOp) *regs.pc;                                                 \
        if ((n) <= 0) {                                                       \
            CHECK_BRANCH();                                                   \
            if (op == JSOP_NOP) {                                             \
                if (TRACE_RECORDER(cx)) {                                     \
                    MONITOR_BRANCH(Record_Branch);                            \
                    op = (JSOp) *regs.pc;                                     \
                } else {                                                      \
                    op = (JSOp) *++regs.pc;                                   \
                }                                                             \
            } else if (op == JSOP_TRACE) {                                    \
                MONITOR_BRANCH(Record_Branch);                                \
                op = (JSOp) *regs.pc;                                         \
            }                                                                 \
        }                                                                     \
        DO_OP();                                                              \
    JS_END_MACRO

    MUST_FLOW_THROUGH("exit");
    ++cx->interpLevel;

    /*
     * Optimized Get and SetVersion for proper script language versioning.
     *
     * If any native method or Class/JSObjectOps hook calls js_SetVersion
     * and changes cx->version, the effect will "stick" and we will stop
     * maintaining currentVersion.  This is relied upon by testsuites, for
     * the most part -- web browsers select version before compiling and not
     * at run-time.
     */
    JSVersion currentVersion = (JSVersion) script->version;
    JSVersion originalVersion = (JSVersion) cx->version;
    if (currentVersion != originalVersion)
        js_SetVersion(cx, currentVersion);

#define CHECK_INTERRUPT_HANDLER()                                             \
    JS_BEGIN_MACRO                                                            \
        if (cx->debugHooks->interruptHook)                                    \
            ENABLE_INTERRUPTS();                                              \
    JS_END_MACRO

    /*
     * Load the debugger's interrupt hook here and after calling out to native
     * functions (but not to getters, setters, or other native hooks), so we do
     * not have to reload it each time through the interpreter loop -- we hope
     * the compiler can keep it in a register when it is non-null.
     */
    CHECK_INTERRUPT_HANDLER();

    /*
     * Access to |cx->regs| is very common, so we copy in and repoint to a
     * local variable, and copy out on exit.
     */
    JS_ASSERT(cx->regs);
    JSFrameRegs *const prevContextRegs = cx->regs;
    JSFrameRegs regs = *cx->regs;
    cx->setCurrentRegs(&regs);

#if JS_HAS_GENERATORS
    if (JS_UNLIKELY(fp->isGenerator())) {
        JS_ASSERT(prevContextRegs == &cx->generatorFor(fp)->savedRegs);
        JS_ASSERT((size_t) (regs.pc - script->code) <= script->length);
        JS_ASSERT((size_t) (regs.sp - fp->base()) <= StackDepth(script));

        /*
         * To support generator_throw and to catch ignored exceptions,
         * fail if cx->throwing is set.
         */
        if (cx->throwing) {
#ifdef DEBUG_NOT_THROWING
            if (cx->exception != JSVAL_ARETURN) {
                printf("JS INTERPRETER CALLED WITH PENDING EXCEPTION %lx\n",
                       (unsigned long) cx->exception);
            }
#endif
            goto error;
        }
    }
#endif

#ifdef JS_TRACER
    /* We cannot reenter the interpreter while recording. */
    if (TRACE_RECORDER(cx))
        AbortRecording(cx, "attempt to reenter interpreter while recording");
#endif

    /* State communicated between non-local jumps: */
    JSBool interpReturnOK;
    JSAtom *atomNotDefined;

    /*
     * It is important that "op" be initialized before calling DO_OP because
     * it is possible for "op" to be specially assigned during the normal
     * processing of an opcode while looping. We rely on DO_NEXT_OP to manage
     * "op" correctly in all other cases.
     */
    JSOp op;
    jsint len;
    len = 0;
#if JS_THREADED_INTERP
    DO_NEXT_OP(len);
#else
    DO_NEXT_OP(len);
#endif

#if JS_THREADED_INTERP
    /*
     * This is a loop, but it does not look like a loop. The loop-closing
     * jump is distributed throughout goto *jumpTable[op] inside of DO_OP.
     * When interrupts are enabled, jumpTable is set to interruptJumpTable
     * where all jumps point to the interrupt label. The latter, after
     * calling the interrupt handler, dispatches through normalJumpTable to
     * continue the normal bytecode processing.
     */

#else /* !JS_THREADED_INTERP */
    for (;;) {
      advance_pc_by_one:
        JS_ASSERT(js_CodeSpec[op].length == 1);
        len = 1;
      advance_pc:
        regs.pc += len;
        op = (JSOp) *regs.pc;

      do_op:
        CHECK_RECORDER();
        TRACE_OPCODE(op);
        switchOp = intN(op) | switchMask;
      do_switch:
        switch (switchOp) {
#endif

/********************** Here we include the operations ***********************/
#include "jsops.cpp"
/*****************************************************************************/

#if !JS_THREADED_INTERP
          default:
#endif
          {
            char numBuf[12];
            JS_snprintf(numBuf, sizeof numBuf, "%d", op);
            JS_ReportErrorNumber(cx, js_GetErrorMessage, NULL,
                                 JSMSG_BAD_BYTECODE, numBuf);
            goto error;
          }

#if !JS_THREADED_INTERP
        } /* switch (op) */
    } /* for (;;) */
#endif /* !JS_THREADED_INTERP */

  error:
    JS_ASSERT(cx->regs == &regs);
#ifdef JS_TRACER
    if (fp->imacpc && cx->throwing) {
        // Handle other exceptions as if they came from the imacro-calling pc.
        regs.pc = fp->imacpc;
        fp->imacpc = NULL;
        atoms = script->atomMap.vector;
    }
#endif

    JS_ASSERT((size_t)((fp->imacpc ? fp->imacpc : regs.pc) - script->code) < script->length);

#ifdef JS_TRACER
    /*
     * This abort could be weakened to permit tracing through exceptions that
     * are thrown and caught within a loop, with the co-operation of the tracer.
     * For now just bail on any sign of trouble.
     */
    if (TRACE_RECORDER(cx))
        AbortRecording(cx, "error or exception while recording");
#endif

    if (!cx->throwing) {
        /* This is an error, not a catchable exception, quit the frame ASAP. */
        interpReturnOK = JS_FALSE;
    } else {
        JSThrowHook handler;
        JSTryNote *tn, *tnlimit;
        uint32 offset;

        /* Call debugger throw hook if set. */
        handler = cx->debugHooks->throwHook;
        if (handler) {
            Value rval;
            switch (handler(cx, script, regs.pc, Jsvalify(&rval),
                            cx->debugHooks->throwHookData)) {
              case JSTRAP_ERROR:
                cx->throwing = JS_FALSE;
                goto error;
              case JSTRAP_RETURN:
                cx->throwing = JS_FALSE;
                fp->rval = rval;
                interpReturnOK = JS_TRUE;
                goto forced_return;
              case JSTRAP_THROW:
                cx->exception = rval;
              case JSTRAP_CONTINUE:
              default:;
            }
            CHECK_INTERRUPT_HANDLER();
        }

        /*
         * Look for a try block in script that can catch this exception.
         */
        if (script->trynotesOffset == 0)
            goto no_catch;

        offset = (uint32)(regs.pc - script->main);
        tn = script->trynotes()->vector;
        tnlimit = tn + script->trynotes()->length;
        do {
            if (offset - tn->start >= tn->length)
                continue;

            /*
             * We have a note that covers the exception pc but we must check
             * whether the interpreter has already executed the corresponding
             * handler. This is possible when the executed bytecode
             * implements break or return from inside a for-in loop.
             *
             * In this case the emitter generates additional [enditer] and
             * [gosub] opcodes to close all outstanding iterators and execute
             * the finally blocks. If such an [enditer] throws an exception,
             * its pc can still be inside several nested for-in loops and
             * try-finally statements even if we have already closed the
             * corresponding iterators and invoked the finally blocks.
             *
             * To address this, we make [enditer] always decrease the stack
             * even when its implementation throws an exception. Thus already
             * executed [enditer] and [gosub] opcodes will have try notes
             * with the stack depth exceeding the current one and this
             * condition is what we use to filter them out.
             */
            if (tn->stackDepth > regs.sp - fp->base())
                continue;

            /*
             * Set pc to the first bytecode after the the try note to point
             * to the beginning of catch or finally or to [enditer] closing
             * the for-in loop.
             */
            regs.pc = (script)->main + tn->start + tn->length;

            JSBool ok = js_UnwindScope(cx, tn->stackDepth, JS_TRUE);
            JS_ASSERT(regs.sp == fp->base() + tn->stackDepth);
            if (!ok) {
                /*
                 * Restart the handler search with updated pc and stack depth
                 * to properly notify the debugger.
                 */
                goto error;
            }

            switch (tn->kind) {
              case JSTRY_CATCH:
                JS_ASSERT(js_GetOpcode(cx, fp->script, regs.pc) == JSOP_ENTERBLOCK);

#if JS_HAS_GENERATORS
                /* Catch cannot intercept the closing of a generator. */
                if (JS_UNLIKELY(cx->exception.isMagic(JS_GENERATOR_CLOSING)))
                    break;
#endif

                /*
                 * Don't clear cx->throwing to save cx->exception from GC
                 * until it is pushed to the stack via [exception] in the
                 * catch block.
                 */
                len = 0;
                DO_NEXT_OP(len);

              case JSTRY_FINALLY:
                /*
                 * Push (true, exception) pair for finally to indicate that
                 * [retsub] should rethrow the exception.
                 */
                PUSH_BOOLEAN(true);
                PUSH_COPY(cx->exception);
                cx->throwing = JS_FALSE;
                len = 0;
                DO_NEXT_OP(len);

              case JSTRY_ITER: {
                /* This is similar to JSOP_ENDITER in the interpreter loop. */
                JS_ASSERT(js_GetOpcode(cx, fp->script, regs.pc) == JSOP_ENDITER);
                AutoValueRooter tvr(cx, cx->exception);
                cx->throwing = false;
                ok = js_CloseIterator(cx, regs.sp[-1]);
                regs.sp -= 1;
                if (!ok)
                    goto error;
                cx->throwing = true;
                cx->exception = tvr.value();
              }
           }
        } while (++tn != tnlimit);

      no_catch:
        /*
         * Propagate the exception or error to the caller unless the exception
         * is an asynchronous return from a generator.
         */
        interpReturnOK = JS_FALSE;
#if JS_HAS_GENERATORS
        if (JS_UNLIKELY(cx->throwing &&
                        cx->exception.isMagic(JS_GENERATOR_CLOSING))) {
            cx->throwing = JS_FALSE;
            interpReturnOK = JS_TRUE;
            fp->rval.setUndefined();
        }
#endif
    }

  forced_return:
    /*
     * Unwind the scope making sure that interpReturnOK stays false even when
     * js_UnwindScope returns true.
     *
     * When a trap handler returns JSTRAP_RETURN, we jump here with
     * interpReturnOK set to true bypassing any finally blocks.
     */
    interpReturnOK &= js_UnwindScope(cx, 0, interpReturnOK || cx->throwing);
    JS_ASSERT(regs.sp == fp->base());

#ifdef DEBUG
    cx->tracePrevPc = NULL;
#endif

    if (inlineCallCount)
        goto inline_return;

  exit:
    /*
     * At this point we are inevitably leaving an interpreted function or a
     * top-level script, and returning to one of:
     * (a) an "out of line" call made through js_Invoke;
     * (b) a js_Execute activation;
     * (c) a generator (SendToGenerator, jsiter.c).
     *
     * We must not be in an inline frame. The check above ensures that for the
     * error case and for a normal return, the code jumps directly to parent's
     * frame pc.
     */
    JS_ASSERT(inlineCallCount == 0);
    JS_ASSERT(cx->regs == &regs);
    *prevContextRegs = regs;
    cx->setCurrentRegs(prevContextRegs);

#ifdef JS_TRACER
    if (TRACE_RECORDER(cx))
        AbortRecording(cx, "recording out of Interpret");
#endif

    JS_ASSERT_IF(!fp->isGenerator(), !fp->blockChain);
    JS_ASSERT_IF(!fp->isGenerator(), !js_IsActiveWithOrBlock(cx, fp->scopeChain, 0));

    /* Undo the remaining effects committed on entry to Interpret. */
    if (cx->version == currentVersion && currentVersion != originalVersion)
        js_SetVersion(cx, originalVersion);
    --cx->interpLevel;

    return interpReturnOK;

  atom_not_defined:
    {
        const char *printable;

        printable = js_AtomToPrintableString(cx, atomNotDefined);
        if (printable)
            js_ReportIsNotDefined(cx, printable);
        goto error;
    }
}

} /* namespace js */

#endif /* !defined jsinvoke_cpp___ */<|MERGE_RESOLUTION|>--- conflicted
+++ resolved
@@ -271,7 +271,6 @@
 JS_STATIC_INTERPRET JSObject *
 ComputeGlobalThis(JSContext *cx, Value *argv)
 {
-<<<<<<< HEAD
     JSObject *thisp = argv[-2].asObject().getGlobal()->thisObject(cx);
     if (!thisp)
         return false;
@@ -290,39 +289,6 @@
     thisv = argv[-1];
     JS_ASSERT(IsSaneThisObject(thisv.asObject()));
     return &thisv.asObject();
-=======
-    /* Find the inner global. */
-    JSObject *inner;
-    if (argv[-2].isPrimitive() || !argv[-2].toObject().getParent()) {
-        inner = cx->globalObject;
-        OBJ_TO_INNER_OBJECT(cx, inner);
-        if (!inner)
-            return NULL;
-    } else {
-        inner = argv[-2].toObject().getGlobal();
-    }
-    JS_ASSERT(inner->getClass()->flags & JSCLASS_IS_GLOBAL);
-
-    JSObject *scope = JS_GetGlobalForScopeChain(cx);
-    if (scope == inner) {
-        /*
-         * The outer object has not moved along to a new inner object.
-         * This means we qualify for the cache slot in the global.
-         */
-        const Value &thisv = inner->getReservedSlot(JSRESERVED_GLOBAL_THIS);
-        if (!thisv.isUndefined()) {
-            argv[-1] = thisv;
-            return thisv.toObjectOrNull();
-        }
-
-        JSObject *stuntThis = CallThisObjectHook(cx, inner, argv);
-        JS_ALWAYS_TRUE(js_SetReservedSlot(cx, inner, JSRESERVED_GLOBAL_THIS,
-                                          ObjectOrNullValue(stuntThis)));
-        return stuntThis;
-    }
-
-    return CallThisObjectHook(cx, inner, argv);
->>>>>>> 3bcb07b5
 }
 
 namespace js {
@@ -330,33 +296,15 @@
 JSObject *
 ComputeThisFromArgv(JSContext *cx, Value *argv)
 {
-    JS_ASSERT(!argv[-1].isMagic(JS_THIS_POISON));
+    JS_ASSERT(!argv[-1].isMagic());  // check for SynthesizeFrame poisoning
     if (argv[-1].isNull())
         return ComputeGlobalThis(cx, argv);
 
-<<<<<<< HEAD
     if (!argv[-1].isObject())
         return !!js_PrimitiveToObject(cx, &argv[-1]);
 
     JS_ASSERT(IsSaneThisObject(argv[-1].asObject()));
     return true;
-=======
-    JSObject *thisp;
-
-    JS_ASSERT(!argv[-1].isNull());
-    if (argv[-1].isPrimitive()) {
-        if (!js_PrimitiveToObject(cx, &argv[-1]))
-            return NULL;
-        thisp = argv[-1].toObjectOrNull();
-        return thisp;
-    } 
-
-    thisp = &argv[-1].toObject();
-    if (thisp->getClass() == &js_CallClass || thisp->getClass() == &js_BlockClass)
-        return ComputeGlobalThis(cx, argv);
-
-    return CallThisObjectHook(cx, thisp, argv);
->>>>>>> 3bcb07b5
 }
 
 }
@@ -475,7 +423,6 @@
     }
 };
 
-<<<<<<< HEAD
 struct AutoInterpPreparer  {
     JSContext *cx;
     JSScript *script;
@@ -530,10 +477,6 @@
  */
 JS_REQUIRES_STACK bool
 Invoke(JSContext *cx, const InvokeArgsGuard &args, uintN flags)
-=======
-static JS_REQUIRES_STACK bool
-callJSNative(JSContext *cx, CallOp callOp, JSObject *thisp, uintN argc, Value *argv, Value *rval)
->>>>>>> 3bcb07b5
 {
     Value *vp = argv - 2;
     if (callJSFastNative(cx, callOp, argc, vp)) {
@@ -543,9 +486,6 @@
     return false;
 }
 
-<<<<<<< HEAD
-  start_call:
-=======
 template <typename T>
 static JS_REQUIRES_STACK bool
 InvokeCommon(JSContext *cx, JSFunction *fun, JSScript *script, T native,
@@ -554,7 +494,37 @@
     uintN argc = args.getArgc();
     Value *vp = args.getvp();
 
->>>>>>> 3bcb07b5
+        if (JSFUN_BOUND_METHOD_TEST(fun->flags)) {
+            /* Handle bound method special case. */
+            vp[1].setObjectOrNull(parent);
+        } else if (vp[1].isPrimitive()) {
+            JS_ASSERT(!(flags & JSINVOKE_CONSTRUCT));
+            if (PrimitiveThisTest(fun, vp[1]))
+                goto start_call;
+        }
+    }
+
+    if (flags & JSINVOKE_CONSTRUCT) {
+        JS_ASSERT(vp[1].isObject());
+    } else {
+        /*
+         * We must call js_ComputeThis in case we are not called from the
+         * interpreter, where a prior bytecode has computed an appropriate
+         * |this| already.
+         *
+         * But we need to compute |this| eagerly only for so-called "slow"
+         * (i.e., not fast) native functions. Fast natives must use either
+         * JS_THIS or JS_THIS_OBJECT, and scripted functions will go through
+         * the appropriate this-computing bytecode, e.g., JSOP_THIS.
+         */
+        if (native && (!fun || !(fun->flags & JSFUN_FAST_NATIVE))) {
+            if (!ComputeThisFromArgv(cx, vp + 2))
+                return false;
+            flags |= JSFRAME_COMPUTED_THIS;
+        }
+    }
+
+  start_call:
     if (native && fun && fun->isFastNative()) {
 #ifdef DEBUG_NOT_THROWING
         JSBool alreadyThrowing = cx->throwing;
@@ -686,16 +656,9 @@
 #ifdef DEBUG_NOT_THROWING
         JSBool alreadyThrowing = cx->throwing;
 #endif
-<<<<<<< HEAD
         /* Primitive |this| should not be passed to slow natives. */
         JSObject *thisp = fun ? fp->getThisObject(cx) : fp->thisv.asObjectOrNull();
         ok = native(cx, thisp, fp->argc, fp->argv, &fp->rval);
-=======
-
-        JSObject *thisp = fp->thisv.toObjectOrNull();
-        ok = callJSNative(cx, native, thisp, fp->argc, fp->argv, &fp->rval);
-
->>>>>>> 3bcb07b5
         JS_ASSERT(cx->fp == fp);
         JS_RUNTIME_METER(cx->runtime, nativeCalls);
 #ifdef DEBUG_NOT_THROWING
@@ -1275,10 +1238,7 @@
     if (!obj)
         return JS_FALSE;
 
-<<<<<<< HEAD
-=======
     /* Keep |obj| rooted in case vp[1] is overwritten with a primitive. */
->>>>>>> 3bcb07b5
     AutoObjectRooter tvr(cx, obj);
 
     /* Now we have an object with a constructor method; call it. */
@@ -1401,7 +1361,7 @@
  * Unwind block and scope chains to match the given depth. The function sets
  * fp->sp on return to stackDepth.
  */
-JS_REQUIRES_STACK JSBool
+JS_STATIC_INTERPRET JS_REQUIRES_STACK JSBool
 js_UnwindScope(JSContext *cx, jsint stackDepth, JSBool normalUnwind)
 {
     JSObject *obj;
@@ -2340,7 +2300,7 @@
     (fun = script->getFunction(GET_FULL_INDEX(PCOFF)))
 
 #define LOAD_DOUBLE(PCOFF, dbl)                                               \
-    (dbl = script->getConst(GET_FULL_INDEX(PCOFF)).toDouble())
+    (dbl = script->getConst(GET_FULL_INDEX(PCOFF)).asDouble())
 
 #ifdef JS_TRACER
 
