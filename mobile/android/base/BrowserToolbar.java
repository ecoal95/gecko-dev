/* -*- Mode: Java; c-basic-offset: 4; tab-width: 20; indent-tabs-mode: nil; -*-
 * This Source Code Form is subject to the terms of the Mozilla Public
 * License, v. 2.0. If a copy of the MPL was not distributed with this
 * file, You can obtain one at http://mozilla.org/MPL/2.0/. */

package org.mozilla.gecko;

import org.mozilla.gecko.animation.PropertyAnimator;
import org.mozilla.gecko.animation.ViewHelper;
import org.mozilla.gecko.gfx.ImmutableViewportMetrics;
import org.mozilla.gecko.gfx.LayerView;
import org.mozilla.gecko.util.GamepadUtils;
import org.mozilla.gecko.menu.GeckoMenu;
import org.mozilla.gecko.menu.MenuPopup;
import org.mozilla.gecko.util.StringUtils;
import org.mozilla.gecko.util.HardwareUtils;

import org.mozilla.gecko.util.ThreadUtils;
import org.mozilla.gecko.util.UiAsyncTask;

import org.mozilla.gecko.PrefsHelper;

import android.content.Context;
import android.content.res.Resources;
import android.graphics.Bitmap;
import android.graphics.Color;
import android.graphics.Rect;
import android.graphics.drawable.AnimationDrawable;
import android.graphics.drawable.ColorDrawable;
import android.graphics.drawable.Drawable;
import android.graphics.drawable.StateListDrawable;
import android.os.Build;
import android.os.Handler;
import android.os.SystemClock;
import android.text.style.ForegroundColorSpan;
import android.text.Editable;
import android.text.InputType;
import android.text.Spannable;
import android.text.SpannableStringBuilder;
import android.text.Spanned;
import android.text.TextUtils;
import android.text.TextWatcher;
import android.util.AttributeSet;
import android.util.Log;
import android.view.ContextMenu;
import android.view.KeyEvent;
import android.view.MenuInflater;
import android.view.View;
import android.view.ViewGroup;
import android.view.ViewGroup.MarginLayoutParams;
import android.view.Window;
import android.view.accessibility.AccessibilityNodeInfo;
import android.view.animation.AccelerateInterpolator;
import android.view.animation.Animation;
import android.view.animation.AlphaAnimation;
import android.view.animation.Interpolator;
import android.view.animation.TranslateAnimation;
import android.view.inputmethod.EditorInfo;
import android.view.inputmethod.InputMethodManager;
import android.widget.Button;
import android.widget.EditText;
import android.widget.ImageButton;
import android.widget.ImageView;
import android.widget.LinearLayout;
import android.widget.PopupWindow;
import android.widget.RelativeLayout;
import android.widget.RelativeLayout.LayoutParams;
import android.widget.ViewSwitcher;

import java.util.ArrayList;
import java.util.Arrays;
import java.util.List;

public class BrowserToolbar implements TextWatcher,
                                       AutocompleteHandler,
                                       Tabs.OnTabsChangedListener,
                                       GeckoMenu.ActionItemBarPresenter,
                                       Animation.AnimationListener {
    private static final String LOGTAG = "GeckoToolbar";
    public static final String PREF_TITLEBAR_MODE = "browser.chrome.titlebarMode";

    public static enum EditingTarget {
        NEW_TAB,
        CURRENT_TAB,
        PICK_SITE
    };

    public interface OnActivateListener {
        public void onActivate();
    }

    public interface OnCommitListener {
        public void onCommit(EditingTarget target);
    }

    public interface OnDismissListener {
        public void onDismiss();
    }

    public interface OnFilterListener {
        public void onFilter(String searchText, AutocompleteHandler handler);
    }

    private GeckoRelativeLayout mLayout;
    private View mUrlDisplayContainer;
    private View mUrlEditContainer;
    private CustomEditText mUrlEditText;
    private View mUrlBarEntry;
    private ImageView mUrlBarRightEdge;
    private BrowserToolbarBackground mUrlBarBackground;
    private GeckoTextView mTitle;
    private int mTitlePadding;
    private boolean mSiteSecurityVisible;
    private boolean mSwitchingTabs;
    private ShapedButton mTabs;
    private ImageButton mBack;
    private ImageButton mForward;
    public ImageButton mFavicon;
    public ImageButton mStop;
    public ImageButton mSiteSecurity;
    public ImageButton mReader;
    public ImageButton mGo;
    private AnimationDrawable mProgressSpinner;
    private TabCounter mTabsCounter;
    private ImageView mShadow;
    private GeckoImageButton mMenu;
    private GeckoImageView mMenuIcon;
    private LinearLayout mActionItemBar;
    private MenuPopup mMenuPopup;
    private List<View> mFocusOrder;
    private EditingTarget mEditingTarget;
    private OnActivateListener mActivateListener;
    private OnCommitListener mCommitListener;
    private OnDismissListener mDismissListener;
    private OnFilterListener mFilterListener;

    final private BrowserApp mActivity;
    private Handler mHandler;
    private boolean mHasSoftMenuButton;

    private boolean mShowSiteSecurity;
    private boolean mShowReader;

    private boolean mDelayRestartInput;
    // The previous autocomplete result returned to us
    private String mAutoCompleteResult = "";
    // The user typed part of the autocomplete result
    private String mAutoCompletePrefix = null;

    private static List<View> sActionItems;

    private boolean mAnimatingEntry;

    private AlphaAnimation mLockFadeIn;
    private TranslateAnimation mTitleSlideLeft;
    private TranslateAnimation mTitleSlideRight;

    private int mUrlBarViewOffset;
    private int mDefaultForwardMargin;
    private PropertyAnimator mForwardAnim = null;

    private int mFaviconSize;

    private PropertyAnimator mVisibilityAnimator;
    private static final Interpolator sButtonsInterpolator = new AccelerateInterpolator();

    private static final int TABS_CONTRACTED = 1;
    private static final int TABS_EXPANDED = 2;

    private static final int FORWARD_ANIMATION_DURATION = 450;
    private final ForegroundColorSpan mUrlColor;
    private final ForegroundColorSpan mDomainColor;
    private final ForegroundColorSpan mPrivateDomainColor;

    private boolean mShowUrl;

    private Integer mPrefObserverId;

    public BrowserToolbar(BrowserApp activity) {
        // BrowserToolbar is attached to BrowserApp only.
        mActivity = activity;

        sActionItems = new ArrayList<View>();
        Tabs.registerOnTabsChangedListener(this);
        mSwitchingTabs = true;

        mAnimatingEntry = false;
        mShowUrl = false;

        // listen to the title bar pref.
        mPrefObserverId = PrefsHelper.getPref(PREF_TITLEBAR_MODE, new PrefsHelper.PrefHandlerBase() {
            @Override
            public void prefValue(String pref, String str) {
                int value = Integer.parseInt(str);
                boolean shouldShowUrl = (value == 1);

                if (shouldShowUrl == mShowUrl) {
                    return;
                }
                mShowUrl = shouldShowUrl;

                ThreadUtils.postToUiThread(new Runnable() {
                    @Override
                    public void run() {
                        updateTitle();
                    }
                });
            }

            @Override
            public boolean isObserver() {
                // We want to be notified of changes to be able to switch mode
                // without restarting.
                return true;
            }
        });

        Resources res = mActivity.getResources();
        mUrlColor = new ForegroundColorSpan(res.getColor(R.color.url_bar_urltext));
        mDomainColor = new ForegroundColorSpan(res.getColor(R.color.url_bar_domaintext));
        mPrivateDomainColor = new ForegroundColorSpan(res.getColor(R.color.url_bar_domaintext_private));

    }

    public void from(RelativeLayout layout) {
        if (mLayout != null) {
            // make sure we retain the visibility property on rotation
            layout.setVisibility(mLayout.getVisibility());
        }

        mLayout = (GeckoRelativeLayout) layout;

        mLayout.setOnClickListener(new Button.OnClickListener() {
            @Override
            public void onClick(View v) {
                if (mActivateListener != null) {
                    mActivateListener.onActivate();
                }
            }
        });

        mLayout.setOnCreateContextMenuListener(new View.OnCreateContextMenuListener() {
            @Override
            public void onCreateContextMenu(ContextMenu menu, View v, ContextMenu.ContextMenuInfo menuInfo) {
                MenuInflater inflater = mActivity.getMenuInflater();
                inflater.inflate(R.menu.titlebar_contextmenu, menu);

                String clipboard = GeckoAppShell.getClipboardText();
                if (TextUtils.isEmpty(clipboard)) {
                    menu.findItem(R.id.pasteandgo).setVisible(false);
                    menu.findItem(R.id.paste).setVisible(false);
                }

                Tab tab = Tabs.getInstance().getSelectedTab();
                if (tab != null) {
                    String url = tab.getURL();
                    if (url == null) {
                        menu.findItem(R.id.copyurl).setVisible(false);
                        menu.findItem(R.id.share).setVisible(false);
                        menu.findItem(R.id.add_to_launcher).setVisible(false);
                    }
                    if (!tab.getFeedsEnabled()) {
                        menu.findItem(R.id.subscribe).setVisible(false);
                    }
                } else {
                    // if there is no tab, remove anything tab dependent
                    menu.findItem(R.id.copyurl).setVisible(false);
                    menu.findItem(R.id.share).setVisible(false);
                    menu.findItem(R.id.add_to_launcher).setVisible(false);
                    menu.findItem(R.id.subscribe).setVisible(false);
                }
            }
        });

        mShowSiteSecurity = false;
        mShowReader = false;

        mAnimatingEntry = false;

        mUrlBarBackground = (BrowserToolbarBackground) mLayout.findViewById(R.id.url_bar_bg);
        mUrlBarViewOffset = mActivity.getResources().getDimensionPixelSize(R.dimen.url_bar_offset_left);
        mDefaultForwardMargin = mActivity.getResources().getDimensionPixelSize(R.dimen.forward_default_offset);
        mUrlDisplayContainer = mLayout.findViewById(R.id.url_display_container);
        mUrlBarEntry = mLayout.findViewById(R.id.url_bar_entry);

        mUrlEditContainer = mLayout.findViewById(R.id.url_edit_container);
        mUrlEditText = (CustomEditText) mLayout.findViewById(R.id.url_edit_text);

        mUrlEditText.addTextChangedListener(this);

        mUrlEditText.setOnKeyPreImeListener(new CustomEditText.OnKeyPreImeListener() {
            @Override
            public boolean onKeyPreIme(View v, int keyCode, KeyEvent event) {
                // We only want to process one event per tap
                if (event.getAction() != KeyEvent.ACTION_DOWN)
                    return false;

                if (keyCode == KeyEvent.KEYCODE_ENTER) {
                    // If the edit text has a composition string, don't submit the text yet.
                    // ENTER is needed to commit the composition string.
                    Editable content = mUrlEditText.getText();
                    if (!hasCompositionString(content)) {
                        if (mCommitListener != null) {
                            mCommitListener.onCommit(mEditingTarget);
                        }
                        return true;
                    }
                }

                return false;
            }
        });

        mUrlEditText.setOnKeyListener(new View.OnKeyListener() {
            @Override
            public boolean onKey(View v, int keyCode, KeyEvent event) {
                if (keyCode == KeyEvent.KEYCODE_ENTER || GamepadUtils.isActionKey(event)) {
                    if (event.getAction() != KeyEvent.ACTION_DOWN)
                        return true;

                    if (mCommitListener != null) {
                        mCommitListener.onCommit(mEditingTarget);
                    }
                    return true;
                } else if (GamepadUtils.isBackKey(event)) {
                    if (mDismissListener != null) {
                        mDismissListener.onDismiss();
                    }
                    return true;
                }

                return false;
            }
        });

        mUrlEditText.setOnFocusChangeListener(new View.OnFocusChangeListener() {
            @Override
            public void onFocusChange(View v, boolean hasFocus) {
                if (v == null || hasFocus) {
                    return;
                }

                InputMethodManager imm = (InputMethodManager) mActivity.getSystemService(Context.INPUT_METHOD_SERVICE);
                try {
                    imm.hideSoftInputFromWindow(v.getWindowToken(), 0);
                } catch (NullPointerException e) {
                    Log.e(LOGTAG, "InputMethodManagerService, why are you throwing"
                                  + " a NullPointerException? See bug 782096", e);
                }
            }
        });

        mUrlEditText.setOnLongClickListener(new View.OnLongClickListener() {
            @Override
            public boolean onLongClick(View v) {
                if (Build.VERSION.SDK_INT >= 11) {
                    CustomEditText text = (CustomEditText) v;

                    if (text.getSelectionStart() == text.getSelectionEnd())
                        return false;

                    // mActivity.getActionBar().show();
                    return false;
                }

                return false;
            }
        });

        mUrlEditText.setOnSelectionChangedListener(new CustomEditText.OnSelectionChangedListener() {
            @Override
            public void onSelectionChanged(int selStart, int selEnd) {
                if (Build.VERSION.SDK_INT >= 11 && selStart == selEnd) {
                    // mActivity.getActionBar().hide();
                }
            }
        });

        // This will clip the right edge's image at half of its width
        mUrlBarRightEdge = (ImageView) mLayout.findViewById(R.id.url_bar_right_edge);
        if (mUrlBarRightEdge != null) {
            mUrlBarRightEdge.getDrawable().setLevel(5000);
        }

        mTitle = (GeckoTextView) mLayout.findViewById(R.id.url_bar_title);
        mTitlePadding = mTitle.getPaddingRight();
        if (Build.VERSION.SDK_INT >= 16)
            mTitle.setImportantForAccessibility(View.IMPORTANT_FOR_ACCESSIBILITY_NO);

        mTabs = (ShapedButton) mLayout.findViewById(R.id.tabs);
        mTabs.setOnClickListener(new Button.OnClickListener() {
            @Override
            public void onClick(View v) {
                toggleTabs();
            }
        });
        mTabs.setImageLevel(0);

        mTabsCounter = (TabCounter) mLayout.findViewById(R.id.tabs_counter);

        mBack = (ImageButton) mLayout.findViewById(R.id.back);
        mBack.setOnClickListener(new Button.OnClickListener() {
            @Override
            public void onClick(View view) {
                Tabs.getInstance().getSelectedTab().doBack();
            }
        });
        mBack.setOnLongClickListener(new Button.OnLongClickListener() {
            @Override
            public boolean onLongClick(View view) {
                return Tabs.getInstance().getSelectedTab().showBackHistory();
            }
        });

        mForward = (ImageButton) mLayout.findViewById(R.id.forward);
        mForward.setEnabled(false); // initialize the forward button to not be enabled
        mForward.setOnClickListener(new Button.OnClickListener() {
            @Override
            public void onClick(View view) {
                Tabs.getInstance().getSelectedTab().doForward();
            }
        });
        mForward.setOnLongClickListener(new Button.OnLongClickListener() {
            @Override
            public boolean onLongClick(View view) {
                return Tabs.getInstance().getSelectedTab().showForwardHistory();
            }
        });

        Button.OnClickListener faviconListener = new Button.OnClickListener() {
            @Override
            public void onClick(View view) {
                if (mSiteSecurity.getVisibility() != View.VISIBLE)
                    return;

                SiteIdentityPopup.getInstance().show(mSiteSecurity);
            }
        };

        mFavicon = (ImageButton) mLayout.findViewById(R.id.favicon);
        mFavicon.setOnClickListener(faviconListener);
        if (Build.VERSION.SDK_INT >= 16)
            mFavicon.setImportantForAccessibility(View.IMPORTANT_FOR_ACCESSIBILITY_NO);
        mFaviconSize = Math.round(mActivity.getResources().getDimension(R.dimen.browser_toolbar_favicon_size));

        mSiteSecurity = (ImageButton) mLayout.findViewById(R.id.site_security);
        mSiteSecurity.setOnClickListener(faviconListener);
        mSiteSecurityVisible = (mSiteSecurity.getVisibility() == View.VISIBLE);

        mProgressSpinner = (AnimationDrawable) mActivity.getResources().getDrawable(R.drawable.progress_spinner);
        
        mStop = (ImageButton) mLayout.findViewById(R.id.stop);
        mStop.setOnClickListener(new Button.OnClickListener() {
            @Override
            public void onClick(View v) {
                Tab tab = Tabs.getInstance().getSelectedTab();
                if (tab != null)
                    tab.doStop();
                setProgressVisibility(false);
            }
        });

        mReader = (ImageButton) mLayout.findViewById(R.id.reader);
        mReader.setOnClickListener(new Button.OnClickListener() {
            @Override
            public void onClick(View view) {
                Tab tab = Tabs.getInstance().getSelectedTab();
                if (tab != null) {
                    tab.toggleReaderMode();
                }
            }
        });

        mReader.setOnLongClickListener(new Button.OnLongClickListener() {
            public boolean onLongClick(View v) {
                Tab tab = Tabs.getInstance().getSelectedTab();
                if (tab != null) {
                    tab.addToReadingList();
                    return true;
                }

                return false;
            }
        });

        mGo = (ImageButton) mLayout.findViewById(R.id.go);
        mGo.setOnClickListener(new Button.OnClickListener() {
            @Override
            public void onClick(View v) {
                if (mCommitListener != null) {
                    mCommitListener.onCommit(mEditingTarget);
                }
            }
        });

        mShadow = (ImageView) mLayout.findViewById(R.id.shadow);
        mShadow.setOnClickListener(new Button.OnClickListener() {
            @Override
            public void onClick(View v) {
            }
        });

        if (Build.VERSION.SDK_INT >= 16) {
            mShadow.setImportantForAccessibility(View.IMPORTANT_FOR_ACCESSIBILITY_NO);
        }

        mHandler = new Handler();

        float slideWidth = mActivity.getResources().getDimension(R.dimen.browser_toolbar_lock_width);

        LinearLayout.LayoutParams siteSecParams = (LinearLayout.LayoutParams) mSiteSecurity.getLayoutParams();
        final float scale = mActivity.getResources().getDisplayMetrics().density;
        slideWidth += (siteSecParams.leftMargin + siteSecParams.rightMargin) * scale + 0.5f;

        mLockFadeIn = new AlphaAnimation(0.0f, 1.0f);
        mLockFadeIn.setAnimationListener(this);

        mTitleSlideLeft = new TranslateAnimation(slideWidth, 0, 0, 0);
        mTitleSlideLeft.setAnimationListener(this);

        mTitleSlideRight = new TranslateAnimation(-slideWidth, 0, 0, 0);
        mTitleSlideRight.setAnimationListener(this);

        final int lockAnimDuration = 300;
        mLockFadeIn.setDuration(lockAnimDuration);
        mTitleSlideLeft.setDuration(lockAnimDuration);
        mTitleSlideRight.setDuration(lockAnimDuration);

        mMenu = (GeckoImageButton) mLayout.findViewById(R.id.menu);
        mMenuIcon = (GeckoImageView) mLayout.findViewById(R.id.menu_icon);
        mActionItemBar = (LinearLayout) mLayout.findViewById(R.id.menu_items);
        mHasSoftMenuButton = !HardwareUtils.hasMenuButton();

        if (mHasSoftMenuButton) {
            mMenu.setVisibility(View.VISIBLE);
            mMenuIcon.setVisibility(View.VISIBLE);

            mMenu.setOnClickListener(new Button.OnClickListener() {
                @Override
                public void onClick(View view) {
                    mActivity.openOptionsMenu();
                }
            });
        }

        if (!HardwareUtils.isTablet()) {
            // Set a touch delegate to Tabs button, so the touch events on its tail
            // are passed to the menu button.
            mLayout.post(new Runnable() {
                @Override
                public void run() {
                    int height = mTabs.getHeight();
                    int width = mTabs.getWidth();
                    int tail = (width - height) / 2;

                    Rect bounds = new Rect(0, 0, tail, height);
                    TailTouchDelegate delegate = new TailTouchDelegate(bounds, mShadow);
                    mTabs.setTouchDelegate(delegate);
                }
            });
        }

        if (Build.VERSION.SDK_INT >= 11) {
            View panel = mActivity.getMenuPanel();

            // If panel is null, the app is starting up for the first time;
            //    add this to the popup only if we have a soft menu button.
            // else, browser-toolbar is initialized on rotation,
            //    and we need to re-attach action-bar items.

            if (panel == null) {
                mActivity.onCreatePanelMenu(Window.FEATURE_OPTIONS_PANEL, null);
                panel = mActivity.getMenuPanel();

                if (mHasSoftMenuButton) {
                    mMenuPopup = new MenuPopup(mActivity);
                    mMenuPopup.setPanelView(panel);

                    mMenuPopup.setOnDismissListener(new PopupWindow.OnDismissListener() {
                        @Override
                        public void onDismiss() {
                            mActivity.onOptionsMenuClosed(null);
                        }
                    });
                }
            }
        }

        mFocusOrder = Arrays.asList(mBack, mForward, mLayout, mReader, mSiteSecurity, mStop, mTabs);
    }

    public boolean onKey(int keyCode, KeyEvent event) {
        if (event.getAction() != KeyEvent.ACTION_DOWN) {
            return false;
        }

        // Galaxy Note sends key events for the stylus that are outside of the
        // valid keyCode range (see bug 758427)
        if (keyCode > KeyEvent.getMaxKeyCode()) {
            return true;
        }

        // This method is called only if the key event was not handled
        // by any of the views, which usually means the edit box lost focus
        if (keyCode == KeyEvent.KEYCODE_BACK ||
            keyCode == KeyEvent.KEYCODE_MENU ||
            keyCode == KeyEvent.KEYCODE_DPAD_UP ||
            keyCode == KeyEvent.KEYCODE_DPAD_DOWN ||
            keyCode == KeyEvent.KEYCODE_DPAD_LEFT ||
            keyCode == KeyEvent.KEYCODE_DPAD_RIGHT ||
            keyCode == KeyEvent.KEYCODE_DPAD_CENTER ||
            keyCode == KeyEvent.KEYCODE_DEL ||
            keyCode == KeyEvent.KEYCODE_VOLUME_UP ||
            keyCode == KeyEvent.KEYCODE_VOLUME_DOWN) {
            return false;
        } else if (keyCode == KeyEvent.KEYCODE_SEARCH) {
             mUrlEditText.setText("");
             mUrlEditText.requestFocus();

             InputMethodManager imm =
                    (InputMethodManager) mActivity.getSystemService(Context.INPUT_METHOD_SERVICE);
             imm.showSoftInput(mUrlEditText, InputMethodManager.SHOW_IMPLICIT);

             return true;
        } else if (isEditing()) {
            final int prevSelStart = mUrlEditText.getSelectionStart();
            final int prevSelEnd = mUrlEditText.getSelectionEnd();

            // Manually dispatch the key event to the edit text. If selection changed as
            // a result of the key event, then give focus back to mUrlEditText
            mUrlEditText.dispatchKeyEvent(event);

            final int curSelStart = mUrlEditText.getSelectionStart();
            final int curSelEnd = mUrlEditText.getSelectionEnd();

            if (prevSelStart != curSelStart || prevSelEnd != curSelEnd) {
                mUrlEditText.requestFocusFromTouch();

                // Restore the selection, which gets lost due to the focus switch
                mUrlEditText.setSelection(curSelStart, curSelEnd);
            }

            return true;
        }

        return false;
    }

    public View getLayout() {
        return mLayout;
    }

    @Override
    public void onTabChanged(Tab tab, Tabs.TabEvents msg, Object data) {
        switch(msg) {
            case TITLE:
                if (Tabs.getInstance().isSelectedTab(tab)) {
                    updateTitle();
                }
                break;
            case START:
                if (Tabs.getInstance().isSelectedTab(tab)) {
                    updateBackButton(tab.canDoBack());
                    updateForwardButton(tab.canDoForward());
                    Boolean showProgress = (Boolean)data;
                    if (showProgress && tab.getState() == Tab.STATE_LOADING)
                        setProgressVisibility(true);
                    setSecurityMode(tab.getSecurityMode());
                    setReaderMode(tab.getReaderEnabled());
                }
                break;
            case STOP:
                if (Tabs.getInstance().isSelectedTab(tab)) {
                    updateBackButton(tab.canDoBack());
                    updateForwardButton(tab.canDoForward());
                    setProgressVisibility(false);
                    // Reset the title in case we haven't navigated to a new page yet.
                    updateTitle();
                }
                break;
            case SELECTED:
                updateTabCount(Tabs.getInstance().getDisplayCount());
                mSwitchingTabs = true;
                // fall through
            case LOCATION_CHANGE:
            case LOAD_ERROR:
                if (Tabs.getInstance().isSelectedTab(tab)) {
                    refresh();
                }
                mSwitchingTabs = false;
                break;
            case CLOSED:
            case ADDED:
                updateTabCount(Tabs.getInstance().getDisplayCount());
                if (Tabs.getInstance().isSelectedTab(tab)) {
                    updateBackButton(tab.canDoBack());
                    updateForwardButton(tab.canDoForward());
                }
                break;
            case FAVICON:
                if (Tabs.getInstance().isSelectedTab(tab)) {
                    setFavicon(tab.getFavicon());
                }
                break;
            case SECURITY_CHANGE:
                if (Tabs.getInstance().isSelectedTab(tab)) {
                    setSecurityMode(tab.getSecurityMode());
                }
                break;
            case READER_ENABLED:
                if (Tabs.getInstance().isSelectedTab(tab)) {
                    setReaderMode(tab.getReaderEnabled());
                }
                break;
        }
    }

    // Return early if we're backspacing through the string, or
    // have no autocomplete results
    @Override
    public void onAutocomplete(final String result) {
        final String text = mUrlEditText.getText().toString();

        if (result == null) {
            mAutoCompleteResult = "";
            return;
        }

        if (!result.startsWith(text) || text.equals(result)) {
            return;
        }

        mAutoCompleteResult = result;
        mUrlEditText.getText().append(result.substring(text.length()));
        mUrlEditText.setSelection(text.length(), result.length());
    }

    @Override
    public void afterTextChanged(final Editable s) {
        final String text = s.toString();
        boolean useHandler = false;
        boolean reuseAutocomplete = false;
        if (!hasCompositionString(s) && !StringUtils.isSearchQuery(text, false)) {
            useHandler = true;

            // If you're hitting backspace (the string is getting smaller
            // or is unchanged), don't autocomplete.
            if (mAutoCompletePrefix != null && (mAutoCompletePrefix.length() >= text.length())) {
                useHandler = false;
            } else if (mAutoCompleteResult != null && mAutoCompleteResult.startsWith(text)) {
                // If this text already matches our autocomplete text, autocomplete likely
                // won't change. Just reuse the old autocomplete value.
                useHandler = false;
                reuseAutocomplete = true;
            }
        }

        // If this is the autocomplete text being set, don't run the filter.
        if (TextUtils.isEmpty(mAutoCompleteResult) || !mAutoCompleteResult.equals(text)) {
            if (mFilterListener != null) {
                mFilterListener.onFilter(text, useHandler ? this : null);
            }
            mAutoCompletePrefix = text;

            if (reuseAutocomplete) {
                onAutocomplete(mAutoCompleteResult);
            }
        }

        // If the edit text has a composition string, don't call updateGoButton().
        // That method resets IME and composition state will be broken.
        if (!hasCompositionString(s)) {
            updateGoButton(text);
        }

        if (Build.VERSION.SDK_INT >= 11) {
            // mActivity.getActionBar().hide();
        }
    }

    @Override
    public void beforeTextChanged(CharSequence s, int start, int count,
                                  int after) {
        // do nothing
    }

    @Override
    public void onTextChanged(CharSequence s, int start, int before,
                              int count) {
        // do nothing
    }

    public boolean isVisible() {
        return mLayout.getScrollY() == 0;
    }

    public void setNextFocusDownId(int nextId) {
        mLayout.setNextFocusDownId(nextId);
        mTabs.setNextFocusDownId(nextId);
        mBack.setNextFocusDownId(nextId);
        mForward.setNextFocusDownId(nextId);
        mFavicon.setNextFocusDownId(nextId);
        mStop.setNextFocusDownId(nextId);
        mSiteSecurity.setNextFocusDownId(nextId);
        mReader.setNextFocusDownId(nextId);
        mMenu.setNextFocusDownId(nextId);
    }

    @Override
    public void onAnimationStart(Animation animation) {
        if (animation.equals(mLockFadeIn)) {
            if (mSiteSecurityVisible)
                mSiteSecurity.setVisibility(View.VISIBLE);
        } else if (animation.equals(mTitleSlideLeft)) {
            // These two animations may be scheduled to start while the forward
            // animation is occurring. If we're showing the site security icon, make
            // sure it doesn't take any space during the forward transition.
            mSiteSecurity.setVisibility(View.GONE);
        } else if (animation.equals(mTitleSlideRight)) {
            // If we're hiding the icon, make sure that we keep its padding
            // in place during the forward transition
            mSiteSecurity.setVisibility(View.INVISIBLE);
        }
    }

    @Override
    public void onAnimationRepeat(Animation animation) {
    }

    @Override
    public void onAnimationEnd(Animation animation) {
        if (animation.equals(mTitleSlideRight)) {
            mSiteSecurity.startAnimation(mLockFadeIn);
        }
    }

    private int getUrlBarEntryTranslation() {
        return mLayout.getWidth() - mUrlBarEntry.getRight();
    }

    private int getUrlBarCurveTranslation() {
        return mLayout.getWidth() - mTabs.getLeft();
    }

<<<<<<< HEAD
    private static boolean hasCompositionString(Editable content) {
        Object[] spans = content.getSpans(0, content.length(), Object.class);
        if (spans != null) {
            for (Object span : spans) {
                if ((content.getSpanFlags(span) & Spanned.SPAN_COMPOSING) != 0) {
                    // Found composition string.
                    return true;
                }
=======
    public void fromAwesomeBarSearch(String url) {
        // Update the title with the url that was just entered. Don't update the title if
        // the AwesomeBar activity was cancelled, or if the user entered an empty string.
        if (url != null && url.length() > 0) {
            setTitle(url);
        }

        if (HardwareUtils.isTablet() || Build.VERSION.SDK_INT < 11) {
            return;
        }

        // If the awesomebar entry is not selected at this point, this means that
        // we had to reinflate the toolbar layout for some reason (device rotation
        // while in awesome screen, activity was killed in background, etc). In this
        // case, we have to ensure the toolbar is in the correct initial state to
        // shrink back.
        if (!mLayout.isSelected()) {
            // Keep the entry highlighted during the animation
            mLayout.setSelected(true);

            final int entryTranslation = getAwesomeBarEntryTranslation();
            final int curveTranslation = getAwesomeBarCurveTranslation();

            if (mAwesomeBarRightEdge != null) {
                ViewHelper.setTranslationX(mAwesomeBarRightEdge, entryTranslation);
            }

            ViewHelper.setTranslationX(mTabs, curveTranslation);
            ViewHelper.setTranslationX(mTabsCounter, curveTranslation);
            ViewHelper.setTranslationX(mActionItemBar, curveTranslation);

            if (mHasSoftMenuButton) {
                ViewHelper.setTranslationX(mMenu, curveTranslation);
                ViewHelper.setTranslationX(mMenuIcon, curveTranslation);
            }

            ViewHelper.setAlpha(mReader, 0);
            ViewHelper.setAlpha(mStop, 0);
        }

        final PropertyAnimator contentAnimator = new PropertyAnimator(250);
        contentAnimator.setUseHardwareLayer(false);

        // Shrink the awesome entry back to its original size

        if (mAwesomeBarRightEdge != null) {
            contentAnimator.attach(mAwesomeBarRightEdge,
                                   PropertyAnimator.Property.TRANSLATION_X,
                                   0);
        }

        contentAnimator.attach(mTabs,
                               PropertyAnimator.Property.TRANSLATION_X,
                               0);
        contentAnimator.attach(mTabsCounter,
                               PropertyAnimator.Property.TRANSLATION_X,
                               0);
        contentAnimator.attach(mActionItemBar,
                               PropertyAnimator.Property.TRANSLATION_X,
                               0);

        if (mHasSoftMenuButton) {
            contentAnimator.attach(mMenu,
                                   PropertyAnimator.Property.TRANSLATION_X,
                                   0);
            contentAnimator.attach(mMenuIcon,
                                   PropertyAnimator.Property.TRANSLATION_X,
                                   0);
        }

        contentAnimator.setPropertyAnimationListener(new PropertyAnimator.PropertyAnimationListener() {
            @Override
            public void onPropertyAnimationStart() {
            }

            @Override
            public void onPropertyAnimationEnd() {
                // Turn off selected state on the entry
                mLayout.setSelected(false);

                PropertyAnimator buttonsAnimator = new PropertyAnimator(300);

                // Fade toolbar buttons (reader, stop) after the entry
                // is schrunk back to its original size.
                buttonsAnimator.attach(mReader,
                                       PropertyAnimator.Property.ALPHA,
                                       1);
                buttonsAnimator.attach(mStop,
                                       PropertyAnimator.Property.ALPHA,
                                       1);

                buttonsAnimator.start();

                mAnimatingEntry = false;

                // Trigger animation to update the tabs counter once the
                // tabs button is back on screen.
                updateTabCount(Tabs.getInstance().getDisplayCount());
            }
        });

        mAnimatingEntry = true;

        mHandler.postDelayed(new Runnable() {
            @Override
            public void run() {
                contentAnimator.start();
>>>>>>> 5679ace3
            }
        }
<<<<<<< HEAD
        return false;
=======

        contentAnimator.attach(mTabs,
                               PropertyAnimator.Property.TRANSLATION_X,
                               curveTranslation);
        contentAnimator.attach(mTabsCounter,
                               PropertyAnimator.Property.TRANSLATION_X,
                               curveTranslation);
        contentAnimator.attach(mActionItemBar,
                               PropertyAnimator.Property.TRANSLATION_X,
                               curveTranslation);

        if (mHasSoftMenuButton) {
            contentAnimator.attach(mMenu,
                                   PropertyAnimator.Property.TRANSLATION_X,
                                   curveTranslation);
            contentAnimator.attach(mMenuIcon,
                                   PropertyAnimator.Property.TRANSLATION_X,
                                   curveTranslation);
        }

        contentAnimator.setPropertyAnimationListener(new PropertyAnimator.PropertyAnimationListener() {
            @Override
            public void onPropertyAnimationStart() {
            }

            @Override
            public void onPropertyAnimationEnd() {
                // Once the entry is fully expanded, start awesome screen
                mActivity.onSearchRequested();
                mAnimatingEntry = false;
            }
        });

        mAnimatingEntry = true;
        contentAnimator.start();
>>>>>>> 5679ace3
    }

    private void addTab() {
        mActivity.addTab();
    }

    private void toggleTabs() {
        if (mActivity.areTabsShown()) {
            if (mActivity.hasTabsSideBar())
                mActivity.hideTabs();
        } else {
            // hide the virtual keyboard
            InputMethodManager imm =
                    (InputMethodManager) mActivity.getSystemService(Context.INPUT_METHOD_SERVICE);
            imm.hideSoftInputFromWindow(mTabs.getWindowToken(), 0);

            Tab tab = Tabs.getInstance().getSelectedTab();
            if (tab != null) {
                if (!tab.isPrivate())
                    mActivity.showNormalTabs();
                else
                    mActivity.showPrivateTabs();
            }
        }
    }

<<<<<<< HEAD
    public void updateTabCountAndAnimate(int count) {
        // Don't animate if the toolbar is hidden.
        if (!isVisible()) {
            updateTabCount(count);
            return;
        }

        // If toolbar is in edit mode, this means the entry is expanded and the
        // tabs button is translated offscreen. Don't trigger tabs counter
        // updates until the tabs button is back on screen.
        // See stopEditing()
        if (!isEditing()) {
            mTabsCounter.setCount(count);

            mTabs.setContentDescription((count > 1) ?
                                        mActivity.getString(R.string.num_tabs, count) :
                                        mActivity.getString(R.string.one_tab));
        }
    }

=======
>>>>>>> 5679ace3
    public void updateTabCount(int count) {
        // If toolbar is in edit mode, this means the entry is expanded and the
        // tabs button is translated offscreen. Don't trigger tabs counter
        // updates until the tabs button is back on screen.
        // See stopEditing()
        if (isEditing()) {
            return;
        }

        // Set TabCounter based on visibility
        if (isVisible() && ViewHelper.getAlpha(mTabsCounter) != 0) {
            mTabsCounter.setCountWithAnimation(count);
        } else {
            mTabsCounter.setCount(count);
        }

        // Update A11y information
        mTabs.setContentDescription((count > 1) ?
                                    mActivity.getString(R.string.num_tabs, count) :
                                    mActivity.getString(R.string.one_tab));
    }

    public void setProgressVisibility(boolean visible) {
        // The "Throbber start" and "Throbber stop" log messages in this method
        // are needed by S1/S2 tests (http://mrcote.info/phonedash/#).
        // See discussion in Bug 804457. Bug 805124 tracks paring these down.
        if (visible) {
            mFavicon.setImageDrawable(mProgressSpinner);
            mProgressSpinner.start();
            setPageActionVisibility(true);
            Log.i(LOGTAG, "zerdatime " + SystemClock.uptimeMillis() + " - Throbber start");
        } else {
            mProgressSpinner.stop();
            setPageActionVisibility(false);
            Tab selectedTab = Tabs.getInstance().getSelectedTab();
            if (selectedTab != null)
                setFavicon(selectedTab.getFavicon());
            Log.i(LOGTAG, "zerdatime " + SystemClock.uptimeMillis() + " - Throbber stop");
        }
    }

    public void setPageActionVisibility(boolean isLoading) {
        // Handle the loading mode page actions
        mStop.setVisibility(isLoading ? View.VISIBLE : View.GONE);

        // Handle the viewing mode page actions
        setSiteSecurityVisibility(mShowSiteSecurity && !isLoading);

        // Handle the readerMode image and visibility: We show the reader mode button if 1) you can
        // enter reader mode for current page or 2) if you're already in reader mode,
        // in which case we show the reader mode "close" (reader_active) icon.
        boolean inReaderMode = false;
        Tab tab = Tabs.getInstance().getSelectedTab();
        if (tab != null)
            inReaderMode = ReaderModeUtils.isAboutReader(tab.getURL());
        mReader.setImageResource(inReaderMode ? R.drawable.reader_active : R.drawable.reader);

        mReader.setVisibility(!isLoading && (mShowReader || inReaderMode) ? View.VISIBLE : View.GONE);

        // We want title to fill the whole space available for it when there are icons
        // being shown on the right side of the toolbar as the icons already have some
        // padding in them. This is just to avoid wasting space when icons are shown.
        mTitle.setPadding(0, 0, (!isLoading && !(mShowReader || inReaderMode) ? mTitlePadding : 0), 0);

        updateFocusOrder();
    }

    private void setSiteSecurityVisibility(final boolean visible) {
        if (visible == mSiteSecurityVisible)
            return;

        mSiteSecurityVisible = visible;

        if (mSwitchingTabs) {
            mSiteSecurity.setVisibility(visible ? View.VISIBLE : View.GONE);
            return;
        }

        mTitle.clearAnimation();
        mSiteSecurity.clearAnimation();

        // If any of these animations were cancelled as a result of the
        // clearAnimation() calls above, we need to reset them.
        mLockFadeIn.reset();
        mTitleSlideLeft.reset();
        mTitleSlideRight.reset();

        if (mForwardAnim != null) {
            long delay = mForwardAnim.getRemainingTime();
            mTitleSlideRight.setStartOffset(delay);
            mTitleSlideLeft.setStartOffset(delay);
        } else {
            mTitleSlideRight.setStartOffset(0);
            mTitleSlideLeft.setStartOffset(0);
        }

        mTitle.startAnimation(visible ? mTitleSlideRight : mTitleSlideLeft);
    }

    private void updateFocusOrder() {
        View prevView = null;

        for (View view : mFocusOrder) {
            if (view.getVisibility() != View.VISIBLE)
                continue;

            if (prevView != null) {
                view.setNextFocusLeftId(prevView.getId());
                prevView.setNextFocusRightId(view.getId());
            }

            prevView = view;
        }
    }

    public void setShadowVisibility(boolean visible) {
        Tab tab = Tabs.getInstance().getSelectedTab();
        if (tab == null) {
            return;
        }

        String url = tab.getURL();

        // Only set shadow to visible when not on about screens (except about:blank)
        // and when not in editing mode.
        visible &= !(url == null || (url.startsWith("about:") && 
                     !url.equals("about:blank"))) && !isEditing();

        if ((mShadow.getVisibility() == View.VISIBLE) != visible) {
            mShadow.setVisibility(visible ? View.VISIBLE : View.GONE);
        }
    }

    private void setTitle(CharSequence title) {
        mTitle.setText(title);
        mLayout.setContentDescription(title != null ? title : mTitle.getHint());
    }

    // Sets the toolbar title according to the selected tab, obeying the mShowUrl prference.
    private void updateTitle() {
        Tab tab = Tabs.getInstance().getSelectedTab();
        // Keep the title unchanged if there's no selected tab, or if the tab is entering reader mode.
        if (tab == null || tab.isEnteringReaderMode()) {
            return;
        }

        String url = tab.getURL();
        mUrlEditText.setText(url);

        // Setting a null title will ensure we just see the "Enter Search or Address" placeholder text.
        if ("about:home".equals(url) || "about:privatebrowsing".equals(url)) {
            setTitle(null);
            return;
        }

        // If the pref to show the URL isn't set, just use the tab's display title.
        if (!mShowUrl || url == null) {
            setTitle(tab.getDisplayTitle());
            return;
        }

        url = StringUtils.stripScheme(url);
        CharSequence title = StringUtils.stripCommonSubdomains(url);

        String baseDomain = tab.getBaseDomain();
        if (!TextUtils.isEmpty(baseDomain)) {
            SpannableStringBuilder builder = new SpannableStringBuilder(title);
            int index = title.toString().indexOf(baseDomain);
            if (index > -1) {
                builder.setSpan(mUrlColor, 0, title.length(), Spannable.SPAN_INCLUSIVE_INCLUSIVE);
                builder.setSpan(tab.isPrivate() ? mPrivateDomainColor : mDomainColor, index, index+baseDomain.length(), Spannable.SPAN_INCLUSIVE_INCLUSIVE);
                title = builder;
            }
        }

        setTitle(title);
    }

    private void setFavicon(Bitmap image) {
        if (Tabs.getInstance().getSelectedTab().getState() == Tab.STATE_LOADING)
            return;

        if (image != null) {
            image = Bitmap.createScaledBitmap(image, mFaviconSize, mFaviconSize, false);
            mFavicon.setImageBitmap(image);
        } else {
            mFavicon.setImageResource(R.drawable.favicon);
        }
    }
    
    private void setSecurityMode(String mode) {
        mShowSiteSecurity = true;

        if (mode.equals(SiteIdentityPopup.IDENTIFIED)) {
            mSiteSecurity.setImageLevel(1);
        } else if (mode.equals(SiteIdentityPopup.VERIFIED)) {
            mSiteSecurity.setImageLevel(2);
        } else {
            mSiteSecurity.setImageLevel(0);
            mShowSiteSecurity = false;
        }

        setPageActionVisibility(mStop.getVisibility() == View.VISIBLE);
    }

    private void setReaderMode(boolean showReader) {
        mShowReader = showReader;
        setPageActionVisibility(mStop.getVisibility() == View.VISIBLE);
    }

    public void requestFocusFromTouch() {
        mLayout.requestFocusFromTouch();
    }

    public void prepareTabsAnimation(PropertyAnimator animator, boolean tabsAreShown) {
        if (!tabsAreShown) {
            PropertyAnimator buttonsAnimator =
                    new PropertyAnimator(animator.getDuration(), sButtonsInterpolator);

            buttonsAnimator.attach(mTabsCounter,
                                   PropertyAnimator.Property.ALPHA,
                                   1.0f);

            if (mHasSoftMenuButton && !HardwareUtils.isTablet()) {
                buttonsAnimator.attach(mMenuIcon,
                                       PropertyAnimator.Property.ALPHA,
                                       1.0f);
            }

            buttonsAnimator.start();

            return;
        }

        ViewHelper.setAlpha(mTabsCounter, 0.0f);

        if (mHasSoftMenuButton && !HardwareUtils.isTablet()) {
            ViewHelper.setAlpha(mMenuIcon, 0.0f);
        }
    }

    public void setOnActivateListener(OnActivateListener listener) {
        mActivateListener = listener;
    }

    public void setOnCommitListener(OnCommitListener listener) {
        mCommitListener = listener;
    }

    public void setOnDismissListener(OnDismissListener listener) {
        mDismissListener = listener;
    }

    public void setOnFilterListener(OnFilterListener listener) {
        mFilterListener = listener;
    }

    private void showUrlEditContainer() {
        mUrlDisplayContainer.setVisibility(View.GONE);
        mUrlEditContainer.setVisibility(View.VISIBLE);
        mUrlEditText.requestFocus();

        InputMethodManager imm =
               (InputMethodManager) mActivity.getSystemService(Context.INPUT_METHOD_SERVICE);
        imm.showSoftInput(mUrlEditText, InputMethodManager.SHOW_IMPLICIT);
    }

    private void hideUrlEditContainer() {
        mUrlDisplayContainer.setVisibility(View.VISIBLE);
        mUrlEditContainer.setVisibility(View.GONE);
    }

    public EditingTarget getEditingTarget() {
        return (isEditing() ? mEditingTarget : null);
    }

    public boolean isEditing() {
        return mLayout.isSelected();
    }

    public void startEditing(EditingTarget target, String url) {
        if (isEditing()) {
            return;
        }

        mEditingTarget = target;
        mUrlEditText.setText(url != null ? url : "");

        // This animation doesn't make much sense in a sidebar UI
        if (HardwareUtils.isTablet()) {
            mLayout.setSelected(true);
            showUrlEditContainer();
            return;
        }

        if (mAnimatingEntry)
            return;

        final PropertyAnimator contentAnimator = new PropertyAnimator(250);
        contentAnimator.setUseHardwareLayer(false);

        final int entryTranslation = getUrlBarEntryTranslation();
        final int curveTranslation = getUrlBarCurveTranslation();

        // Keep the entry highlighted during the animation
        mLayout.setSelected(true);

        // Hide stop/reader buttons immediately
        ViewHelper.setAlpha(mReader, 0);
        ViewHelper.setAlpha(mStop, 0);

        // Slide the right side elements of the toolbar

        if (mUrlBarRightEdge != null) {
            contentAnimator.attach(mUrlBarRightEdge,
                                   PropertyAnimator.Property.TRANSLATION_X,
                                   entryTranslation);
        }

        contentAnimator.attach(mTabs,
                               PropertyAnimator.Property.TRANSLATION_X,
                               curveTranslation);
        contentAnimator.attach(mTabsCounter,
                               PropertyAnimator.Property.TRANSLATION_X,
                               curveTranslation);
        contentAnimator.attach(mActionItemBar,
                               PropertyAnimator.Property.TRANSLATION_X,
                               curveTranslation);

        if (mHasSoftMenuButton)
            contentAnimator.attach(mMenu,
                                   PropertyAnimator.Property.TRANSLATION_X,
                                   curveTranslation);

        contentAnimator.setPropertyAnimationListener(new PropertyAnimator.PropertyAnimationListener() {
            @Override
            public void onPropertyAnimationStart() {
            }

            @Override
            public void onPropertyAnimationEnd() {
                showUrlEditContainer();
                mAnimatingEntry = false;
            }
        });

        mAnimatingEntry = true;
        contentAnimator.start();
    }

    /**
     * Exits edit mode without updating the toolbar title.
     *
     * @return the url that was entered
     */
    public String cancelEdit() {
        return stopEditing();
    }

    /**
     * Exits edit mode, updating the toolbar title with the url that was just entered.
     *
     * @return the url that was entered
     */
    public String commitEdit() {
        final String url = stopEditing();
        if (!TextUtils.isEmpty(url)) {
            setTitle(url);
        }
        return url;
    }

    private String stopEditing() {
        final String url = mUrlEditText.getText().toString();
        if (!isEditing()) {
            return url;
        }

        hideUrlEditContainer();

        if (HardwareUtils.isTablet()) {
            mLayout.setSelected(false);
            updateTabCountAndAnimate(Tabs.getInstance().getDisplayCount());
            return url;
        }

        final PropertyAnimator contentAnimator = new PropertyAnimator(250);
        contentAnimator.setUseHardwareLayer(false);

        // Shrink the urlbar entry back to its original size

        if (mUrlBarRightEdge != null) {
            contentAnimator.attach(mUrlBarRightEdge,
                                   PropertyAnimator.Property.TRANSLATION_X,
                                   0);
        }

        contentAnimator.attach(mTabs,
                               PropertyAnimator.Property.TRANSLATION_X,
                               0);
        contentAnimator.attach(mTabsCounter,
                               PropertyAnimator.Property.TRANSLATION_X,
                               0);
        contentAnimator.attach(mActionItemBar,
                               PropertyAnimator.Property.TRANSLATION_X,
                               0);

        if (mHasSoftMenuButton)
            contentAnimator.attach(mMenu,
                                   PropertyAnimator.Property.TRANSLATION_X,
                                   0);

        contentAnimator.setPropertyAnimationListener(new PropertyAnimator.PropertyAnimationListener() {
            @Override
            public void onPropertyAnimationStart() {
            }

            @Override
            public void onPropertyAnimationEnd() {
                // Turn off selected state on the entry
                mLayout.setSelected(false);
                setShadowVisibility(true);

                PropertyAnimator buttonsAnimator = new PropertyAnimator(300);

                // Fade toolbar buttons (reader, stop) after the entry
                // is schrunk back to its original size.
                buttonsAnimator.attach(mReader,
                                       PropertyAnimator.Property.ALPHA,
                                       1);
                buttonsAnimator.attach(mStop,
                                       PropertyAnimator.Property.ALPHA,
                                       1);

                buttonsAnimator.start();

                mAnimatingEntry = false;

                // Trigger animation to update the tabs counter once the
                // tabs button is back on screen.
                updateTabCountAndAnimate(Tabs.getInstance().getDisplayCount());
            }
        });

        mAnimatingEntry = true;
        contentAnimator.start();

        return url;
    }

    private void updateGoButton(String text) {
        if (text.length() == 0) {
            mGo.setVisibility(View.GONE);
            return;
        }

        mGo.setVisibility(View.VISIBLE);

        int imageResource = R.drawable.ic_url_bar_go;
        String contentDescription = mActivity.getString(R.string.go);
        int imeAction = EditorInfo.IME_ACTION_GO;

        int actionBits = mUrlEditText.getImeOptions() & EditorInfo.IME_MASK_ACTION;
        if (StringUtils.isSearchQuery(text, actionBits == EditorInfo.IME_ACTION_SEARCH)) {
            imageResource = R.drawable.ic_url_bar_search;
            contentDescription = mActivity.getString(R.string.search);
            imeAction = EditorInfo.IME_ACTION_SEARCH;
        }

        InputMethodManager imm = InputMethods.getInputMethodManager(mUrlEditText.getContext());
        if (imm == null) {
            return;
        }
        boolean restartInput = false;
        if (actionBits != imeAction) {
            int optionBits = mUrlEditText.getImeOptions() & ~EditorInfo.IME_MASK_ACTION;
            mUrlEditText.setImeOptions(optionBits | imeAction);

            mDelayRestartInput = (imeAction == EditorInfo.IME_ACTION_GO) &&
                                 (InputMethods.shouldDelayUrlBarUpdate(mUrlEditText.getContext()));
            if (!mDelayRestartInput) {
                restartInput = true;
            }
        } else if (mDelayRestartInput) {
            // Only call delayed restartInput when actionBits == imeAction
            // so if there are two restarts in a row, the first restarts will
            // be discarded and the second restart will be properly delayed
            mDelayRestartInput = false;
            restartInput = true;
        }
        if (restartInput) {
            updateKeyboardInputType();
            imm.restartInput(mUrlEditText);
            mGo.setImageResource(imageResource);
            mGo.setContentDescription(contentDescription);
        }
    }

    private void updateKeyboardInputType() {
        // If the user enters a space, then we know they are entering search terms, not a URL.
        // We can then switch to text mode so,
        // 1) the IME auto-inserts spaces between words
        // 2) the IME doesn't reset input keyboard to Latin keyboard.
        String text = mUrlEditText.getText().toString();
        int currentInputType = mUrlEditText.getInputType();
        int newInputType = StringUtils.isSearchQuery(text, false)
                           ? (currentInputType & ~InputType.TYPE_TEXT_VARIATION_URI) // Text mode
                           : (currentInputType | InputType.TYPE_TEXT_VARIATION_URI); // URL mode
        if (newInputType != currentInputType) {
            mUrlEditText.setRawInputType(newInputType);
        }
    }

    public void updateBackButton(boolean enabled) {
         Drawable drawable = mBack.getDrawable();
         if (drawable != null)
             drawable.setAlpha(enabled ? 255 : 77);

         mBack.setEnabled(enabled);
    }

    public void updateForwardButton(final boolean enabled) {
        if (mForward.isEnabled() == enabled)
            return;

        // Save the state on the forward button so that we can skip animations
        // when there's nothing to change
        mForward.setEnabled(enabled);

        if (mForward.getVisibility() != View.VISIBLE)
            return;

        // We want the forward button to show immediately when switching tabs
        mForwardAnim = new PropertyAnimator(mSwitchingTabs ? 10 : FORWARD_ANIMATION_DURATION);
        final int width = mForward.getWidth() / 2;

        mForwardAnim.setPropertyAnimationListener(new PropertyAnimator.PropertyAnimationListener() {
            @Override
            public void onPropertyAnimationStart() {
                if (!enabled) {
                    // Set the margin before the transition when hiding the forward button. We
                    // have to do this so that the favicon isn't clipped during the transition
                    ViewGroup.MarginLayoutParams layoutParams =
                        (ViewGroup.MarginLayoutParams)mUrlDisplayContainer.getLayoutParams();
                    layoutParams.leftMargin = 0;
                    mUrlDisplayContainer.requestLayout();
                    // Note, we already translated the favicon, site security, and text field
                    // in prepareForwardAnimation, so they should appear to have not moved at
                    // all at this point.
                }
            }

            @Override
            public void onPropertyAnimationEnd() {
                if (enabled) {
                    ViewGroup.MarginLayoutParams layoutParams =
                        (ViewGroup.MarginLayoutParams)mUrlDisplayContainer.getLayoutParams();
                    layoutParams.leftMargin = mUrlBarViewOffset;

                    ViewHelper.setTranslationX(mTitle, 0);
                    ViewHelper.setTranslationX(mFavicon, 0);
                    ViewHelper.setTranslationX(mSiteSecurity, 0);
                }

                ViewGroup.MarginLayoutParams layoutParams =
                    (ViewGroup.MarginLayoutParams)mForward.getLayoutParams();
                layoutParams.leftMargin = mDefaultForwardMargin + (mForward.isEnabled() ? width : 0);
                ViewHelper.setTranslationX(mForward, 0);

                mUrlDisplayContainer.requestLayout();
                mForwardAnim = null;
            }
        });

        prepareForwardAnimation(mForwardAnim, enabled, width);
        mForwardAnim.start();
    }

    private void prepareForwardAnimation(PropertyAnimator anim, boolean enabled, int width) {
        if (!enabled) {
            anim.attach(mForward,
                      PropertyAnimator.Property.TRANSLATION_X,
                      -width);
            anim.attach(mForward,
                      PropertyAnimator.Property.ALPHA,
                      0);
            anim.attach(mTitle,
                      PropertyAnimator.Property.TRANSLATION_X,
                      0);
            anim.attach(mFavicon,
                      PropertyAnimator.Property.TRANSLATION_X,
                      0);
            anim.attach(mSiteSecurity,
                      PropertyAnimator.Property.TRANSLATION_X,
                      0);

            // We're hiding the forward button. We're going to reset the margin before
            // the animation starts, so we shift these items to the right so that they don't
            // appear to move initially.
            ViewHelper.setTranslationX(mTitle, mUrlBarViewOffset);
            ViewHelper.setTranslationX(mFavicon, mUrlBarViewOffset);
            ViewHelper.setTranslationX(mSiteSecurity, mUrlBarViewOffset);
        } else {
            anim.attach(mForward,
                      PropertyAnimator.Property.TRANSLATION_X,
                      width);
            anim.attach(mForward,
                      PropertyAnimator.Property.ALPHA,
                      1);
            anim.attach(mTitle,
                      PropertyAnimator.Property.TRANSLATION_X,
                      mUrlBarViewOffset);
            anim.attach(mFavicon,
                      PropertyAnimator.Property.TRANSLATION_X,
                      mUrlBarViewOffset);
            anim.attach(mSiteSecurity,
                      PropertyAnimator.Property.TRANSLATION_X,
                      mUrlBarViewOffset);
        }
    }

    @Override
    public void addActionItem(View actionItem) {
        mActionItemBar.addView(actionItem);

        if (!sActionItems.contains(actionItem))
            sActionItems.add(actionItem);
    }

    @Override
    public void removeActionItem(int index) {
        mActionItemBar.removeViewAt(index);
        sActionItems.remove(index);
    }

    @Override
    public int getActionItemsCount() {
        return sActionItems.size();
    }

    public void show() {
        mLayout.setVisibility(View.VISIBLE);
    }

    public void hide() {
        mLayout.setVisibility(View.GONE);
    }

    public void refresh() {
        Tab tab = Tabs.getInstance().getSelectedTab();
        if (tab != null) {
            updateTitle();
            setFavicon(tab.getFavicon());
            setProgressVisibility(tab.getState() == Tab.STATE_LOADING);
            setSecurityMode(tab.getSecurityMode());
            setReaderMode(tab.getReaderEnabled());
            setShadowVisibility(true);
            updateBackButton(tab.canDoBack());
            updateForwardButton(tab.canDoForward());

            final boolean isPrivate = tab.isPrivate();
            mUrlBarBackground.setPrivateMode(isPrivate);
            mLayout.setPrivateMode(isPrivate);
            mTabs.setPrivateMode(isPrivate);
            mTitle.setPrivateMode(isPrivate);
            mMenu.setPrivateMode(isPrivate);
            mMenuIcon.setPrivateMode(isPrivate);
            mUrlEditText.setPrivateMode(isPrivate);

            if (mBack instanceof BackButton)
                ((BackButton) mBack).setPrivateMode(isPrivate);

            if (mForward instanceof ForwardButton)
                ((ForwardButton) mForward).setPrivateMode(isPrivate);
        }
    }

    public void onDestroy() {
        if (mPrefObserverId != null) {
             PrefsHelper.removeObserver(mPrefObserverId);
             mPrefObserverId = null;
        }
        Tabs.unregisterOnTabsChangedListener(this);
    }

    public boolean openOptionsMenu() {
        if (!mHasSoftMenuButton)
            return false;

        GeckoAppShell.getGeckoInterface().invalidateOptionsMenu();
        if (mMenuPopup != null && !mMenuPopup.isShowing())
            mMenuPopup.showAsDropDown(mMenu);

        return true;
    }

    public boolean closeOptionsMenu() {
        if (!mHasSoftMenuButton)
            return false;

        if (mMenuPopup != null && mMenuPopup.isShowing())
            mMenuPopup.dismiss();

        return true;
    }
}<|MERGE_RESOLUTION|>--- conflicted
+++ resolved
@@ -842,7 +842,6 @@
         return mLayout.getWidth() - mTabs.getLeft();
     }
 
-<<<<<<< HEAD
     private static boolean hasCompositionString(Editable content) {
         Object[] spans = content.getSpans(0, content.length(), Object.class);
         if (spans != null) {
@@ -851,156 +850,9 @@
                     // Found composition string.
                     return true;
                 }
-=======
-    public void fromAwesomeBarSearch(String url) {
-        // Update the title with the url that was just entered. Don't update the title if
-        // the AwesomeBar activity was cancelled, or if the user entered an empty string.
-        if (url != null && url.length() > 0) {
-            setTitle(url);
-        }
-
-        if (HardwareUtils.isTablet() || Build.VERSION.SDK_INT < 11) {
-            return;
-        }
-
-        // If the awesomebar entry is not selected at this point, this means that
-        // we had to reinflate the toolbar layout for some reason (device rotation
-        // while in awesome screen, activity was killed in background, etc). In this
-        // case, we have to ensure the toolbar is in the correct initial state to
-        // shrink back.
-        if (!mLayout.isSelected()) {
-            // Keep the entry highlighted during the animation
-            mLayout.setSelected(true);
-
-            final int entryTranslation = getAwesomeBarEntryTranslation();
-            final int curveTranslation = getAwesomeBarCurveTranslation();
-
-            if (mAwesomeBarRightEdge != null) {
-                ViewHelper.setTranslationX(mAwesomeBarRightEdge, entryTranslation);
-            }
-
-            ViewHelper.setTranslationX(mTabs, curveTranslation);
-            ViewHelper.setTranslationX(mTabsCounter, curveTranslation);
-            ViewHelper.setTranslationX(mActionItemBar, curveTranslation);
-
-            if (mHasSoftMenuButton) {
-                ViewHelper.setTranslationX(mMenu, curveTranslation);
-                ViewHelper.setTranslationX(mMenuIcon, curveTranslation);
-            }
-
-            ViewHelper.setAlpha(mReader, 0);
-            ViewHelper.setAlpha(mStop, 0);
-        }
-
-        final PropertyAnimator contentAnimator = new PropertyAnimator(250);
-        contentAnimator.setUseHardwareLayer(false);
-
-        // Shrink the awesome entry back to its original size
-
-        if (mAwesomeBarRightEdge != null) {
-            contentAnimator.attach(mAwesomeBarRightEdge,
-                                   PropertyAnimator.Property.TRANSLATION_X,
-                                   0);
-        }
-
-        contentAnimator.attach(mTabs,
-                               PropertyAnimator.Property.TRANSLATION_X,
-                               0);
-        contentAnimator.attach(mTabsCounter,
-                               PropertyAnimator.Property.TRANSLATION_X,
-                               0);
-        contentAnimator.attach(mActionItemBar,
-                               PropertyAnimator.Property.TRANSLATION_X,
-                               0);
-
-        if (mHasSoftMenuButton) {
-            contentAnimator.attach(mMenu,
-                                   PropertyAnimator.Property.TRANSLATION_X,
-                                   0);
-            contentAnimator.attach(mMenuIcon,
-                                   PropertyAnimator.Property.TRANSLATION_X,
-                                   0);
-        }
-
-        contentAnimator.setPropertyAnimationListener(new PropertyAnimator.PropertyAnimationListener() {
-            @Override
-            public void onPropertyAnimationStart() {
-            }
-
-            @Override
-            public void onPropertyAnimationEnd() {
-                // Turn off selected state on the entry
-                mLayout.setSelected(false);
-
-                PropertyAnimator buttonsAnimator = new PropertyAnimator(300);
-
-                // Fade toolbar buttons (reader, stop) after the entry
-                // is schrunk back to its original size.
-                buttonsAnimator.attach(mReader,
-                                       PropertyAnimator.Property.ALPHA,
-                                       1);
-                buttonsAnimator.attach(mStop,
-                                       PropertyAnimator.Property.ALPHA,
-                                       1);
-
-                buttonsAnimator.start();
-
-                mAnimatingEntry = false;
-
-                // Trigger animation to update the tabs counter once the
-                // tabs button is back on screen.
-                updateTabCount(Tabs.getInstance().getDisplayCount());
-            }
-        });
-
-        mAnimatingEntry = true;
-
-        mHandler.postDelayed(new Runnable() {
-            @Override
-            public void run() {
-                contentAnimator.start();
->>>>>>> 5679ace3
-            }
-        }
-<<<<<<< HEAD
+            }
+        }
         return false;
-=======
-
-        contentAnimator.attach(mTabs,
-                               PropertyAnimator.Property.TRANSLATION_X,
-                               curveTranslation);
-        contentAnimator.attach(mTabsCounter,
-                               PropertyAnimator.Property.TRANSLATION_X,
-                               curveTranslation);
-        contentAnimator.attach(mActionItemBar,
-                               PropertyAnimator.Property.TRANSLATION_X,
-                               curveTranslation);
-
-        if (mHasSoftMenuButton) {
-            contentAnimator.attach(mMenu,
-                                   PropertyAnimator.Property.TRANSLATION_X,
-                                   curveTranslation);
-            contentAnimator.attach(mMenuIcon,
-                                   PropertyAnimator.Property.TRANSLATION_X,
-                                   curveTranslation);
-        }
-
-        contentAnimator.setPropertyAnimationListener(new PropertyAnimator.PropertyAnimationListener() {
-            @Override
-            public void onPropertyAnimationStart() {
-            }
-
-            @Override
-            public void onPropertyAnimationEnd() {
-                // Once the entry is fully expanded, start awesome screen
-                mActivity.onSearchRequested();
-                mAnimatingEntry = false;
-            }
-        });
-
-        mAnimatingEntry = true;
-        contentAnimator.start();
->>>>>>> 5679ace3
     }
 
     private void addTab() {
@@ -1027,7 +879,6 @@
         }
     }
 
-<<<<<<< HEAD
     public void updateTabCountAndAnimate(int count) {
         // Don't animate if the toolbar is hidden.
         if (!isVisible()) {
@@ -1048,8 +899,6 @@
         }
     }
 
-=======
->>>>>>> 5679ace3
     public void updateTabCount(int count) {
         // If toolbar is in edit mode, this means the entry is expanded and the
         // tabs button is translated offscreen. Don't trigger tabs counter
@@ -1289,6 +1138,26 @@
         if (mHasSoftMenuButton && !HardwareUtils.isTablet()) {
             ViewHelper.setAlpha(mMenuIcon, 0.0f);
         }
+    }
+
+    public void finishTabsAnimation(boolean tabsAreShown) {
+        if (tabsAreShown) {
+            return;
+        }
+
+        PropertyAnimator animator = new PropertyAnimator(150);
+
+        animator.attach(mTabsCounter,
+                        PropertyAnimator.Property.ALPHA,
+                        1.0f);
+
+        if (mHasSoftMenuButton && !HardwareUtils.isTablet()) {
+            animator.attach(mMenuIcon,
+                            PropertyAnimator.Property.ALPHA,
+                            1.0f);
+        }
+
+        animator.start();
     }
 
     public void setOnActivateListener(OnActivateListener listener) {
