/* This Source Code Form is subject to the terms of the Mozilla Public
 * License, v. 2.0. If a copy of the MPL was not distributed with this
 * file, You can obtain one at http://mozilla.org/MPL/2.0/. */

/*****************************************************************************/
/* This is an automatically generated file. If you're not                    */
/* nsSiteSecurityService.cpp, you shouldn't be #including it.     */
/*****************************************************************************/

#include <stdint.h>
<<<<<<< HEAD
const PRTime gPreloadListExpirationTime = INT64_C(1442657629505000);
=======
const PRTime gPreloadListExpirationTime = INT64_C(1442657658758000);
>>>>>>> 213b2b94

class nsSTSPreload
{
  public:
    const char *mHost;
    const bool mIncludeSubdomains;
};

static const nsSTSPreload kSTSPreloadList[] = {
  { "0x0a.net", true },
  { "17hats.com", true },
  { "1a-diamantscheiben.de", true },
  { "1a-vermessung.at", true },
  { "1a-werkstattgeraete.de", true },
  { "accounts.firefox.com", true },
  { "accounts.google.com", true },
  { "aclu.org", false },
  { "activiti.alfresco.com", false },
  { "adamkostecki.de", true },
  { "addvocate.com", true },
  { "admin.google.com", true },
  { "adsfund.org", true },
  { "ahoyconference.com", true },
  { "aie.de", true },
  { "aiticon.com", true },
  { "aladdinschools.appspot.com", true },
  { "alainwolf.net", true },
  { "alecvannoten.be", true },
  { "alexsexton.com", true },
  { "alexyang.me", true },
  { "alpha.irccloud.com", false },
  { "anadoluefessporkulubu.org", true },
  { "andreasbreitenlohner.de", true },
  { "anetaben.nl", true },
  { "angularjs.org", true },
  { "anime.my", false },
  { "animurecs.com", true },
  { "ankarakart.com.tr", true },
  { "annahmeschluss.de", true },
  { "annevankesteren.com", true },
  { "annevankesteren.nl", true },
  { "annevankesteren.org", true },
  { "ansdell.net", true },
  { "anycoin.me", true },
  { "apadvantage.com", true },
  { "api.intercom.io", false },
  { "api.lookout.com", false },
  { "api.simple.com", false },
  { "api.xero.com", false },
  { "apis.google.com", true },
  { "apn-einstellungen.de", true },
  { "app.lookout.com", false },
  { "app.manilla.com", true },
  { "app.recurly.com", true },
  { "app.simpletax.ca", false },
  { "app.yinxiang.com", false },
  { "appengine.google.com", true },
  { "aprz.de", true },
  { "archlinux.de", true },
  { "arendburgers.nl", true },
  { "arguggi.co.uk", true },
  { "arivo.com.br", true },
  { "arlen.io", true },
  { "auf-feindgebiet.de", true },
  { "baer.im", true },
  { "balikonos.cz", true },
  { "bank.simple.com", false },
  { "barslecht.com", true },
  { "barslecht.nl", true },
  { "baruch.me", true },
  { "bassh.net", true },
  { "bautied.de", true },
  { "bayrisch-fuer-anfaenger.de", true },
  { "bccx.com", true },
  { "bcrook.com", false },
  { "beamitapp.com", true },
  { "beastowner.com", true },
  { "beastowner.li", true },
  { "bedeta.de", true },
  { "bedreid.dk", true },
  { "beneathvt.com", true },
  { "benjamins.com", true },
  { "best-wedding-quotes.com", true },
  { "bgneuesheim.de", true },
  { "bhatia.at", true },
  { "big-andy.co.uk", true },
  { "bigbrownpromotions.com.au", true },
  { "bitbucket.org", false },
  { "bitfactory.ws", true },
  { "bitmex.com", true },
  { "bitmon.net", true },
  { "bjornjohansen.no", true },
  { "bl4ckb0x.com", true },
  { "bl4ckb0x.de", true },
  { "bl4ckb0x.info", true },
  { "bl4ckb0x.net", true },
  { "bl4ckb0x.org", true },
  { "blessnet.jp", true },
  { "blockchain.info", true },
  { "blocksatz-medien.de", true },
  { "blog.cyveillance.com", true },
  { "blog.gparent.org", true },
  { "blog.linode.com", false },
  { "blog.torproject.org", false },
  { "blubbablasen.de", true },
  { "bodo-wolff.de", true },
  { "bohramt.de", true },
  { "bookingapp.nl", true },
  { "boxcryptor.com", true },
  { "brage.info", false },
  { "braintreegateway.com", true },
  { "brunosouza.org", true },
  { "buddhistische-weisheiten.org", true },
  { "bugzil.la", true },
  { "bugzilla.mozilla.org", true },
  { "bulktrade.de", true },
  { "business.lookout.com", false },
  { "buzzconcert.com", true },
  { "bytepark.de", false },
  { "ca.gparent.org", true },
  { "cackette.com", true },
  { "call.me", true },
  { "camolist.com", true },
  { "caremad.io", true },
  { "carezone.com", false },
  { "cartouche24.eu", true },
  { "cartucce24.it", true },
  { "cdnb.co", true },
  { "certible.com", true },
  { "certly.io", true },
  { "chahub.com", true },
  { "chainmonitor.com", true },
  { "chatbot.me", true },
  { "check.torproject.org", false },
  { "checkout.google.com", true },
  { "chrisjean.com", true },
  { "chrome-devtools-frontend.appspot.com", true },
  { "chrome.google.com", true },
  { "chromiumcodereview.appspot.com", false },
  { "chulado.com", true },
  { "cktennis.com", true },
  { "clapping-rhymes.com", true },
  { "clerkendweller.uk", true },
  { "clintwilson.technology", true },
  { "cloud.google.com", true },
  { "cloudcert.org", true },
  { "cloudns.com.au", true },
  { "cloudsecurityalliance.org", true },
  { "cloudstoragemaus.com", true },
  { "cloudup.com", true },
  { "code-poets.co.uk", true },
  { "code.google.com", true },
  { "codepref.com", true },
  { "codereview.appspot.com", false },
  { "codereview.chromium.org", true },
  { "coinapult.com", true },
  { "comdurav.com", true },
  { "comssa.org.au", true },
  { "config.schokokeks.org", false },
  { "conformal.com", true },
  { "conrad-kostecki.de", true },
  { "controlcenter.gigahost.dk", true },
  { "cor-ser.es", true },
  { "cotonea.de", true },
  { "crm.onlime.ch", false },
  { "crowdjuris.com", true },
  { "crypto.cat", false },
  { "cryptopartyatx.org", true },
  { "cspbuilder.info", true },
  { "cube.de", true },
  { "cupcake.io", true },
  { "cupcake.is", true },
  { "curlybracket.co.uk", true },
  { "cyanogenmod.xxx", true },
  { "cybershambles.com", true },
  { "cybozu.com", true },
  { "cyon.ch", true },
  { "cyphertite.com", true },
  { "czbix.com", true },
  { "daphne.informatik.uni-freiburg.de", true },
  { "darchoods.net", false },
  { "data-abundance.com", true },
  { "data.qld.gov.au", false },
  { "datenkeks.de", true },
  { "davidlyness.com", true },
  { "deadbeef.ninja", true },
  { "dealcruiser.nl", true },
  { "debtkit.co.uk", true },
  { "dedimax.de", true },
  { "dee.pe", true },
  { "denh.am", true },
  { "depechemode-live.com", true },
  { "derevtsov.com", false },
  { "derhil.de", true },
  { "detectify.com", false },
  { "developer.mydigipass.com", false },
  { "diamante.ro", true },
  { "die-besten-weisheiten.de", true },
  { "dillonkorman.com", true },
  { "dinamoelektrik.com", true },
  { "dist.torproject.org", false },
  { "dl.google.com", true },
  { "dlc.viasinc.com", true },
  { "dm.lookout.com", false },
  { "dm.mylookout.com", false },
  { "doc.python.org", true },
  { "docs.google.com", true },
  { "docs.python.org", true },
  { "domains.google.com", true },
  { "donmez.ws", true },
  { "drive.google.com", true },
  { "dropbox.com", true },
  { "dzlibs.io", true },
  { "easysimplecrm.com", false },
  { "ebanking.indovinabank.com.vn", true },
  { "ecdn.cz", true },
  { "ecosystem.atlassian.net", true },
  { "ed.gs", true },
  { "edit.yahoo.com", false },
  { "edyou.eu", true },
  { "ef.gy", true },
  { "eff.org", true },
  { "electronic-ignition-system.com", true },
  { "emailprivacytester.com", true },
  { "encircleapp.com", true },
  { "encryptallthethings.net", true },
  { "encrypted.google.com", true },
  { "energy-drink-magazin.de", true },
  { "enorekcah.com", true },
  { "entropia.de", false },
  { "errors.zenpayroll.com", false },
  { "espra.com", true },
  { "ethack.org", true },
  { "ethitter.com", true },
  { "eurotramp.com", true },
  { "everhome.de", true },
  { "evstatus.com", true },
  { "exiahost.com", false },
  { "explodie.org", true },
  { "f-droid.org", true },
  { "fabhub.io", true },
  { "factor.cc", false },
  { "fairbill.com", true },
  { "fakturoid.cz", true },
  { "fant.dk", true },
  { "faq.lookout.com", false },
  { "fastcomcorp.net", true },
  { "fedorapeople.org", true },
  { "feedbin.com", false },
  { "ferienhaus-polchow-ruegen.de", false },
  { "fiken.no", true },
  { "finn.io", true },
  { "firemail.io", true },
  { "fischer-its.com", true },
  { "fj.simple.com", false },
  { "flamer-scene.com", true },
  { "fleximus.org", false },
  { "floobits.com", true },
  { "flynn.io", true },
  { "forewordreviews.com", true },
  { "forodeespanol.com", true },
  { "forum.linode.com", false },
  { "forum.quantifiedself.com", true },
  { "fralef.me", false },
  { "frederik-braun.com", true },
  { "freenetproject.org", true },
  { "freeshell.de", true },
  { "freethought.org.au", true },
  { "fronteers.nl", true },
  { "fundingempire.com", true },
  { "futos.de", true },
  { "gamercredo.com", true },
  { "garron.net", true },
  { "gemeinfreie-lieder.de", true },
  { "gerardozamudio.mx", true },
  { "gernert-server.de", true },
  { "get.zenpayroll.com", false },
  { "getcloak.com", false },
  { "getdigitized.net", true },
  { "getssl.uz", true },
  { "giacomopelagatti.it", true },
  { "github.com", true },
  { "gizzo.sk", true },
  { "glass.google.com", true },
  { "globuli-info.de", true },
  { "glossopnorthendafc.co.uk", true },
  { "gmail.com", false },
  { "gmantra.org", true },
  { "gmcd.co", true },
  { "go.xero.com", false },
  { "gocardless.com", true },
  { "googlemail.com", false },
  { "googleplex.com", true },
  { "goto.google.com", true },
  { "gplintegratedit.com", true },
  { "grc.com", false },
  { "greensolid.biz", true },
  { "grepular.com", true },
  { "groups.google.com", true },
  { "gtraxapp.com", true },
  { "gunnarhafdal.com", true },
  { "guphi.net", true },
  { "guthabenkarten-billiger.de", true },
  { "hack.li", true },
  { "hackerone.com", true },
  { "hansvaneijsden.com", true },
  { "harvestapp.com", true },
  { "hasilocke.de", true },
  { "haste.ch", true },
  { "haufschild.de", true },
  { "hausverbrauch.de", true },
  { "heha.co", false },
  { "heid.ws", true },
  { "heijblok.com", true },
  { "helichat.de", true },
  { "help.simpletax.ca", false },
  { "helpium.de", true },
  { "henriknoerr.com", true },
  { "hex2013.com", true },
  { "hexony.com", true },
  { "hg.python.org", true },
  { "history.google.com", true },
  { "honeybadger.io", false },
  { "horza.org", true },
  { "hostedtalkgadget.google.com", true },
  { "hostinginnederland.nl", true },
  { "hostix.de", true },
  { "howrandom.org", true },
  { "howsmyssl.com", true },
  { "howsmytls.com", true },
  { "hpac-portal.com", true },
  { "hrackydomino.cz", true },
  { "hsmr.cc", true },
  { "html5.org", true },
  { "iamcarrico.com", true },
  { "ian.sh", true },
  { "iban.is", true },
  { "id-co.in", true },
  { "id.atlassian.com", true },
  { "id.mayfirst.org", false },
  { "ideaweb.de", true },
  { "ihrlotto.de", true },
  { "ilikerainbows.co.uk", false },
  { "imaginary.ca", true },
  { "imouto.my", false },
  { "in.xero.com", false },
  { "inb4.us", true },
  { "inbox.google.com", true },
  { "inkbunny.net", true },
  { "inleaked.com", true },
  { "insouciant.org", true },
  { "instasex.ch", true },
  { "irische-segenswuensche.info", true },
  { "ironfistdesign.com", true },
  { "isitchristmas.com", true },
  { "it-schwerin.de", true },
  { "itriskltd.com", true },
  { "itsamurai.ru", true },
  { "itshost.ru", true },
  { "jackyyf.com", false },
  { "jakub-boucek.cz", true },
  { "janoberst.com", true },
  { "janus-engineering.de", true },
  { "jelmer.co.uk", true },
  { "jelmer.uk", true },
  { "jfreitag.de", true },
  { "jitsi.org", false },
  { "jmedved.com", true },
  { "jonas-keidel.de", true },
  { "jonaswitmer.ch", true },
  { "jonnybarnes.uk", true },
  { "jwilsson.com", true },
  { "jwilsson.me", true },
  { "k-dev.de", true },
  { "kaheim.de", true },
  { "kardize24.pl", true },
  { "kartonmodellbau.org", true },
  { "keepclean.me", true },
  { "keeperapp.com", true },
  { "keepersecurity.com", true },
  { "kernel-error.de", true },
  { "kevincox.ca", true },
  { "keycdn.com", true },
  { "keyerror.com", true },
  { "khanovaskola.cz", true },
  { "khmath.com", true },
  { "ki-on.net", true },
  { "kinderbuecher-kostenlos.de", true },
  { "kingmanhall.org", true },
  { "kinogb.net", false },
  { "kinsights.com", false },
  { "kitsta.com", true },
  { "klatschreime.de", true },
  { "klausbrinch.dk", true },
  { "klaxn.com", true },
  { "kleidertauschpartys.de", true },
  { "knowledgehook.com", true },
  { "koenvdheuvel.me", true },
  { "komandakovalchuk.com", false },
  { "konklone.com", true },
  { "koop-bremen.de", true },
  { "koordinate.net", true },
  { "kosho.org", true },
  { "kpebetka.net", true },
  { "kraken.io", true },
  { "kura.io", true },
  { "lagerauftrag.info", true },
  { "lasst-uns-beten.de", true },
  { "lastpass.com", false },
  { "launchkey.com", true },
  { "lavalite.de", true },
  { "lb-toner.de", true },
  { "leadbook.ru", true },
  { "leonardcamacho.me", true },
  { "liebel.org", true },
  { "lighting-centres.co.uk", true },
  { "lilpwny.com", true },
  { "limpid.nl", true },
  { "lingolia.com", true },
  { "linode.com", false },
  { "linx.net", true },
  { "lists.mayfirst.org", false },
  { "ljs.io", true },
  { "lockify.com", true },
  { "lodash.com", true },
  { "loenshotel.de", true },
  { "loftboard.eu", true },
  { "logentries.com", false },
  { "login.corp.google.com", true },
  { "login.launchpad.net", true },
  { "login.persona.org", true },
  { "login.sapo.pt", true },
  { "login.ubuntu.com", true },
  { "login.xero.com", false },
  { "login.yahoo.com", false },
  { "lolicore.ch", true },
  { "lookout.com", false },
  { "ludwig.im", true },
  { "lumi.do", false },
  { "luneta.nearbuysystems.com", false },
  { "mach-politik.ch", true },
  { "mail.de", true },
  { "mail.google.com", true },
  { "mail.yahoo.com", false },
  { "mailbox.org", true },
  { "makeyourlaws.org", true },
  { "malnex.de", true },
  { "man3s.jp", true },
  { "manage.zenpayroll.com", false },
  { "manageprojects.com", true },
  { "manager.linode.com", false },
  { "mandala-ausmalbilder.de", true },
  { "market.android.com", true },
  { "markusueberallassetmanagement.de", true },
  { "marshut.net", true },
  { "matatall.com", true },
  { "mathiasbynens.be", true },
  { "matteomarescotti.it", true },
  { "mattmccutchen.net", true },
  { "mbp.banking.co.at", false },
  { "md5file.com", true },
  { "mdfnet.se", true },
  { "meamod.com", true },
  { "mediacru.sh", true },
  { "medium.com", true },
  { "meetfinch.com", true },
  { "mega.co.nz", false },
  { "meinebo.it", true },
  { "members.mayfirst.org", false },
  { "members.nearlyfreespeech.net", false },
  { "miasarafina.de", true },
  { "michalspacek.cz", true },
  { "mig5.net", true },
  { "mike-bland.com", true },
  { "mikewest.org", true },
  { "miku.hatsune.my", false },
  { "minez-nightswatch.com", true },
  { "minikneet.com", true },
  { "minnesotadata.com", true },
  { "miskatonic.org", true },
  { "mkcert.org", true },
  { "mnsure.org", true },
  { "mobile.usaa.com", false },
  { "mondwandler.de", true },
  { "moriz.de", true },
  { "mothereff.in", true },
  { "mountainmusicpromotions.com", true },
  { "mountainroseherbs.com", true },
  { "movlib.org", true },
  { "mqas.net", true },
  { "msc-seereisen.net", true },
  { "mths.be", true },
  { "mudcrab.us", true },
  { "munich-rage.de", true },
  { "musicgamegalaxy.de", true },
  { "mutantmonkey.in", true },
  { "mutantmonkey.info", true },
  { "mutantmonkey.sexy", true },
  { "mwe.st", true },
  { "my.onlime.ch", false },
  { "my.xero.com", false },
  { "mygadgetguardian.lookout.com", false },
  { "mylookout.com", false },
  { "myni.io", true },
  { "mynigma.org", true },
  { "myplaceonline.com", true },
  { "myvirtualserver.com", true },
  { "nachsenden.info", true },
  { "nameid.org", true },
  { "nectarleaf.com", true },
  { "neg9.org", false },
  { "neilwynne.com", false },
  { "net-safe.info", true },
  { "netzbit.de", true },
  { "newstarnootropics.com", true },
  { "ng-security.com", true },
  { "nginxnudes.com", true },
  { "nmctest.net", true },
  { "nos-oignons.net", true },
  { "nouvelle-vague-saint-cast.fr", true },
  { "npw.net", true },
  { "nu3.at", true },
  { "nu3.ch", true },
  { "nu3.co.uk", true },
  { "nu3.com", true },
  { "nu3.de", true },
  { "nu3.dk", true },
  { "nu3.fi", true },
  { "nu3.fr", true },
  { "nu3.no", true },
  { "nu3.se", true },
  { "oakslighting.co.uk", true },
  { "okmx.de", true },
  { "omitech.co.uk", true },
  { "onedot.nl", true },
  { "onedrive.com", true },
  { "onedrive.live.com", false },
  { "onsitemassageco.com", true },
  { "oplop.appspot.com", true },
  { "opsmate.com", false },
  { "optimus.io", true },
  { "orbograph-hrcm.com", true },
  { "oscarvk.ch", true },
  { "osterkraenzchen.de", true },
  { "otakuworld.de", true },
  { "ovenapp.io", true },
  { "oversight.io", true },
  { "p.linode.com", false },
  { "packagist.org", false },
  { "pajonzeck.de", true },
  { "palava.tv", true },
  { "parent5446.us", true },
  { "partyvan.eu", true },
  { "partyvan.it", true },
  { "partyvan.nl", true },
  { "partyvan.se", true },
  { "passport.yandex.by", true },
  { "passport.yandex.com", true },
  { "passport.yandex.com.tr", true },
  { "passport.yandex.kz", true },
  { "passport.yandex.ru", true },
  { "passport.yandex.ua", true },
  { "passwd.io", true },
  { "password.codes", true },
  { "paste.linode.com", false },
  { "pastebin.linode.com", false },
  { "patt.us", true },
  { "pay.gigahost.dk", true },
  { "paymill.com", true },
  { "paymill.de", true },
  { "paypal.com", false },
  { "payroll.xero.com", false },
  { "pdf.yt", true },
  { "peercraft.com", true },
  { "pentesterlab.com", true },
  { "pestici.de", true },
  { "phoenixlogan.com", true },
  { "picksin.club", true },
  { "pierre-schmitz.com", true },
  { "pixi.me", true },
  { "play.google.com", false },
  { "plothost.com", true },
  { "plus.google.com", false },
  { "plus.sandbox.google.com", false },
  { "portal.tirol.gv.at", true },
  { "posteo.de", false },
  { "powerplannerapp.com", true },
  { "prakharprasad.com", true },
  { "prefontaine.name", true },
  { "profiles.google.com", true },
  { "projektzentrisch.de", true },
  { "propagandism.org", true },
  { "prowhisky.de", true },
  { "proximato.com", true },
  { "pubkey.is", true },
  { "publications.qld.gov.au", false },
  { "pult.co", false },
  { "pypa.io", true },
  { "pypi.python.org", true },
  { "python.org", false },
  { "qetesh.de", true },
  { "quuz.org", true },
  { "r3s1stanc3.me", true },
  { "rad-route.de", true },
  { "raiseyourflag.com", true },
  { "ravchat.com", true },
  { "redteam-pentesting.de", true },
  { "reedloden.com", true },
  { "reishunger.de", true },
  { "residentsinsurance.co.uk", true },
  { "reviews.anime.my", true },
  { "riccy.org", true },
  { "riesenmagnete.de", true },
  { "rippleunion.com", true },
  { "rlalique.com", true },
  { "robteix.com", true },
  { "roland.io", true },
  { "romab.com", true },
  { "room-checkin24.de", true },
  { "rosenkeller.org", true },
  { "roundcube.mayfirst.org", false },
  { "ru-sprachstudio.ch", true },
  { "ruudkoot.nl", true },
  { "rws-vertriebsportal.de", true },
  { "s-c.se", true },
  { "sakaki.anime.my", true },
  { "salaervergleich.com", true },
  { "sale4ru.ru", true },
  { "salserocafe.com", true },
  { "samizdat.cz", true },
  { "sandbox.mydigipass.com", false },
  { "schachburg.de", true },
  { "schokokeks.org", false },
  { "schreiber-netzwerk.eu", true },
  { "schwarzer.it", true },
  { "sciencex.com", true },
  { "scotthelme.co.uk", true },
  { "scrambl.is", true },
  { "scribe.systems", true },
  { "script.google.com", true },
  { "sdsl-speedtest.de", true },
  { "securesuisse.ch", true },
  { "securify.nl", true },
  { "security-carpet.com", true },
  { "security.google.com", true },
  { "securityheaders.com", true },
  { "secuvera.de", true },
  { "seifried.org", true },
  { "servergno.me", true },
  { "servethecity-karlsruhe.de", false },
  { "shaaaaaaaaaaaaa.com", true },
  { "shenyuqi.com", true },
  { "sherbers.de", true },
  { "shiinko.com", false },
  { "shipard.com", true },
  { "shodan.io", true },
  { "shopontarget.com", true },
  { "shortdiary.me", true },
  { "silentcircle.com", false },
  { "simbolo.co.uk", false },
  { "simple.com", false },
  { "simpletax.ca", false },
  { "simplia.cz", true },
  { "simplystudio.com", true },
  { "siraweb.org", true },
  { "siriad.com", true },
  { "sites.google.com", true },
  { "skydrive.live.com", false },
  { "slack.com", true },
  { "slattery.co", true },
  { "slevomat.cz", true },
  { "slidebatch.com", true },
  { "smartcoin.com.br", true },
  { "smartlend.se", true },
  { "smartship.co.jp", true },
  { "sour.is", true },
  { "southside-crew.com", true },
  { "souvik.me", true },
  { "spencerbaer.com", true },
  { "spideroak.com", true },
  { "spreadsheets.google.com", true },
  { "sprueche-zum-valentinstag.de", true },
  { "sprueche-zur-geburt.info", true },
  { "sprueche-zur-hochzeit.de", true },
  { "sprueche-zur-konfirmation.de", true },
  { "squareup.com", false },
  { "sro.center", true },
  { "ssl.google-analytics.com", true },
  { "sslmate.com", true },
  { "stage.wepay.com", false },
  { "standardssuck.org", true },
  { "static.wepay.com", false },
  { "stationary-traveller.eu", true },
  { "steventress.com", true },
  { "stocktrade.de", false },
  { "stretchmyan.us", true },
  { "stripe.com", true },
  { "strongest-privacy.com", true },
  { "studydrive.net", true },
  { "subrosa.io", true },
  { "suite73.org", true },
  { "sunjaydhama.com", true },
  { "supplies24.at", true },
  { "supplies24.es", true },
  { "support.mayfirst.org", false },
  { "surkatty.org", true },
  { "swehack.org", false },
  { "sylaps.com", true },
  { "sysctl.se", true },
  { "syss.de", true },
  { "tadigitalstore.com", true },
  { "tageau.com", true },
  { "talk.google.com", true },
  { "talkgadget.google.com", true },
  { "tatort-fanpage.de", true },
  { "tauchkater.de", true },
  { "techhipster.net", true },
  { "tegelsensanitaironline.nl", true },
  { "tekshrek.com", true },
  { "tent.io", true },
  { "testsuite.org", true },
  { "texte-zur-taufe.de", true },
  { "thecustomizewindows.com", true },
  { "thepaymentscompany.com", true },
  { "therapynotes.com", true },
  { "theshadestore.com", true },
  { "thusoy.com", true },
  { "tickopa.co.uk", true },
  { "timtaubert.de", true },
  { "tinfoilsecurity.com", false },
  { "tinte24.de", true },
  { "tintenfix.net", true },
  { "tipps-fuer-den-haushalt.de", true },
  { "tittelbach.at", true },
  { "tls.li", true },
  { "tno.io", true },
  { "tobias-kluge.de", true },
  { "tollmanz.com", true },
  { "tomfisher.eu", true },
  { "tomvote.com", true },
  { "toner24.at", true },
  { "toner24.co.uk", true },
  { "toner24.es", true },
  { "toner24.fr", true },
  { "toner24.it", true },
  { "toner24.nl", true },
  { "toner24.pl", true },
  { "tonerdepot.de", true },
  { "tonerjet.at", true },
  { "tonerjet.co.uk", true },
  { "tonerklick.de", true },
  { "tonerkurier.de", true },
  { "tonermaus.de", true },
  { "tonermonster.de", true },
  { "tonex.de", true },
  { "tonex.nl", true },
  { "topodin.com", true },
  { "torproject.org", false },
  { "toshnix.com", true },
  { "translate.googleapis.com", true },
  { "trauertexte.info", true },
  { "tresorit.com", true },
  { "tribut.de", true },
  { "tunebitfm.de", true },
  { "twitter.com", false },
  { "typingrevolution.com", true },
  { "ub3rk1tten.com", true },
  { "ubertt.org", true },
  { "ukdefencejournal.org.uk", true },
  { "ukhas.net", true },
  { "ukrainians.ch", true },
  { "unison.com", true },
  { "unterfrankenclan.de", true },
  { "uptrends.com", true },
  { "usaa.com", false },
  { "vaddder.com", true },
  { "vhost.co.id", true },
  { "viasinc.com", false },
  { "visionless.me", false },
  { "vmoagents.com", false },
  { "vocaloid.my", true },
  { "vortexhobbies.com", true },
  { "vpnzoom.com", true },
  { "vrobert.fr", false },
  { "w-spotlight.appspot.com", true },
  { "wallet.google.com", true },
  { "warrencreative.com", false },
  { "watsonhall.uk", true },
  { "wbg-vs.de", true },
  { "webandmore.de", false },
  { "webandwords.com.au", true },
  { "webcollect.org.uk", true },
  { "webfilings-eu-mirror.appspot.com", true },
  { "webfilings-eu.appspot.com", true },
  { "webfilings-mirror-hrd.appspot.com", true },
  { "webfilings.appspot.com", true },
  { "weblogzwolle.nl", true },
  { "webmail.gigahost.dk", false },
  { "webmail.onlime.ch", false },
  { "webmail.schokokeks.org", false },
  { "websenat.de", true },
  { "webtiles.co.uk", true },
  { "webtrh.cz", true },
  { "weggeweest.nl", true },
  { "welches-kinderfahrrad.de", true },
  { "wepay.com", false },
  { "wepay.in.th", true },
  { "wf-bigsky-master.appspot.com", true },
  { "wf-demo-eu.appspot.com", true },
  { "wf-demo-hrd.appspot.com", true },
  { "wf-dogfood-hrd.appspot.com", true },
  { "wf-pentest.appspot.com", true },
  { "wf-staging-hr.appspot.com", true },
  { "wf-training-hrd.appspot.com", true },
  { "wf-training-master.appspot.com", true },
  { "wf-trial-hrd.appspot.com", true },
  { "whatwg.org", true },
  { "when-release.ru", true },
  { "whonix.org", true },
  { "wieninternational.at", true },
  { "wiki.python.org", true },
  { "wildbee.org", true },
  { "willnorris.com", true },
  { "winhistory-forum.net", true },
  { "wpletter.de", true },
  { "writeapp.me", false },
  { "wubthecaptain.eu", true },
  { "wunderlist.com", true },
  { "www.aclu.org", false },
  { "www.airbnb.com", true },
  { "www.apollo-auto.com", true },
  { "www.banking.co.at", false },
  { "www.braintreepayments.com", false },
  { "www.capitainetrain.com", false },
  { "www.cyveillance.com", true },
  { "www.dropbox.com", true },
  { "www.dropcam.com", false },
  { "www.entropia.de", false },
  { "www.eternalgoth.co.uk", true },
  { "www.etsy.com", true },
  { "www.evernote.com", false },
  { "www.gamesdepartment.co.uk", false },
  { "www.getcloak.com", false },
  { "www.gmail.com", false },
  { "www.googlemail.com", false },
  { "www.gov.uk", false },
  { "www.grc.com", false },
  { "www.heliosnet.com", true },
  { "www.honeybadger.io", false },
  { "www.intercom.io", false },
  { "www.irccloud.com", false },
  { "www.lastpass.com", false },
  { "www.linode.com", false },
  { "www.lookout.com", false },
  { "www.makeyourlaws.org", true },
  { "www.mydigipass.com", false },
  { "www.mylookout.com", false },
  { "www.noisebridge.net", false },
  { "www.opsmate.com", true },
  { "www.paypal.com", false },
  { "www.python.org", true },
  { "www.roddis.net", true },
  { "www.schokokeks.org", false },
  { "www.simbolo.co.uk", false },
  { "www.simple.com", false },
  { "www.therapynotes.com", true },
  { "www.tinfoilsecurity.com", false },
  { "www.torproject.org", false },
  { "www.twitter.com", false },
  { "www.usaa.com", false },
  { "www.viasinc.com", true },
  { "www.wepay.com", false },
  { "www.zenpayroll.com", false },
  { "xbrlsuccess.appspot.com", true },
  { "xn--maraa-rta.org", true },
  { "xps2pdf.co.uk", true },
  { "y-o-w.com", true },
  { "yahvehyireh.com", true },
  { "yoursecondphone.co", true },
  { "ypart.eu", true },
  { "z.ai", true },
  { "zenpayroll.com", false },
  { "zeplin.io", false },
  { "zeropush.com", true },
  { "zixiao.wang", true },
  { "zlavomat.sk", true },
  { "zotero.org", true },
};<|MERGE_RESOLUTION|>--- conflicted
+++ resolved
@@ -8,11 +8,8 @@
 /*****************************************************************************/
 
 #include <stdint.h>
-<<<<<<< HEAD
+inc.orig
 const PRTime gPreloadListExpirationTime = INT64_C(1442657629505000);
-=======
-const PRTime gPreloadListExpirationTime = INT64_C(1442657658758000);
->>>>>>> 213b2b94
 
 class nsSTSPreload
 {
@@ -120,6 +117,7 @@
   { "blubbablasen.de", true },
   { "bodo-wolff.de", true },
   { "bohramt.de", true },
+  { "bonigo.de", true },
   { "bookingapp.nl", true },
   { "boxcryptor.com", true },
   { "brage.info", false },
@@ -426,6 +424,7 @@
   { "lavalite.de", true },
   { "lb-toner.de", true },
   { "leadbook.ru", true },
+  { "ledgerscope.net", false },
   { "leonardcamacho.me", true },
   { "liebel.org", true },
   { "lighting-centres.co.uk", true },
@@ -492,6 +491,7 @@
   { "minez-nightswatch.com", true },
   { "minikneet.com", true },
   { "minnesotadata.com", true },
+  { "mirrorx.com", true },
   { "miskatonic.org", true },
   { "mkcert.org", true },
   { "mnsure.org", true },
@@ -865,6 +865,7 @@
   { "www.intercom.io", false },
   { "www.irccloud.com", false },
   { "www.lastpass.com", false },
+  { "www.ledgerscope.net", false },
   { "www.linode.com", false },
   { "www.lookout.com", false },
   { "www.makeyourlaws.org", true },
@@ -891,6 +892,7 @@
   { "xps2pdf.co.uk", true },
   { "y-o-w.com", true },
   { "yahvehyireh.com", true },
+  { "yetii.net", true },
   { "yoursecondphone.co", true },
   { "ypart.eu", true },
   { "z.ai", true },
