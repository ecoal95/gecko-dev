--- conflicted
+++ resolved
@@ -955,10 +955,6 @@
    * service if it is.
    * @returns PR_TRUE if aId looks correct, PR_FALSE otherwise.
    */
-<<<<<<< HEAD
-  static PRBool CheckGetElementByIdArg(const nsIAtom* aId);
-  nsIdentifierMapEntry* GetElementByIdInternal(nsIAtom* aID);
-=======
   static inline PRBool CheckGetElementByIdArg(const nsAString& aId)
   {
     if (aId.IsEmpty()) {
@@ -969,7 +965,6 @@
   }
 
   static void ReportEmptyGetElementByIdArg();
->>>>>>> 4d75961a
 
   void DispatchContentLoadedEvents();
 
