--- conflicted
+++ resolved
@@ -43,28 +43,7 @@
 asan-tests:
     - cppunit
     - crashtest
-<<<<<<< HEAD
     - reftest-stylo
-=======
-    - firefox-ui-functional-local
-    - firefox-ui-functional-remote
-    - gtest
-    - jittest
-    - jsreftest
-    - marionette
-    - mochitest
-    - mochitest-browser-chrome
-    - mochitest-chrome
-    - mochitest-clipboard
-    - mochitest-devtools-chrome
-    - mochitest-gpu
-    - mochitest-jetpack
-    - mochitest-media
-    - mochitest-webgl
-    - reftest
-    - reftest-no-accel
-    - xpcshell
->>>>>>> dd23c7f7
 
 ccov-code-coverage-tests:
     - mochitest-browser-chrome
