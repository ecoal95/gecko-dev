--- conflicted
+++ resolved
@@ -56,15 +56,11 @@
     - mochitest-webgl
     - reftest
     - reftest-no-accel
-<<<<<<< HEAD
     - reftest-stylo
-    - xpcshell
-=======
     - xpcshell
 
 ccov-code-coverage-tests:
     - mochitest-browser-chrome
 
 jsdcov-code-coverage-tests:
-    - mochitest-browser-chrome
->>>>>>> 9778bda9
+    - mochitest-browser-chrome