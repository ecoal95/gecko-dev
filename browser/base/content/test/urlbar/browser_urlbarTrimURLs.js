--- conflicted
+++ resolved
@@ -3,17 +3,9 @@
 
   let tab = yield BrowserTestUtils.openNewForegroundTab(gBrowser);
 
-<<<<<<< HEAD
-  registerCleanupFunction(function* () {
+  registerCleanupFunction(function*() {
     yield BrowserTestUtils.removeTab(tab);
     Services.prefs.clearUserPref(PREF_TRIMURLS);
-=======
-  gBrowser.selectedTab = gBrowser.addTab();
-
-  registerCleanupFunction(function() {
-    gBrowser.removeCurrentTab();
-    Services.prefs.clearUserPref(prefname);
->>>>>>> 6fa97f2b
     URLBarSetURI();
   });
 
@@ -75,31 +67,17 @@
 
   Services.prefs.setBoolPref(PREF_TRIMURLS, true);
 
-<<<<<<< HEAD
   let promiseLoaded = BrowserTestUtils.browserLoaded(gBrowser.selectedBrowser,
                                                      false, "http://example.com/");
   gBrowser.loadURI("http://example.com/");
   yield promiseLoaded;
-=======
-  gBrowser.selectedBrowser.addEventListener("load", function() {
-    gBrowser.selectedBrowser.removeEventListener("load", arguments.callee, true);
->>>>>>> 6fa97f2b
 
   yield testCopy("example.com", "http://example.com/")
 
-<<<<<<< HEAD
   SetPageProxyState("invalid");
   gURLBar.valueIsTyped = true;
   yield testCopy("example.com", "example.com");
 });
-=======
-    testCopy("example.com", "http://example.com/", function() {
-      SetPageProxyState("invalid");
-      gURLBar.valueIsTyped = true;
-      testCopy("example.com", "example.com", finish);
-    });
-  }, true);
->>>>>>> 6fa97f2b
 
 function testVal(originalValue, targetValue) {
   gURLBar.value = originalValue;
@@ -107,16 +85,10 @@
   is(gURLBar.textValue, targetValue || originalValue, "url bar value set");
 }
 
-<<<<<<< HEAD
 function testCopy(originalValue, targetValue) {
   return new Promise((resolve, reject) => {
-    waitForClipboard(targetValue, function () {
+    waitForClipboard(targetValue, function() {
       is(gURLBar.textValue, originalValue, "url bar copy value set");
-=======
-function testCopy(originalValue, targetValue, cb) {
-  waitForClipboard(targetValue, function() {
-    is(gURLBar.textValue, originalValue, "url bar copy value set");
->>>>>>> 6fa97f2b
 
       gURLBar.focus();
       gURLBar.select();
